use super::{client::CosmosClient, tx::sign_tx};
use crate::{error::Error, events::client_extract_attributes_from_tx, provider::FinalityEvent};
use futures::{Stream, StreamExt};
use ibc::{
	core::{
		ics02_client::{events::UpdateClient, msgs::ClientMsg},
		ics24_host::identifier::ChainId,
		ics26_routing::msgs::Ics26Envelope,
	},
	events::IbcEvent,
	Height,
};
use ibc_proto::{
	cosmos::{
		base::v1beta1::Coin,
		tx::v1beta1::{service_client::ServiceClient, Fee, GetTxsEventRequest, OrderBy},
	},
	google::protobuf::Any,
};
use pallet_ibc::light_clients::AnyClientMessage;
use primitives::{
	mock::LocalClientTypes, Chain, IbcProvider, LightClientSync, MisbehaviourHandler,
};
use prost::Message;
use std::{pin::Pin, time::Duration};
use tendermint_rpc::{
	event::{Event, EventData},
	query::{EventType, Query},
	SubscriptionClient, WebSocketClient,
};

#[async_trait::async_trait]
impl<H> LightClientSync for CosmosClient<H>
where
	H: 'static + Clone + Send + Sync,
{
	async fn is_synced<C: Chain>(&self, _counterparty: &C) -> Result<bool, anyhow::Error> {
		Ok(true)
	}

	async fn fetch_mandatory_updates<C: Chain>(
		&self,
		_counterparty: &C,
	) -> Result<(Vec<Any>, Vec<IbcEvent>), anyhow::Error> {
		Ok((vec![], vec![]))
	}
}

#[async_trait::async_trait]
impl<H> Chain for CosmosClient<H>
where
	H: Clone + Send + Sync + 'static,
{
	fn name(&self) -> &str {
		&*self.name
	}

	fn block_max_weight(&self) -> u64 {
		self.max_tx_size as u64
	}

	async fn estimate_weight(&self, messages: Vec<Any>) -> Result<u64, Self::Error> {
		let account_info = self.query_account().await?;
		let fee = self.get_fee();
		let (_, tx_raw, _) =
			sign_tx(self.keybase.clone(), self.chain_id.clone(), &account_info, vec![], fee)?;

		let body_bytes_len = tx_raw.body_bytes.len();
		// Full length of the transaction can then be derived from the length of the invariable
		// envelope and the length of the body field, taking into account the varint encoding
		// of the body field's length delimiter.
		fn tx_len(envelope_len: usize, body_len: usize) -> usize {
			// The caller has at least one message field length added to the body's
			debug_assert!(body_len != 0);
			envelope_len + 1 + prost::length_delimiter_len(body_len) + body_len
		}

		let mut current_len = body_bytes_len;

		for message in messages {
			let message_len = message.encoded_len();

			// The total length the message adds to the encoding includes the
			// field tag (small varint) and the length delimiter.
			let tagged_len = 1 + prost::length_delimiter_len(message_len) + message_len;
<<<<<<< HEAD
			// if current_count >= 30 ||
			// 	tx_len(envelope_len, current_len + tagged_len) > self.max_tx_size
			// {
			// 	return Err(Error::Custom("Too many messages".to_string()))
			// }
			current_count += 1;
=======
>>>>>>> ad37ac40
			current_len += tagged_len;
		}
		Ok(current_len as u64)
	}

	async fn finality_notifications(
		&self,
	) -> Result<
		Pin<Box<dyn Stream<Item = <Self as IbcProvider>::FinalityEvent> + Send + Sync>>,
		Error,
	> {
		let (ws_client, ws_driver) = WebSocketClient::new(self.websocket_url.clone())
			.await
			.map_err(|e| Error::from(format!("Web Socket Client Error {:?}", e)))?;
		tokio::spawn(ws_driver.run());
		let subscription = ws_client
			.subscribe(Query::from(EventType::NewBlock))
			.await
			.map_err(|e| Error::from(format!("failed to subscribe to new blocks {:?}", e)))?
			.chunks(6);
		log::info!(target: "hyperspace_cosmos", "🛰️ Subscribed to {} listening to finality notifications", self.name);
		let stream = subscription.filter_map(|events| {
			let events = events
				.into_iter()
				.collect::<Result<Vec<_>, _>>()
				.map_err(|e| Error::from(format!("failed to get event {:?}", e)))
				.unwrap();
			let get_height = |event: &Event| {
				let Event { data, events: _, query: _ } = &event;
				let height = match &data {
					EventData::NewBlock { block, .. } =>
						block
							.as_ref()
							.expect("NewBlock event should always have a block; qed")
							.header
							.height,
					_ => unreachable!(),
				};
				height
			};
			futures::future::ready(Some(FinalityEvent::Tendermint {
				from: get_height(events.first().unwrap()),
				to: get_height(events.last().unwrap()),
			}))
		});

		Ok(Box::pin(stream))
	}

	async fn submit(&self, messages: Vec<Any>) -> Result<Self::TransactionId, Error> {
		let hash = self.submit_call(messages).await?;
		log::debug!(target: "hyperspace_cosmos", "Submitted. Tx hash: {}", hash);
		Ok(Self::TransactionId { hash })
	}

	async fn query_client_message(
		&self,
		update: UpdateClient,
	) -> Result<AnyClientMessage, Self::Error> {
		let query_str = Query::eq("update_client.client_id", update.client_id().to_string())
			.and_eq("update_client.client_type", update.client_type())
			.and_eq("update_client.consensus_heights", update.consensus_height().to_string());
		// omit this field since the first three should be enough to identify the update
		// .and_eq("update_client.header", hex::encode(&update.header.unwrap_or_default()))
		use tendermint::abci::Event as AbciEvent;

		let mut client = ServiceClient::connect(self.grpc_url.to_string())
			.await
			.map_err(|e| Error::from(e.to_string()))?;
		let mut resp = client
			.get_txs_event(GetTxsEventRequest {
				events: query_str
					.conditions
					.into_iter()
					.map(|c| c.to_string().replace(" = ", "="))
					.collect(),
				order_by: OrderBy::Desc.into(),
				page: 1,
				limit: 1,
				..Default::default()
			})
			.await
			.map_err(|e| Error::from(e.to_string()))?
			.into_inner();
		let mut idx = None;
		let tx_response = resp.tx_responses.pop().ok_or_else(|| {
			Error::from(format!("Failed to find tx for update client: {:?}", update))
		})?;
		'l: for log in tx_response.logs {
			for ev in log.events {
				let event = AbciEvent {
					kind: ev.r#type,
					attributes: ev
						.attributes
						.into_iter()
						.map(|a| tendermint::abci::EventAttribute {
							key: a.key,
							value: a.value,
							index: false,
						})
						.collect(),
				};
				let attr = client_extract_attributes_from_tx(
					&event,
					Height::new(self.id().version(), tx_response.height as u64),
				)
				.map_err(|e| Error::from(format!("Failed to extract attributes from tx: {}", e)))?;
				if attr.client_id == *update.client_id() &&
					attr.client_type == update.client_type() &&
					attr.consensus_height == update.consensus_height()
				{
					idx = Some(log.msg_index);
					break 'l
				}
			}
		}
		let idx =
			idx.ok_or(Error::from("Failed to find matching update client event".to_string()))?;
		let x = resp
			.txs
			.pop()
			.ok_or_else(|| {
				Error::from(format!("Failed to find tx for update client in `txs`: {:?}", update))
			})?
			.body
			.ok_or_else(|| {
				Error::from(format!("Failed to find tx for update client in `body`: {:?}", update))
			})?
			.messages
			.remove(idx as usize);
		let envelope = Ics26Envelope::<LocalClientTypes>::try_from(x);
		match envelope {
			Ok(Ics26Envelope::Ics2Msg(ClientMsg::UpdateClient(update_msg))) =>
				return Ok(update_msg.client_message),
			_ => (),
		}

		Err(Error::from("Failed to find matching update client event".to_string()))
	}

	async fn get_proof_height(&self, block_height: Height) -> Height {
		block_height.increment()
	}

	async fn handle_error(&mut self, error: &anyhow::Error) -> Result<(), anyhow::Error> {
		let err_str = if let Some(rpc_err) = error.downcast_ref::<Error>() {
			match rpc_err {
				Error::RpcError(s) => s.clone(),
				_ => "".to_string(),
			}
		} else {
			error.to_string()
		};
		log::debug!(target: "hyperspace_cosmos", "Handling error: {err_str}");

		if err_str.contains("dispatch task is gone") ||
			err_str.contains("failed to send message to internal channel")
		{
			let (rpc_client, ws_driver) = WebSocketClient::new(self.rpc_url.clone())
				.await
				.map_err(|e| Error::RpcError(format!("{:?}", e)))?;
			tokio::spawn(ws_driver.run());
			log::info!(target: "hyperspace_cosmos", "Reconnected to cosmos chain");
			self.rpc_client = rpc_client;
		}

		Ok(())
	}

	fn rpc_call_delay(&self) -> Duration {
		Duration::from_millis(100)
	}

	fn set_rpc_call_delay(&mut self, _delay: Duration) {}
}

impl<H> CosmosClient<H>
where
	H: 'static + Clone + Send + Sync,
{
	pub fn get_fee(&self) -> Fee {
		Fee {
			amount: vec![Coin { denom: self.fee_denom.clone(), amount: self.fee_amount.clone() }],
			gas_limit: self.gas_limit,
			payer: "".to_string(),
			granter: "".to_string(),
		}
	}

	pub fn id(&self) -> &ChainId {
		&self.chain_id
	}
}

#[async_trait::async_trait]
impl<H> MisbehaviourHandler for CosmosClient<H>
where
	H: Clone + Send + Sync + 'static,
{
	async fn check_for_misbehaviour<C: Chain>(
		&self,
		_counterparty: &C,
		_client_message: AnyClientMessage,
	) -> Result<(), anyhow::Error> {
		Ok(())
	}
}<|MERGE_RESOLUTION|>--- conflicted
+++ resolved
@@ -83,15 +83,6 @@
 			// The total length the message adds to the encoding includes the
 			// field tag (small varint) and the length delimiter.
 			let tagged_len = 1 + prost::length_delimiter_len(message_len) + message_len;
-<<<<<<< HEAD
-			// if current_count >= 30 ||
-			// 	tx_len(envelope_len, current_len + tagged_len) > self.max_tx_size
-			// {
-			// 	return Err(Error::Custom("Too many messages".to_string()))
-			// }
-			current_count += 1;
-=======
->>>>>>> ad37ac40
 			current_len += tagged_len;
 		}
 		Ok(current_len as u64)

use crate::{
	config::EthereumClientConfig,
<<<<<<< HEAD
	contract::UnwrapContractError,
	jwt::{JwtAuth, JwtKey},
	utils::{DeployYuiIbc, ProviderImpl},
};
use anyhow::Error;
=======
	jwt::{JwtAuth, JwtKey},
	utils::{DeployYuiIbc, ProviderImpl},
};
>>>>>>> b0dd6a9e
use async_trait::async_trait;
use cast::revm::db;
use ethers::{
	abi::{AbiEncode, Address, ParamType, Token},
<<<<<<< HEAD
	core::k256,
	prelude::{
		coins_bip39::English, signer::SignerMiddlewareError, Authorization, BlockId, BlockNumber,
		EIP1186ProofResponse, Filter, LocalWallet, Log, MnemonicBuilder, NameOrAddress,
		SignerMiddleware, Wallet, H256,
=======
	prelude::{
		coins_bip39::English, signer::SignerMiddlewareError, Authorization, BlockId, BlockNumber,
		EIP1186ProofResponse, Filter, LocalWallet, Log, MnemonicBuilder, NameOrAddress, H256,
>>>>>>> b0dd6a9e
	},
	providers::{Http, Middleware, Provider, ProviderError, ProviderExt, Ws},
	signers::Signer,
	types::U256,
	utils::keccak256,
};
use futures::{Stream, TryFutureExt};
use ibc::{
	applications::transfer::{msgs::transfer::MsgTransfer, PrefixedCoin},
	core::ics24_host::{
		error::ValidationError,
<<<<<<< HEAD
		identifier::{ChannelId, ClientId, ConnectionId, PortId},
=======
		identifier::{ChannelId, ClientId, PortId},
>>>>>>> b0dd6a9e
	},
	Height,
};
use ibc_primitives::Timeout;
use once_cell::sync::Lazy;
use primitives::CommonClientState;
use std::{
	collections::HashSet,
	convert::Infallible,
	future::Future,
	ops::Add,
	pin::Pin,
	str::FromStr,
	sync::{Arc, Mutex},
};
use sync_committee_prover::SyncCommitteeProver;
use thiserror::Error;

<<<<<<< HEAD
pub type EthRpcClient = SignerMiddleware<Provider<Http>, Wallet<k256::ecdsa::SigningKey>>;
=======
pub type EthRpcClient = ethers::prelude::SignerMiddleware<
	ethers::providers::Provider<Http>,
	ethers::signers::Wallet<ethers::prelude::k256::ecdsa::SigningKey>,
>;
>>>>>>> b0dd6a9e
pub(crate) type WsEth = Provider<Ws>;

pub static IBC_STORAGE_SLOT: Lazy<U256> =
	Lazy::new(|| U256::from_big_endian(&keccak256(b"ibc.core")[..]));

// TODO: generate this from the contract automatically
pub const COMMITMENTS_STORAGE_INDEX: u32 = 0;
pub const CLIENT_IMPLS_STORAGE_INDEX: u32 = 3;
pub const CONNECTIONS_STORAGE_INDEX: u32 = 4;
pub const CHANNELS_STORAGE_INDEX: u32 = 5;

#[derive(Debug, Clone)]
pub struct EthereumClient {
	http_rpc: Arc<EthRpcClient>,
	pub(crate) ws_uri: http::Uri,
	pub config: EthereumClientConfig,
	/// Common relayer data
	pub common_state: CommonClientState,
	pub yui: DeployYuiIbc<Arc<ProviderImpl>, ProviderImpl>,
<<<<<<< HEAD
	/// Light client id on counterparty chain
	pub client_id: Arc<Mutex<Option<ClientId>>>,
	/// Connection Id
	pub connection_id: Arc<Mutex<Option<ConnectionId>>>,
	/// Channels cleared for packet relay
	pub channel_whitelist: Arc<Mutex<HashSet<(ChannelId, PortId)>>>,
=======
	pub prev_state: Arc<std::sync::Mutex<(Vec<u8>, Vec<u8>)>>,
>>>>>>> b0dd6a9e
}

pub type MiddlewareErrorType = SignerMiddlewareError<
	Provider<Http>,
	ethers::signers::Wallet<ethers::prelude::k256::ecdsa::SigningKey>,
>;

#[derive(Debug, Error)]
pub enum ClientError {
	#[error("uri-parse-error: {0} {0}")]
	UriParseError(http::Uri),
	#[error("provider-error: {0}: {0}")]
	ProviderError(http::Uri, ProviderError),
	#[error("Ethereum error: {0}")]
	Ethers(#[from] ProviderError),
	#[error("middleware-error: {0}")]
	MiddlewareError(MiddlewareErrorType),
	#[error("reqwest error: {0}")]
	ReqwestError(#[from] reqwest::Error),
	#[error("Merkleization error: {0}")]
	MerkleizationError(#[from] ssz_rs::MerkleizationError),
	#[error("ABI error: {0}")]
	AbiError(#[from] ethers::abi::Error),
	#[error("Contract ABI error: {0}")]
	ContractAbiError(#[from] ethers::contract::AbiError),
	#[error("Contract error: {0}")]
	ContractError(
		#[from]
		ethers::contract::ContractError<
			SignerMiddleware<Provider<Http>, Wallet<ecdsa::SigningKey<k256::Secp256k1>>>,
		>,
	),
	#[error("IBC Transfer: {0}")]
	IbcTransfer(#[from] ibc::applications::transfer::error::Error),
	#[error("no-storage-proof: there was no storage proof for the given storage index")]
	NoStorageProof,
	#[error("Tendermint error: {0}")]
	Tendermint(#[from] tendermint::Error),
	/// Errors associated with ics-02 client
	#[error("Ibc client error: {0}")]
	IbcClient(#[from] ibc::core::ics02_client::error::Error),
	#[error("Ibc channel error")]
	IbcChannel(#[from] ibc::core::ics04_channel::error::Error),
	#[error("{0}")]
	Other(String),
}

impl From<ValidationError> for ClientError {
	fn from(value: ValidationError) -> Self {
		Self::Other(value.to_string())
	}
}

impl From<String> for ClientError {
	fn from(value: String) -> Self {
		Self::Other(value)
	}
}

impl From<anyhow::Error> for ClientError {
	fn from(value: Error) -> Self {
		Self::Other(value.to_string())
	}
}

impl From<Infallible> for ClientError {
	fn from(value: Infallible) -> Self {
		match value {}
	}
}

pub struct AckPacket {
	pub sequence: u64,
	pub source_port: String,
	pub source_channel: String,
	pub dest_port: String,
	pub dest_channel: String,
	pub data: Vec<u8>,
	pub timeout_height: (u64, u64),
	pub timeout_timestamp: u64,
	pub acknowledgement: Vec<u8>,
}

impl EthereumClient {
	pub async fn new(mut config: EthereumClientConfig) -> Result<Self, ClientError> {
<<<<<<< HEAD
		let client = config.client().await?;

		let yui = match config.yui.take() {
			None => DeployYuiIbc::<_, _>::from_addresses(
				client.clone(),
				config.diamond_address.clone().ok_or_else(|| {
					ClientError::Other("diamond address must be provided".to_string())
				})?,
				Some(config.tendermint_address.clone().ok_or_else(|| {
					ClientError::Other("tendermint address must be provided".to_string())
				})?),
				Some(config.bank_address.clone().ok_or_else(|| {
					ClientError::Other("bank address must be provided".to_string())
				})?),
				config.diamond_facets.clone(),
			)?,
			Some(yui) => yui,
		};
=======
		let client = Provider::<Http>::try_from(config.http_rpc_url.to_string())
			.map_err(|_| ClientError::UriParseError(config.http_rpc_url.clone()))?;

		let chain_id = client.get_chainid().await.unwrap();

		let wallet: LocalWallet = if let Some(mnemonic) = &config.mnemonic {
			MnemonicBuilder::<English>::default()
				.phrase(mnemonic.as_str())
				.build()
				.unwrap()
				.with_chain_id(chain_id.as_u64())
		} else if let Some(path) = config.private_key_path.take() {
			LocalWallet::decrypt_keystore(
				path,
				option_env!("KEY_PASS").expect("KEY_PASS is not set"),
			)
			.unwrap()
			.into()
		} else if let Some(private_key) = config.private_key.take() {
			let key = elliptic_curve::SecretKey::<ethers::prelude::k256::Secp256k1>::from_sec1_pem(
				private_key.as_str(),
			)
			.unwrap();
			key.into()
		} else {
			panic!("no private key or mnemonic provided")
		};

		let client = ethers::middleware::SignerMiddleware::new(client, wallet);

		let yui = config.yui.take().unwrap();
>>>>>>> b0dd6a9e
		Ok(Self {
			http_rpc: client,
			ws_uri: config.ws_rpc_url.clone(),
			common_state: Default::default(),
			yui,
<<<<<<< HEAD
			client_id: Arc::new(Mutex::new(config.client_id.clone())),
			connection_id: Arc::new(Mutex::new(config.connection_id.clone())),
			channel_whitelist: Arc::new(Mutex::new(
				config.channel_whitelist.clone().into_iter().collect(),
			)),
			config,
=======
			prev_state: Arc::new(std::sync::Mutex::new((vec![], vec![]))),
>>>>>>> b0dd6a9e
		})
	}

	pub fn client(&self) -> Arc<EthRpcClient> {
		self.http_rpc.clone()
	}

<<<<<<< HEAD
	pub fn prover(&self) -> SyncCommitteeProver {
		let mut string = self.config.beacon_rpc_url.to_string();
		string.pop();
		SyncCommitteeProver::new(string)
	}

	pub async fn websocket_provider(&self) -> Result<Provider<Ws>, ClientError> {
		if let Some(secret_path) = &self.config.jwt_secret_path {
			let secret = std::fs::read_to_string(secret_path).map_err(|e| {
				ClientError::Other(format!("jwtsecret not found. Search for 'execution/jwtsecret' in the code and replace it with your local path. {e}"))
			})?;
			let secret = JwtKey::from_slice(&hex::decode(&secret[2..]).unwrap()).expect("oops");
			let jwt_auth = JwtAuth::new(secret, None, None);
			let token = jwt_auth.generate_token().unwrap();

			let auth = Authorization::bearer(token);
			Provider::<Ws>::connect_with_auth(self.ws_uri.to_string(), auth)
				.await
				.map_err(|e| {
					ClientError::ProviderError(self.ws_uri.clone(), ProviderError::from(e))
				})
		} else {
			Provider::<Ws>::connect(self.ws_uri.to_string()).await.map_err(|e| {
				ClientError::ProviderError(self.ws_uri.clone(), ProviderError::from(e))
			})
		}
=======
	pub async fn websocket_provider(&self) -> Result<Provider<Ws>, ClientError> {
		let secret = std::fs::read_to_string(format!(
			"{}/.lighthouse/local-testnet/geth_datadir1/geth/jwtsecret",
			env!("HOME"),
		))
		.unwrap();
		println!("secret = {secret}");
		let secret = JwtKey::from_slice(&hex::decode(&secret[2..]).unwrap()).expect("oops");
		let jwt_auth = JwtAuth::new(secret, None, None);
		let token = jwt_auth.generate_token().unwrap();

		let auth = Authorization::bearer(dbg!(token));
		Provider::<Ws>::connect_with_auth(self.ws_uri.to_string(), auth)
			.await
			.map_err(|e| ClientError::ProviderError(self.ws_uri.clone(), ProviderError::from(e)))
>>>>>>> b0dd6a9e
	}

	pub async fn generated_channel_identifiers(
		&self,
		from_block: BlockNumber,
	) -> Result<Vec<(String, String)>, ClientError> {
		let filter = Filter::new()
			.from_block(BlockNumber::Earliest)
			// .from_block(from_block)
			.to_block(BlockNumber::Latest)
<<<<<<< HEAD
			.address(self.yui.diamond.address())
=======
			.address(self.config.ibc_handler_address)
>>>>>>> b0dd6a9e
			.event("OpenInitChannel(string,string)");

		let logs = self.client().get_logs(&filter).await.unwrap();

		let v = logs
			.into_iter()
			.map(|log| {
				let toks =
					ethers::abi::decode(&[ParamType::String, ParamType::String], &log.data.0)
						.unwrap();
				(toks[0].to_string(), toks[1].to_string())
			})
			.collect();

		Ok(v)
	}

	pub async fn generated_client_identifiers(&self, from_block: BlockNumber) -> Vec<String> {
		let filter = Filter::new()
			.from_block(from_block)
			.to_block(BlockNumber::Latest)
			.address(self.yui.diamond.address())
			.event("GeneratedClientIdentifier(string)");

		let logs = self.client().get_logs(&filter).await.unwrap();

		logs.into_iter()
			.map(|log| {
				ethers::abi::decode(&[ParamType::String], &log.data.0)
					.unwrap()
					.into_iter()
					.next()
					.unwrap()
					.to_string()
			})
			.collect()
	}

	pub async fn generated_connection_identifiers(&self, from_block: BlockNumber) -> Vec<String> {
		let filter = Filter::new()
			.from_block(from_block)
			.to_block(BlockNumber::Latest)
			.address(self.yui.diamond.address())
			.event("GeneratedConnectionIdentifier(string)");

		let logs = self.client().get_logs(&filter).await.unwrap();

		logs.into_iter()
			.map(|log| {
				ethers::abi::decode(&[ParamType::String], &log.data.0)
					.unwrap()
					.into_iter()
					.next()
					.unwrap()
					.to_string()
			})
			.collect()
	}

	pub async fn acknowledge_packets(&self, from_block: BlockNumber) -> Vec<AckPacket> {
		let filter = Filter::new()
			.from_block(from_block)
			.to_block(BlockNumber::Latest)
			.address(self.yui.diamond.address())
			.event("AcknowledgePacket((uint64,string,string,string,string,bytes,(uint64,uint64),uint64),bytes)");

		let logs = self.client().get_logs(&filter).await.unwrap();

		logs.into_iter()
			.map(|log| {
				let decoded = ethers::abi::decode(
					&[
						ParamType::Tuple(vec![
							ParamType::Uint(64),
							ParamType::String,
							ParamType::String,
							ParamType::String,
							ParamType::String,
							ParamType::Bytes,
							ParamType::Tuple(vec![ParamType::Uint(64), ParamType::Uint(64)]),
							ParamType::Uint(64),
						]),
						ParamType::Bytes,
					],
					&log.data.0,
				)
				.unwrap();

				let Token::Tuple(packet) = decoded[0].clone() else {
					panic!("expected tuple, got {:?}", decoded[0])
				};

				// use a match statement to destructure the `packet` into the fields
				// for the `AckPacket` struct
				let (sequence, source_port, source_channel, dest_port, dest_channel, data, timeout_height, timeout_timestamp) = match packet.as_slice() {
					[Token::Uint(sequence),
					Token::String(source_port), Token::String(source_channel), Token::String(dest_port), Token::String(dest_channel), Token::Bytes(data), Token::Tuple(timeout_height), Token::Uint(timeout_timestamp)] => {
						let [Token::Uint(rev), Token::Uint(height)] = timeout_height.as_slice() else {
							panic!("need timeout height to be a tuple of two uints, revision and height");
						};

						(sequence.as_u64(), source_port.clone(), source_channel.clone(), dest_port.clone(), dest_channel.clone(), data.clone(), (
							rev.as_u64(),
							height.as_u64(),
						), timeout_timestamp.as_u64())
					},
					_ => panic!("expected tuple, got {:?}", packet),
				};

				let Token::Bytes(acknowledgement) = decoded[1].clone() else {
					panic!("expected bytes, got {:?}", decoded[1])
				};

				let packet = AckPacket {
					sequence,
					source_port,
					source_channel,
					dest_port,
					dest_channel,
					data,
					timeout_height,
					timeout_timestamp,
					acknowledgement,
				};

				packet
			})
			.collect()
	}

	pub async fn address_of_client_id(&self, client_id: &str) -> Address {
		let proof = self.eth_query_proof(dbg!(client_id), None, 3).await.unwrap();

		match proof.storage_proof.last() {
			Some(proof) => todo!("{:?}", proof.value),
			None => Address::zero(),
		}
	}

	pub fn _query_packet_commitment(
		&self,
		at: Height,
		port_id: &PortId,
		channel_id: &ChannelId,
		seq: u64,
	) -> impl Future<
		Output = Result<
			ibc_proto::ibc::core::channel::v1::QueryPacketCommitmentResponse,
			ClientError,
		>,
	> {
		async move { todo!() }
	}

	/// produce a stream of events emitted from the contract address for the given block range
	pub fn query_events(
		&self,
		event_name: &str,
		from: BlockNumber,
		to: BlockNumber,
	) -> impl Stream<Item = Log> {
		let filter = Filter::new()
			.from_block(from)
			.to_block(to)
			.address(self.yui.diamond.address())
			.event(event_name);
		let client = self.client().clone();

		async_stream::stream! {
			let logs = client.get_logs(&filter).await.unwrap();
			for log in logs {
				yield log;
			}
		}
	}

	pub fn eth_query_proof(
		&self,
		key: &str,
		block_height: Option<u64>,
		storage_index: u32,
	) -> impl Future<Output = Result<EIP1186ProofResponse, ClientError>> {
		let key = keccak256(key.as_bytes());
		let var_name = format!("0x{}", hex::encode(key));

		let index = cast::SimpleCast::index(
			"bytes32",
			&var_name,
			&format!("0x{}", hex::encode(IBC_STORAGE_SLOT.add(U256::from(storage_index)).encode())),
		)
		.unwrap();

		let client = self.client().clone();
<<<<<<< HEAD
		let address = self.yui.diamond.address().clone();
=======
		let address = self.config.ibc_handler_address.clone();
>>>>>>> b0dd6a9e

		async move {
			Ok(client
				.get_proof(
					NameOrAddress::Address(address),
					vec![H256::from_str(&index).unwrap()],
					block_height.map(|i| BlockId::from(i)),
				)
				.await
				.unwrap())
		}
	}

	pub fn eth_query_proof_tokens(
		&self,
		tokens: &[Token],
		block_height: Option<u64>,
		storage_index: u32,
	) -> impl Future<Output = Result<EIP1186ProofResponse, ClientError>> {
		let vec1 = ethers::abi::encode_packed(tokens).unwrap();
		let key = ethers::utils::keccak256(&vec1);
		let key = hex::encode(key);

		let var_name = format!("0x{key}");
		let storage_index = format!("{storage_index}");
		let index =
			cast::SimpleCast::index("bytes32", dbg!(&var_name), dbg!(&storage_index)).unwrap();

		let client = self.client().clone();
<<<<<<< HEAD
		let address = self.yui.diamond.address().clone();
=======
		let address = self.config.ibc_handler_address.clone();
>>>>>>> b0dd6a9e

		dbg!(&address);
		dbg!(&H256::from_str(&index).unwrap());
		dbg!(&block_height);

		async move {
			Ok(client
				.get_proof(
					NameOrAddress::Address(address),
					vec![H256::from_str(&index).unwrap()],
					block_height.map(|i| BlockId::from(i)),
				)
				.await
				.unwrap())
		}
	}

	pub fn eth_query_proof_2d(
		&self,
		key1: &str,
		key2: &str,
		block_height: Option<u64>,
		storage_index: u32,
	) -> impl Future<Output = Result<EIP1186ProofResponse, ClientError>> {
		let key1 = ethers::utils::keccak256(key1.as_bytes());

		let combined_key1 = [key1.as_slice(), storage_index.to_be_bytes().as_ref()].concat();
		let key1_hashed = ethers::utils::keccak256(&combined_key1);
		let key1_hashed_hex = hex::encode(&key1_hashed);

		let key2 = ethers::utils::keccak256(key2.as_bytes());

		let combined_key2 = [key2.as_slice(), key1_hashed_hex.as_bytes()].concat();
		let key2_hashed = ethers::utils::keccak256(&combined_key2);
		let key2_hashed_hex = hex::encode(&key2_hashed);

		let index = cast::SimpleCast::index("bytes32", &key2_hashed_hex, &key2_hashed_hex).unwrap();

		let client = self.client().clone();
<<<<<<< HEAD
		let address = self.yui.diamond.address().clone();
=======
		let address = self.config.ibc_handler_address.clone();
>>>>>>> b0dd6a9e

		async move {
			client
				.get_proof(
					NameOrAddress::Address(address),
					vec![H256::from_str(&index).unwrap()],
					block_height.map(|i| BlockId::from(i)),
				)
				.map_err(|err| panic!("{err}"))
				.await
		}
	}

	pub fn query_client_impl_address(
		&self,
		client_id: ClientId,
		at: Height,
	) -> impl Future<Output = Result<(Vec<u8>, bool), ClientError>> + '_ {
		let fut = self.eth_query_proof(
			client_id.as_str(),
			Some(at.revision_height),
			CLIENT_IMPLS_STORAGE_INDEX,
		);

		async move {
			let proof = fut.await?;

			if let Some(storage_proof) = proof.storage_proof.first() {
				if !storage_proof.value.is_zero() {
					let binding = self
						.yui
						.method("getClientState", (client_id.as_str().to_owned(),))
						.expect("contract is missing getClientState");

					let get_client_state_fut = binding.call();
					let client_state: (Vec<u8>, bool) =
						get_client_state_fut.await.map_err(|err| todo!()).unwrap();

					Ok(client_state)
				} else {
					todo!("error: client address is zero")
				}
			} else {
				todo!("error: no storage proof")
			}
		}
	}

	#[track_caller]
	pub fn has_packet_receipt(
		&self,
		at: Height,
		port_id: String,
		channel_id: String,
		sequence: u64,
	) -> impl Future<Output = Result<bool, ClientError>> + '_ {
		async move {
			let binding = self
				.yui
				.method("hasPacketReceipt", (port_id, channel_id, sequence))
				.expect("contract is missing hasPacketReceipt");

			let receipt: bool = binding
				.block(BlockId::Number(BlockNumber::Number(at.revision_height.into())))
				.call()
				.await
				.map_err(|err| todo!())
				.unwrap();

			Ok(receipt)
		}
	}

	#[track_caller]
	pub fn has_commitment(
		&self,
		at: Height,
		port_id: String,
		channel_id: String,
		sequence: u64,
	) -> impl Future<Output = Result<bool, ClientError>> + '_ {
<<<<<<< HEAD
		async move {
			let binding = self
				.yui
				.method("hasCommitment", (port_id, channel_id, sequence))
				.expect("contract is missing hasCommitment");

			let receipt: bool = binding
				.block(BlockId::Number(BlockNumber::Number(at.revision_height.into())))
				.call()
				.await
				.map_err(|err| todo!())
				.unwrap();

			Ok(receipt)
		}
	}

	#[track_caller]
	pub fn has_acknowledgement(
		&self,
		at: Height,
		port_id: String,
		channel_id: String,
		sequence: u64,
	) -> impl Future<Output = Result<bool, ClientError>> + '_ {
=======
>>>>>>> b0dd6a9e
		async move {
			let binding = self
				.yui
				.method("hasAcknowledgement", (port_id, channel_id, sequence))
				.expect("contract is missing hasAcknowledgement");

			// let receipt_fut = ;
			let receipt: bool = binding
				.block(BlockId::Number(BlockNumber::Number(at.revision_height.into())))
				.call()
				.await
				.map_err(|err| todo!())
				.unwrap();

			Ok(receipt)
		}
	}
}

// #[cfg(any(test, feature = "testing"))]
#[async_trait]
impl primitives::TestProvider for EthereumClient {
	async fn send_transfer(&self, params: MsgTransfer<PrefixedCoin>) -> Result<(), Self::Error> {
		let params = (
			params.token.denom.to_string(),
			params.token.amount.as_u256(),
			params.receiver.to_string(),
			params.source_port.to_string(),
			params.source_channel.to_string(),
			params.timeout_height.revision_height,
		);
		let method = self
			.yui
			.bank
			.as_ref()
			.expect("expected bank module")
			.method::<_, ()>("sendTransfer", params)?;
		let _ = method.call().await.unwrap_contract_error();
		let receipt = method.send().await.unwrap().await.unwrap().unwrap();
		assert_eq!(receipt.status, Some(1.into()));
		log::info!("Sent transfer. Tx hash: {:?}", receipt.transaction_hash);
		Ok(())
	}

	async fn send_ordered_packet(
		&self,
		channel_id: ChannelId,
		timeout: Timeout,
	) -> Result<(), Self::Error> {
		todo!("send_ordered_packet")
	}

	async fn subscribe_blocks(&self) -> Pin<Box<dyn Stream<Item = u64> + Send + Sync>> {
		todo!("subscribe_blocks")
	}

	async fn increase_counters(&mut self) -> Result<(), Self::Error> {
		Ok(())
	}
}<|MERGE_RESOLUTION|>--- conflicted
+++ resolved
@@ -1,31 +1,19 @@
 use crate::{
 	config::EthereumClientConfig,
-<<<<<<< HEAD
 	contract::UnwrapContractError,
 	jwt::{JwtAuth, JwtKey},
 	utils::{DeployYuiIbc, ProviderImpl},
 };
 use anyhow::Error;
-=======
-	jwt::{JwtAuth, JwtKey},
-	utils::{DeployYuiIbc, ProviderImpl},
-};
->>>>>>> b0dd6a9e
 use async_trait::async_trait;
 use cast::revm::db;
 use ethers::{
 	abi::{AbiEncode, Address, ParamType, Token},
-<<<<<<< HEAD
 	core::k256,
 	prelude::{
 		coins_bip39::English, signer::SignerMiddlewareError, Authorization, BlockId, BlockNumber,
 		EIP1186ProofResponse, Filter, LocalWallet, Log, MnemonicBuilder, NameOrAddress,
 		SignerMiddleware, Wallet, H256,
-=======
-	prelude::{
-		coins_bip39::English, signer::SignerMiddlewareError, Authorization, BlockId, BlockNumber,
-		EIP1186ProofResponse, Filter, LocalWallet, Log, MnemonicBuilder, NameOrAddress, H256,
->>>>>>> b0dd6a9e
 	},
 	providers::{Http, Middleware, Provider, ProviderError, ProviderExt, Ws},
 	signers::Signer,
@@ -37,11 +25,7 @@
 	applications::transfer::{msgs::transfer::MsgTransfer, PrefixedCoin},
 	core::ics24_host::{
 		error::ValidationError,
-<<<<<<< HEAD
 		identifier::{ChannelId, ClientId, ConnectionId, PortId},
-=======
-		identifier::{ChannelId, ClientId, PortId},
->>>>>>> b0dd6a9e
 	},
 	Height,
 };
@@ -60,14 +44,7 @@
 use sync_committee_prover::SyncCommitteeProver;
 use thiserror::Error;
 
-<<<<<<< HEAD
 pub type EthRpcClient = SignerMiddleware<Provider<Http>, Wallet<k256::ecdsa::SigningKey>>;
-=======
-pub type EthRpcClient = ethers::prelude::SignerMiddleware<
-	ethers::providers::Provider<Http>,
-	ethers::signers::Wallet<ethers::prelude::k256::ecdsa::SigningKey>,
->;
->>>>>>> b0dd6a9e
 pub(crate) type WsEth = Provider<Ws>;
 
 pub static IBC_STORAGE_SLOT: Lazy<U256> =
@@ -87,16 +64,12 @@
 	/// Common relayer data
 	pub common_state: CommonClientState,
 	pub yui: DeployYuiIbc<Arc<ProviderImpl>, ProviderImpl>,
-<<<<<<< HEAD
 	/// Light client id on counterparty chain
 	pub client_id: Arc<Mutex<Option<ClientId>>>,
 	/// Connection Id
 	pub connection_id: Arc<Mutex<Option<ConnectionId>>>,
 	/// Channels cleared for packet relay
 	pub channel_whitelist: Arc<Mutex<HashSet<(ChannelId, PortId)>>>,
-=======
-	pub prev_state: Arc<std::sync::Mutex<(Vec<u8>, Vec<u8>)>>,
->>>>>>> b0dd6a9e
 }
 
 pub type MiddlewareErrorType = SignerMiddlewareError<
@@ -182,7 +155,6 @@
 
 impl EthereumClient {
 	pub async fn new(mut config: EthereumClientConfig) -> Result<Self, ClientError> {
-<<<<<<< HEAD
 		let client = config.client().await?;
 
 		let yui = match config.yui.take() {
@@ -201,54 +173,17 @@
 			)?,
 			Some(yui) => yui,
 		};
-=======
-		let client = Provider::<Http>::try_from(config.http_rpc_url.to_string())
-			.map_err(|_| ClientError::UriParseError(config.http_rpc_url.clone()))?;
-
-		let chain_id = client.get_chainid().await.unwrap();
-
-		let wallet: LocalWallet = if let Some(mnemonic) = &config.mnemonic {
-			MnemonicBuilder::<English>::default()
-				.phrase(mnemonic.as_str())
-				.build()
-				.unwrap()
-				.with_chain_id(chain_id.as_u64())
-		} else if let Some(path) = config.private_key_path.take() {
-			LocalWallet::decrypt_keystore(
-				path,
-				option_env!("KEY_PASS").expect("KEY_PASS is not set"),
-			)
-			.unwrap()
-			.into()
-		} else if let Some(private_key) = config.private_key.take() {
-			let key = elliptic_curve::SecretKey::<ethers::prelude::k256::Secp256k1>::from_sec1_pem(
-				private_key.as_str(),
-			)
-			.unwrap();
-			key.into()
-		} else {
-			panic!("no private key or mnemonic provided")
-		};
-
-		let client = ethers::middleware::SignerMiddleware::new(client, wallet);
-
-		let yui = config.yui.take().unwrap();
->>>>>>> b0dd6a9e
 		Ok(Self {
 			http_rpc: client,
 			ws_uri: config.ws_rpc_url.clone(),
 			common_state: Default::default(),
 			yui,
-<<<<<<< HEAD
 			client_id: Arc::new(Mutex::new(config.client_id.clone())),
 			connection_id: Arc::new(Mutex::new(config.connection_id.clone())),
 			channel_whitelist: Arc::new(Mutex::new(
 				config.channel_whitelist.clone().into_iter().collect(),
 			)),
 			config,
-=======
-			prev_state: Arc::new(std::sync::Mutex::new((vec![], vec![]))),
->>>>>>> b0dd6a9e
 		})
 	}
 
@@ -256,11 +191,14 @@
 		self.http_rpc.clone()
 	}
 
-<<<<<<< HEAD
 	pub fn prover(&self) -> SyncCommitteeProver {
 		let mut string = self.config.beacon_rpc_url.to_string();
 		string.pop();
 		SyncCommitteeProver::new(string)
+	}
+
+	pub fn client(&self) -> Arc<EthRpcClient> {
+		self.http_rpc.clone()
 	}
 
 	pub async fn websocket_provider(&self) -> Result<Provider<Ws>, ClientError> {
@@ -283,23 +221,6 @@
 				ClientError::ProviderError(self.ws_uri.clone(), ProviderError::from(e))
 			})
 		}
-=======
-	pub async fn websocket_provider(&self) -> Result<Provider<Ws>, ClientError> {
-		let secret = std::fs::read_to_string(format!(
-			"{}/.lighthouse/local-testnet/geth_datadir1/geth/jwtsecret",
-			env!("HOME"),
-		))
-		.unwrap();
-		println!("secret = {secret}");
-		let secret = JwtKey::from_slice(&hex::decode(&secret[2..]).unwrap()).expect("oops");
-		let jwt_auth = JwtAuth::new(secret, None, None);
-		let token = jwt_auth.generate_token().unwrap();
-
-		let auth = Authorization::bearer(dbg!(token));
-		Provider::<Ws>::connect_with_auth(self.ws_uri.to_string(), auth)
-			.await
-			.map_err(|e| ClientError::ProviderError(self.ws_uri.clone(), ProviderError::from(e)))
->>>>>>> b0dd6a9e
 	}
 
 	pub async fn generated_channel_identifiers(
@@ -310,11 +231,7 @@
 			.from_block(BlockNumber::Earliest)
 			// .from_block(from_block)
 			.to_block(BlockNumber::Latest)
-<<<<<<< HEAD
 			.address(self.yui.diamond.address())
-=======
-			.address(self.config.ibc_handler_address)
->>>>>>> b0dd6a9e
 			.event("OpenInitChannel(string,string)");
 
 		let logs = self.client().get_logs(&filter).await.unwrap();
@@ -508,11 +425,7 @@
 		.unwrap();
 
 		let client = self.client().clone();
-<<<<<<< HEAD
 		let address = self.yui.diamond.address().clone();
-=======
-		let address = self.config.ibc_handler_address.clone();
->>>>>>> b0dd6a9e
 
 		async move {
 			Ok(client
@@ -542,11 +455,7 @@
 			cast::SimpleCast::index("bytes32", dbg!(&var_name), dbg!(&storage_index)).unwrap();
 
 		let client = self.client().clone();
-<<<<<<< HEAD
 		let address = self.yui.diamond.address().clone();
-=======
-		let address = self.config.ibc_handler_address.clone();
->>>>>>> b0dd6a9e
 
 		dbg!(&address);
 		dbg!(&H256::from_str(&index).unwrap());
@@ -586,11 +495,7 @@
 		let index = cast::SimpleCast::index("bytes32", &key2_hashed_hex, &key2_hashed_hex).unwrap();
 
 		let client = self.client().clone();
-<<<<<<< HEAD
 		let address = self.yui.diamond.address().clone();
-=======
-		let address = self.config.ibc_handler_address.clone();
->>>>>>> b0dd6a9e
 
 		async move {
 			client
@@ -672,7 +577,6 @@
 		channel_id: String,
 		sequence: u64,
 	) -> impl Future<Output = Result<bool, ClientError>> + '_ {
-<<<<<<< HEAD
 		async move {
 			let binding = self
 				.yui
@@ -698,8 +602,6 @@
 		channel_id: String,
 		sequence: u64,
 	) -> impl Future<Output = Result<bool, ClientError>> + '_ {
-=======
->>>>>>> b0dd6a9e
 		async move {
 			let binding = self
 				.yui

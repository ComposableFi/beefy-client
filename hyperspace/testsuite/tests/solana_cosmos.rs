--- conflicted
+++ resolved
@@ -63,14 +63,7 @@
 
 		Args {
 			// chain_a: format!("https://devnet.helius-rpc.com/?api-key=bc5c0cfc-46df-4781-978f-af6ca7a202c2"),
-<<<<<<< HEAD
 			chain_a: format!("http://{solana}:8899"),
-=======
-			// chain_a: format!("http://{solana}:8899"),
-			chain_a: format!(
-				"https://mainnet.helius-rpc.com/?api-key=65520d87-04b2-43a5-b5d5-35d5db0601b3"
-			),
->>>>>>> 3822a970
 			chain_b: format!("http://{cosmos}:26657"),
 			// chain_b: format!("http://34.34.178.141:26657"),
 			// chain_b: format!("http://10.132.0.13:26657/"), // testnet
@@ -91,15 +84,8 @@
 			// format!("wss://rpc-testnet5.composable-cosmos.composablenodes.tech/websocket"),
 			// cosmos_ws: format!("ws://10.132.0.13:26657/websocket"),
 			// cosmos_ws: format!("ws://10.132.0.6:26657/websocket"), // mainnet
-<<<<<<< HEAD
 		  solana_ws: format!("ws://{solana}:8900"),
 			// solana_ws: format!("wss://devnet.helius-rpc.com/?api-key=bc5c0cfc-46df-4781-978f-af6ca7a202c2"),
-=======
-			// solana_ws: format!("ws://{solana}:8900"),
-			solana_ws: format!("wss://mainnet.helius-rpc.com/?api-key=65520d87-04b2-43a5-b5d5-35d5db0601b3"),	
-			// solana_ws:
-			// format!("wss://devnet.helius-rpc.com/?api-key=bc5c0cfc-46df-4781-978f-af6ca7a202c2"),
->>>>>>> 3822a970
 			wasm_path,
 		}
 	}
@@ -139,16 +125,10 @@
 			153, 230, 192, 225, 51, 119, 216, 14, 69, 225, 73, 7, 204, 144, 39, 213, 91, 255, 136,
 			38, 95, 131, 197, 4, 101, 186,
 		],
-<<<<<<< HEAD
-		solana_ibc_program_id: "9FeHRJLHJSEw4dYZrABHWTRKruFjxDmkLtPmhM5WFYL7".to_string(),
+		solana_ibc_program_id: "2HLLVco5HvwWriNbUhmVwA2pCetRkpgrqwnjcsZdyTKT".to_string(),
 		write_program_id: "FufGpHqMQgGVjtMH9AV8YMrJYq8zaK6USRsJkZP4yDjo".to_string(),
 		signature_verifier_program_id: 
 			"C6r1VEbn3mSpecgrZ7NdBvWUtYVJWrDPv4uU9Xs956gc".to_string(),
-=======
-		solana_ibc_program_id: "FeFjYj2YuMsk87Cp48ubzQPtW4MWDaKJrCs1TcdgosZJ".to_string(),
-		write_program_id: "FufGpHqMQgGVjtMH9AV8YMrJYq8zaK6USRsJkZP4yDjo".to_string(),
-		signature_verifier_program_id: "C6r1VEbn3mSpecgrZ7NdBvWUtYVJWrDPv4uU9Xs956gc".to_string(),
->>>>>>> 3822a970
 	};
 
 	let mut config_b = CosmosClientConfig {
@@ -169,11 +149,6 @@
         mnemonic:
         // centauri1g5r2vmnp6lta9cpst4lzc4syy3kcj2ljte3tlh
         "decorate bright ozone fork gallery riot bus exhaust worth way bone indoor calm squirrel merry zero scheme cotton until shop any excess stage laundry"
-<<<<<<< HEAD
-				// "peace cash suffer celery broken blade fame fiscal lesson fancy virus bless recipe inherit reason cart mask mask absurd venture culture problem reward crew"
-				// "scissors enroll comfort wrist eight catch decide stage squirrel phrase close december staff baby stable mirror hand allow sort dish wrist gas quantum puppy"
-=======
->>>>>>> 3822a970
             .to_string(),
         wasm_code_id: None,
         channel_whitelist: vec![],
@@ -211,12 +186,7 @@
 		},
 	};
 	let code_id_str = hex::encode(code_id);
-<<<<<<< HEAD
 	// let code_id_str = String::from("66ce7420d21e2555b0e6ce952c0826590fb5f6508a9ac84a5c11178cec58a303");
-=======
-	// let code_id_str =
-	// String::from("66ce7420d21e2555b0e6ce952c0826590fb5f6508a9ac84a5c11178cec58a303");
->>>>>>> 3822a970
 	log::info!("This is wasm checksum {:?}", code_id_str);
 	config_b.wasm_code_id = Some(code_id_str);
 
@@ -234,16 +204,12 @@
 	// 	return (chain_a_wrapped, chain_b_wrapped)
 	// }
 
-	let (client_a, client_b) =
-		create_clients(&mut chain_a_wrapped, &mut chain_b_wrapped).await.unwrap();
-	chain_a_wrapped.set_client_id(client_a);
-	chain_b_wrapped.set_client_id(client_b);
-	// chain_b_wrapped.set_client_id(ClientId::new("07-tendermint", 0).unwrap());
-<<<<<<< HEAD
-	// chain_a_wrapped.set_client_id(ClientId::new("08-wasm", 2).unwrap());
-=======
-	// chain_a_wrapped.set_client_id(ClientId::new("08-wasm", 0).unwrap());
->>>>>>> 3822a970
+	// let (client_a, client_b) =
+	// 	create_clients(&mut chain_a_wrapped, &mut chain_b_wrapped).await.unwrap();
+	// chain_a_wrapped.set_client_id(client_a);
+	// chain_b_wrapped.set_client_id(client_b);
+	chain_b_wrapped.set_client_id(ClientId::new("07-tendermint", 0).unwrap());
+	chain_a_wrapped.set_client_id(ClientId::new("08-wasm", 0).unwrap());
 	(chain_a_wrapped, chain_b_wrapped)
 }
 
@@ -258,21 +224,16 @@
 	let asset_id_a = AnyAssetId::Solana("33WVSef9zaw49KbNdPGTmACVRnAXzN3o1fsqbUrLp2mh".to_string());
 	let asset_id_b = AnyAssetId::Cosmos("stake".to_string());
 	let (mut chain_a, mut chain_b) = setup_clients().await;
-<<<<<<< HEAD
 	let (handle, channel_a, channel_b, connection_id_a, connection_id_b) =
 		setup_connection_and_channel(&mut chain_a, &mut chain_b, Duration::from_secs(10)).await;
-=======
-	// let (handle, channel_a, channel_b, connection_id_a, connection_id_b) =
-	// 	setup_connection_and_channel(&mut chain_a, &mut chain_b, Duration::from_secs(10)).await;
->>>>>>> 3822a970
-
-	// handle.abort();
-
-	// let connection_id_a = ConnectionId::from_str("connection-1").unwrap();
-	// let connection_id_b = ConnectionId::from_str("connection-1").unwrap();
-
-	// let channel_a = ChannelId::from_str("channel-1").unwrap();
-	// let channel_b = ChannelId::from_str("channel-1").unwrap();
+
+	handle.abort();
+
+	let connection_id_a = ConnectionId::from_str("connection-0").unwrap();
+	let connection_id_b = ConnectionId::from_str("connection-0").unwrap();
+
+	let channel_a = ChannelId::from_str("channel-0").unwrap();
+	let channel_b = ChannelId::from_str("channel-0").unwrap();
 
 	log::info!("Channel A: {:?}", channel_a);
 	log::info!("Channel B: {:?}", channel_b);

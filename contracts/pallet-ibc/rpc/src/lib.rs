--- conflicted
+++ resolved
@@ -1588,8 +1588,6 @@
 	) -> Result<IdentifiedClientState> {
 		let (block, event) = self.ibc_event_by_tx_id(block_hash, ext_hash)?;
 		let api = self.client.runtime_api();
-<<<<<<< HEAD
-=======
 		let block = self.client.block(block_hash).ok().flatten().ok_or_else(|| {
 			runtime_error_into_rpc_error("[ibc_rpc]: failed to find block with provided hash")
 		})?;
@@ -1613,7 +1611,6 @@
 			.get(0)
 			.ok_or_else(|| runtime_error_into_rpc_error("[ibc_rpc]: Could not find any ibc event"))?
 			.clone();
->>>>>>> 48070644
 
 		match event {
 			Ok(IbcEvent::CreateClient { client_id, .. }) => {

--- conflicted
+++ resolved
@@ -25,11 +25,8 @@
 	ibc_messaging_packet_timestamp_timeout_with_connection_delay,
 	ibc_messaging_with_connection_delay, misbehaviour::ibc_messaging_submit_misbehaviour,
 };
-<<<<<<< HEAD
 use ibc::{core::ics24_host::identifier::ClientId, Height};
-=======
 use std::time::Duration;
->>>>>>> ad37ac40
 
 #[derive(Debug, Clone)]
 pub struct Args {
@@ -140,9 +137,19 @@
 	use hyperspace_testsuite::setup_connection_and_channel;
 	use ibc::core::ics24_host::identifier::PortId;
 	let (mut chain_a, mut chain_b) = setup_clients().await;
-<<<<<<< HEAD
-	// Run tests sequentially
-	// [2023-05-17T20:19:07Z TRACE hyperspace] Using proof height: 1-3776
+	let mut chain_aa = chain_a.clone();
+	let mut chain_bb = chain_b.clone();
+	//set up connection only once!!!
+	let (handle, channel_a, channel_b, connection_id_a, connection_id_b) =
+		setup_connection_and_channel(&mut chain_a, &mut chain_b, Duration::from_secs(60 * 2)).await;
+	handle.abort();
+
+	// Set connections and channel whitelist
+	chain_a.set_connection_id(connection_id_a);
+	chain_b.set_connection_id(connection_id_b);
+
+	chain_a.set_channel_whitelist(vec![(channel_a, PortId::transfer())].into_iter().collect());
+	chain_b.set_channel_whitelist(vec![(channel_b, PortId::transfer())].into_iter().collect());
 
 	// 3944
 	// 2023-05-17 17:33:36.035 TRACE tokio-runtime-worker pallet_ibc: [Parachain] in client :
@@ -170,51 +177,10 @@
 		.unwrap();
 	x.consensus_state.unwrap();
 	// let asset_id = 1;
-=======
-	let mut chain_aa = chain_a.clone();
-	let mut chain_bb = chain_b.clone();
-	//set up connection only once!!!
-	let (handle, channel_a, channel_b, connection_id_a, connection_id_b) =
-		setup_connection_and_channel(&mut chain_a, &mut chain_b, Duration::from_secs(60 * 2)).await;
-	handle.abort();
-
-	// Set connections and channel whitelist
-	chain_a.set_connection_id(connection_id_a);
-	chain_b.set_connection_id(connection_id_b);
-
-	chain_a.set_channel_whitelist(vec![(channel_a, PortId::transfer())].into_iter().collect());
-	chain_b.set_channel_whitelist(vec![(channel_b, PortId::transfer())].into_iter().collect());
-
-	let asset_id = 1;
->>>>>>> ad37ac40
 
 	let mut join_set = tokio::task::JoinSet::new();
 
 	// no timeouts + connection delay
-<<<<<<< HEAD
-	// ibc_messaging_with_connection_delay(&mut chain_a, &mut chain_b, asset_id, asset_id).await;
-	//
-	// // timeouts + connection delay
-	// ibc_messaging_packet_height_timeout_with_connection_delay(&mut chain_a, &mut chain_b,
-	// asset_id) 	.await;
-	//
-	// ibc_messaging_packet_timestamp_timeout_with_connection_delay(
-	// 	&mut chain_a,
-	// 	&mut chain_b,
-	// 	asset_id,
-	// )
-	// .await;
-	//
-	// // channel closing semantics
-	// ibc_messaging_packet_timeout_on_channel_close(&mut chain_a, &mut chain_b, asset_id).await;
-	// ibc_channel_close(&mut chain_a, &mut chain_b).await;
-	//
-	// // Test sync abilities, run this before misbehaviour test
-	// client_synchronization_test(&mut chain_a, &mut chain_b).await;
-	//
-	// // misbehaviour
-	// ibc_messaging_submit_misbehaviour(&mut chain_a, &mut chain_b).await;
-=======
 	let mut c1 = chain_a.clone();
 	let mut c2 = chain_b.clone();
 	join_set.spawn(async move {
@@ -264,5 +230,4 @@
 
 	// misbehaviour
 	ibc_messaging_submit_misbehaviour(&mut chain_a, &mut chain_b).await;
->>>>>>> ad37ac40
 }
use crate::{self as pallet_ibc, routing::ModuleRouter};
use cumulus_primitives_core::ParaId;
use frame_support::{
	pallet_prelude::ConstU32,
	parameter_types,
	traits::{
		fungibles::{metadata::Mutate, Create, InspectMetadata},
		AllowAll, AsEnsureOriginWithArg, ConstU64, Everything,
	},
};
use frame_system as system;
use frame_system::EnsureSigned;
use ibc_primitives::IbcAccount;
use light_client_common::RelayChain;
use orml_traits::parameter_type_with_key;
use sp_core::{
	offchain::{testing::TestOffchainExt, OffchainDbExt, OffchainWorkerExt},
	H256,
};
use sp_keystore::{testing::KeyStore, KeystoreExt};
use sp_runtime::{
	generic,
	traits::{BlakeTwo256, IdentityLookup},
	MultiSignature,
};
use std::sync::Arc;
use system::EnsureRoot;

type UncheckedExtrinsic = frame_system::mocking::MockUncheckedExtrinsic<Test>;
type Block = frame_system::mocking::MockBlock<Test>;
type Header = generic::Header<u32, BlakeTwo256>;
use sp_runtime::traits::{IdentifyAccount, Verify};

pub type AssetId = u128;
pub type Amount = i128;
pub type Balance = u128;
pub type AccountId = <<MultiSignature as Verify>::Signer as IdentifyAccount>::AccountId;
use super::*;
use crate::light_clients::{AnyClientMessage, AnyConsensusState};
use ibc::mock::{client_state::MockConsensusState, header::MockClientMessage, host::MockHostBlock};

impl From<MockHostBlock> for AnyClientMessage {
	fn from(block: MockHostBlock) -> Self {
		let MockHostBlock::Mock(header) = block;
		AnyClientMessage::Mock(MockClientMessage::Header(header))
	}
}

impl From<MockHostBlock> for AnyConsensusState {
	fn from(block: MockHostBlock) -> Self {
		let MockHostBlock::Mock(header) = block;
		AnyConsensusState::Mock(MockConsensusState::new(header))
	}
}

// Configure a mock runtime to test the pallet.
frame_support::construct_runtime!(
	pub enum Test where
		Block = Block,
		NodeBlock = Block,
		UncheckedExtrinsic = UncheckedExtrinsic,
	{
		System: frame_system::{Pallet, Call, Config, Storage, Event<T>},
		Timestamp: pallet_timestamp,
		ParachainInfo: parachain_info,
		Tokens: orml_tokens,
		Assets: pallet_assets,
		IbcPing: pallet_ibc_ping,
		Ibc: pallet_ibc,
	}
);

parameter_types! {
	pub const BlockHashCount: u32 = 250;
	pub const SS58Prefix: u8 = 49;
	pub const ExpectedBlockTime: u64 = 1000;
	pub const ExistentialDeposit: u128 = 10000;
}

impl system::Config for Test {
	type BaseCallFilter = Everything;
	type BlockWeights = ();
	type BlockLength = ();
	type DbWeight = ();
	type RuntimeOrigin = RuntimeOrigin;
	type RuntimeCall = RuntimeCall;
	type Index = u64;
	type BlockNumber = u32;
	type Hash = H256;
	type Hashing = BlakeTwo256;
	type AccountId = AccountId;
	type Lookup = IdentityLookup<Self::AccountId>;
	type Header = Header;
	type RuntimeEvent = RuntimeEvent;
	type BlockHashCount = BlockHashCount;
	type Version = ();
	type PalletInfo = PalletInfo;
	type AccountData = orml_tokens::AccountData<Balance>;
	type OnNewAccount = ();
	type OnKilledAccount = ();
	type SystemWeightInfo = ();
	type SS58Prefix = SS58Prefix;
	type OnSetCode = ();
	type MaxConsumers = ConstU32<2>;
}

impl parachain_info::Config for Test {}

impl pallet_ibc_ping::Config for Test {
	type RuntimeEvent = RuntimeEvent;

	type IbcHandler = Ibc;
}

parameter_types! {
	pub const NativeAssetId: u128 = 1;
	pub const StringLimit: u32 = 32;
	pub const MinimumConnectionDelay: u64 = 1;
}

pub type Balances = orml_tokens::CurrencyAdapter<Test, NativeAssetId>;

impl pallet_assets::Config for Test {
	type AssetId = AssetId;
	type Balance = Balance;
	type WeightInfo = ();
	type RuntimeEvent = RuntimeEvent;
	type Currency = Balances;
	type ForceOrigin = EnsureRoot<AccountId>;
	type AssetDeposit = ();
	type AssetAccountDeposit = ();
	type MetadataDepositBase = ();
	type MetadataDepositPerByte = ();
	type ApprovalDeposit = ();
	type StringLimit = StringLimit;
	type Freezer = ();
	type Extra = ();
	type CreateOrigin = AsEnsureOriginWithArg<EnsureSigned<AccountId>>;
	type RemoveItemsLimit = ConstU32<128>;
	type AssetIdParameter = Self::AssetId;
}

parameter_types! {
	pub const MaxLocks: u32 = 256;
	pub static ParachainId: ParaId = ParaId::from(2087);
	pub static RelayChainId: RelayChain = RelayChain::Rococo;
	pub const SpamProtectionDeposit: u128 = 0;
}

parameter_type_with_key! {
	pub ExistentialDeposits: |_a: AssetId| -> Balance {
		0
	};
}

type ReserveIdentifier = [u8; 8];
impl orml_tokens::Config for Test {
	type RuntimeEvent = RuntimeEvent;
	type Balance = Balance;
	type Amount = Amount;
	type CurrencyId = AssetId;
	type WeightInfo = ();
	type ExistentialDeposits = ExistentialDeposits;
	type MaxLocks = MaxLocks;
	type ReserveIdentifier = ReserveIdentifier;
	type MaxReserves = frame_support::traits::ConstU32<2>;
	type DustRemovalWhitelist = Everything;
	type CurrencyHooks = ();
}

impl Config for Test {
	type TimeProvider = Timestamp;
	type RuntimeEvent = RuntimeEvent;
	type NativeCurrency = Balances;
	type Balance = Balance;
	type AssetId = AssetId;
	type NativeAssetId = NativeAssetId;
	type IbcDenomToAssetIdConversion = ();
	const PALLET_PREFIX: &'static [u8] = b"ibc/";
	const LIGHT_CLIENT_PROTOCOL: crate::LightClientProtocol = LightClientProtocol::Grandpa;
	type AccountIdConversion = IbcAccount<AccountId>;
	type Fungibles = Assets;
	type ExpectedBlockTime = ExpectedBlockTime;
	type Router = Router;
	type MinimumConnectionDelay = MinimumConnectionDelay;
	type ParaId = ParachainId;
	type RelayChain = RelayChainId;
	type WeightInfo = ();
	type AdminOrigin = EnsureRoot<AccountId>;
	type SentryOrigin = EnsureRoot<AccountId>;
	type SpamProtectionDeposit = SpamProtectionDeposit;
<<<<<<< HEAD
	type Whitelist = AllowAll;
=======
	type HandleMemo = ();
	type MemoMessage = MemoMessage;
}

#[derive(
	Debug, codec::Encode, Clone, codec::Decode, PartialEq, Eq, scale_info::TypeInfo, Default,
)]
pub struct MemoMessage;

impl ToString for MemoMessage {
	fn to_string(&self) -> String {
		Default::default()
	}
}

impl FromStr for MemoMessage {
	type Err = ();

	fn from_str(_s: &str) -> Result<Self, Self::Err> {
		Ok(Default::default())
	}
>>>>>>> ac6895f7
}

impl pallet_timestamp::Config for Test {
	type Moment = u64;
	type OnTimestampSet = ();
	type MinimumPeriod = ConstU64<5>;
	type WeightInfo = ();
}

fn register_offchain_ext(ext: &mut sp_io::TestExternalities) {
	let (offchain, _offchain_state) = TestOffchainExt::with_offchain_db(ext.offchain_db());
	ext.register_extension(OffchainDbExt::new(offchain.clone()));
	ext.register_extension(OffchainWorkerExt::new(offchain));
}

// Build genesis storage according to the mock runtime.
pub fn new_test_ext() -> sp_io::TestExternalities {
	let mut ext: sp_io::TestExternalities =
		system::GenesisConfig::default().build_storage::<Test>().unwrap().into();
	register_offchain_ext(&mut ext);
	ext.register_extension(KeystoreExt(Arc::new(KeyStore::new())));
	ext
}

impl<T: Config> DenomToAssetId<T> for ()
where
	T::AssetId: From<u128>,
{
	type Error = ();
	fn from_denom_to_asset_id(_denom: &String) -> Result<T::AssetId, Self::Error> {
		if <<Test as Config>::Fungibles as InspectMetadata<AccountId>>::decimals(&2u128) == 0 {
			<<Test as Config>::Fungibles as Create<AccountId>>::create(
				2u128.into(),
				AccountId::new([0; 32]),
				true,
				1000u128.into(),
			)
			.unwrap();

			<<Test as Config>::Fungibles as Mutate<AccountId>>::set(
				2u128.into(),
				&AccountId::new([0; 32]),
				vec![0; 32],
				vec![0; 32],
				8,
			)
			.unwrap();
		};
		Ok(2u128.into())
	}

	fn from_asset_id_to_denom(_id: T::AssetId) -> Option<String> {
		Some("PICA".to_string())
	}

	fn ibc_assets(
		_start_key: Option<Either<T::AssetId, u32>>,
		_limit: u64,
	) -> IbcAssets<T::AssetId> {
		IbcAssets { denoms: vec![], total_count: 0, next_id: None }
	}
}

#[derive(Clone, Debug, Eq, PartialEq, Default)]
pub struct Router {
	ibc_ping: pallet_ibc_ping::IbcModule<Test>,
	ics20: crate::ics20::memo::Memo<Test, crate::ics20::IbcModule<Test>>,
}

impl ModuleRouter for Router {
	fn get_route_mut(
		&mut self,
		module_id: &ibc::core::ics26_routing::context::ModuleId,
	) -> Option<&mut dyn ibc::core::ics26_routing::context::Module> {
		match module_id.as_ref() {
			pallet_ibc_ping::MODULE_ID => Some(&mut self.ibc_ping),
			ibc::applications::transfer::MODULE_ID_STR => Some(&mut self.ics20),
			&_ => None,
		}
	}

	fn has_route(module_id: &ibc::core::ics26_routing::context::ModuleId) -> bool {
		matches!(
			module_id.as_ref(),
			pallet_ibc_ping::MODULE_ID | ibc::applications::transfer::MODULE_ID_STR
		)
	}

	fn lookup_module_by_port(
		port_id: &ibc::core::ics24_host::identifier::PortId,
	) -> Option<ibc::core::ics26_routing::context::ModuleId> {
		match port_id.as_str() {
			pallet_ibc_ping::PORT_ID =>
				ibc::core::ics26_routing::context::ModuleId::from_str(pallet_ibc_ping::MODULE_ID)
					.ok(),
			ibc::applications::transfer::PORT_ID_STR =>
				ibc::core::ics26_routing::context::ModuleId::from_str(
					ibc::applications::transfer::MODULE_ID_STR,
				)
				.ok(),
			_ => None,
		}
	}
}<|MERGE_RESOLUTION|>--- conflicted
+++ resolved
@@ -189,9 +189,7 @@
 	type AdminOrigin = EnsureRoot<AccountId>;
 	type SentryOrigin = EnsureRoot<AccountId>;
 	type SpamProtectionDeposit = SpamProtectionDeposit;
-<<<<<<< HEAD
 	type Whitelist = AllowAll;
-=======
 	type HandleMemo = ();
 	type MemoMessage = MemoMessage;
 }
@@ -213,7 +211,6 @@
 	fn from_str(_s: &str) -> Result<Self, Self::Err> {
 		Ok(Default::default())
 	}
->>>>>>> ac6895f7
 }
 
 impl pallet_timestamp::Config for Test {

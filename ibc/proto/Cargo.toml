[package]
name         = "ibc-proto"
version      = "0.18.0"
authors      = ["Informal Systems <hello@informal.systems>"]
edition      = "2021"
license      = "Apache-2.0"
repository   = "https://github.com/informalsystems/ibc-rs/tree/master/proto"
readme       = "README.md"
categories   = ["cryptography::cryptocurrencies", "encoding", "no-std"]
keywords     = ["blockchain", "cosmos", "tendermint", "ibc", "proto"]
exclude      = ["definitions"]
description  = """
    ibc-proto provides Cosmos SDK & IBC Protocol Buffers definitions
"""

[lib]
name = "ibc_proto"
path = "src/lib.rs"
doctest = false

[package.metadata.docs.rs]
all-features = true

[dependencies]
prost       = { version = "0.11", default-features = false }
#prost-types = { version = "0.11", default-features = false }
bytes       = { version = "1.1", default-features = false }
tonic       = { version = "0.8.2", optional = true, default-features = false }
serde       = { version = "1.0", default-features = false }
schemars    = { version = "0.8", optional = true }
base64      = { version = "0.13", default-features = false, features = ["alloc"] }

<<<<<<< HEAD
tendermint-proto = { git = "https://github.com/informalsystems/tendermint-rs", rev = "eac7b5a17f872c3af3b576fe485dc55e0526fa24", default-features = false }
=======
tendermint-proto = { git = "https://github.com/informalsystems/tendermint-rs", rev = "47e28b50d20138234f7a8b4254da71469f401714", default-features = false }
>>>>>>> 106fe625

[features]
default     = ["std", "client"]
std         = []
client      = ["std", "tonic", "tonic/codegen", "tonic/transport", "tonic/prost"]
json-schema = ["std", "schemars"]
server      = ["std", "tonic", "tonic/codegen", "tonic/transport", "tonic/prost"]<|MERGE_RESOLUTION|>--- conflicted
+++ resolved
@@ -30,11 +30,7 @@
 schemars    = { version = "0.8", optional = true }
 base64      = { version = "0.13", default-features = false, features = ["alloc"] }
 
-<<<<<<< HEAD
-tendermint-proto = { git = "https://github.com/informalsystems/tendermint-rs", rev = "eac7b5a17f872c3af3b576fe485dc55e0526fa24", default-features = false }
-=======
 tendermint-proto = { git = "https://github.com/informalsystems/tendermint-rs", rev = "47e28b50d20138234f7a8b4254da71469f401714", default-features = false }
->>>>>>> 106fe625
 
 [features]
 default     = ["std", "client"]

use alloc::{borrow::ToOwned, boxed::Box, format, string::ToString, vec::Vec};
<<<<<<< HEAD
use core::str::FromStr;
=======
>>>>>>> 695f0d29
use frame_support::{
	pallet_prelude::{StorageValue, ValueQuery},
	traits::StorageInstance,
};
use ibc::{
	core::{
		ics02_client,
		ics02_client::{
			client_consensus::ConsensusState, client_message::ClientMessage,
			client_state::ClientState,
		},
<<<<<<< HEAD
		ics23_commitment::commitment::CommitmentRoot,
		ics24_host::identifier::ClientId,
=======
>>>>>>> 695f0d29
	},
	Height,
};
use ibc_derive::{ClientDef, ClientMessage, ClientState, ConsensusState, Protobuf};
use ibc_primitives::runtime_interface;
use ibc_proto::google::protobuf::Any;
<<<<<<< HEAD
=======
use ics07_tendermint::{
	client_message::{
		TENDERMINT_CLIENT_MESSAGE_TYPE_URL, TENDERMINT_HEADER_TYPE_URL,
		TENDERMINT_MISBEHAVIOUR_TYPE_URL,
	},
	client_state::TENDERMINT_CLIENT_STATE_TYPE_URL,
	consensus_state::TENDERMINT_CONSENSUS_STATE_TYPE_URL,
};
>>>>>>> 695f0d29
use ics08_wasm::{
	client_message::{
		WASM_CLIENT_MESSAGE_TYPE_URL, WASM_HEADER_TYPE_URL, WASM_MISBEHAVIOUR_TYPE_URL,
	},
	client_state::WASM_CLIENT_STATE_TYPE_URL,
	consensus_state::WASM_CONSENSUS_STATE_TYPE_URL,
	Bytes,
};
use ics10_grandpa::{
	client_message::{
		RelayChainHeader, GRANDPA_CLIENT_MESSAGE_TYPE_URL, GRANDPA_HEADER_TYPE_URL,
		GRANDPA_MISBEHAVIOUR_TYPE_URL,
	},
	client_state::GRANDPA_CLIENT_STATE_TYPE_URL,
	consensus_state::GRANDPA_CONSENSUS_STATE_TYPE_URL,
};
use ics11_beefy::{
	client_message::BEEFY_CLIENT_MESSAGE_TYPE_URL, client_state::BEEFY_CLIENT_STATE_TYPE_URL,
	consensus_state::BEEFY_CONSENSUS_STATE_TYPE_URL,
};
use prost::Message;
use sp_core::{crypto::ByteArray, ed25519, H256};
use sp_runtime::{
	app_crypto::RuntimePublic,
	traits::{BlakeTwo256, ConstU32, Header},
	BoundedBTreeSet, BoundedVec,
};
use tendermint::{
	crypto::{
		signature::{Error as TendermintCryptoError, Verifier},
		Sha256 as TendermintSha256,
	},
	merkle::{Hash, MerkleHash, NonIncremental, HASH_SIZE},
	PublicKey, Signature,
};
use tendermint_proto::Protobuf;

<<<<<<< HEAD
pub const TENDERMINT_CLIENT_STATE_TYPE_URL: &str = "/ibc.lightclients.tendermint.v1.ClientState";
pub const TENDERMINT_CLIENT_MESSAGE_TYPE_URL: &str =
	"/ibc.lightclients.tendermint.v1.ClientMessage";
pub const TENDERMINT_CONSENSUS_STATE_TYPE_URL: &str =
	"/ibc.lightclients.tendermint.v1.ConsensusState";
pub const TENDERMINT_MISBEHAVIOUR_TYPE_URL: &str = "/ibc.lightclients.tendermint.v1.Misbehaviour";
pub const TENDERMINT_HEADER_TYPE_URL: &str = "/ibc.lightclients.tendermint.v1.Header";

=======
>>>>>>> 695f0d29
#[derive(Clone, Default, PartialEq, Debug, Eq)]
pub struct HostFunctionsManager;

impl ics23::HostFunctionsProvider for HostFunctionsManager {
	fn sha2_256(message: &[u8]) -> [u8; 32] {
		sp_io::hashing::sha2_256(message)
	}

	fn sha2_512(message: &[u8]) -> [u8; 64] {
		runtime_interface::sha2_512(message)
	}

	fn sha2_512_truncated(message: &[u8]) -> [u8; 32] {
		runtime_interface::sha2_512_truncated(message)
	}

	fn sha3_512(message: &[u8]) -> [u8; 64] {
		runtime_interface::sha3_512(message)
	}

	fn ripemd160(message: &[u8]) -> [u8; 20] {
		runtime_interface::ripemd160(message)
	}
}

impl TendermintSha256 for HostFunctionsManager {
	fn digest(data: impl AsRef<[u8]>) -> [u8; HASH_SIZE] {
		sp_io::hashing::sha2_256(data.as_ref())
	}
}

impl MerkleHash for HostFunctionsManager {
	fn empty_hash(&mut self) -> Hash {
		NonIncremental::<Self>::default().empty_hash()
	}

	fn leaf_hash(&mut self, bytes: &[u8]) -> Hash {
		NonIncremental::<Self>::default().leaf_hash(bytes)
	}

	fn inner_hash(&mut self, left: Hash, right: Hash) -> Hash {
		NonIncremental::<Self>::default().inner_hash(left, right)
	}
}

impl Verifier for HostFunctionsManager {
	fn verify(
		pubkey: PublicKey,
		msg: &[u8],
		signature: &Signature,
	) -> Result<(), TendermintCryptoError> {
		let signature = sp_core::ed25519::Signature::from_slice(signature.as_bytes())
			.ok_or(TendermintCryptoError::MalformedSignature)?;
		let public_key = sp_core::ed25519::Public::from_slice(pubkey.to_bytes().as_slice())
			.map_err(|_| TendermintCryptoError::MalformedPublicKey)?;
		sp_io::crypto::ed25519_verify(&signature, msg, &public_key)
			.then_some(())
			.ok_or(TendermintCryptoError::VerificationFailed)
	}
}

impl ics07_tendermint::HostFunctionsProvider for HostFunctionsManager {}

pub struct GrandpaHeaderHashesStorageInstance;
impl StorageInstance for GrandpaHeaderHashesStorageInstance {
	fn pallet_prefix() -> &'static str {
		"ibc.lightclients.grandpa"
	}

	const STORAGE_PREFIX: &'static str = "HeaderHashes";
}
pub type GrandpaHeaderHashesStorage = StorageValue<
	GrandpaHeaderHashesStorageInstance,
	BoundedVec<H256, ConstU32<GRANDPA_BLOCK_HASHES_CACHE_SIZE>>,
	ValueQuery,
>;

pub struct GrandpaHeaderHashesSetStorageInstance;
impl StorageInstance for GrandpaHeaderHashesSetStorageInstance {
	fn pallet_prefix() -> &'static str {
		"ibc.lightclients.grandpa"
	}

	const STORAGE_PREFIX: &'static str = "HeaderHashesSet";
}
pub type GrandpaHeaderHashesSetStorage = StorageValue<
	GrandpaHeaderHashesSetStorageInstance,
	BoundedBTreeSet<H256, ConstU32<GRANDPA_BLOCK_HASHES_CACHE_SIZE>>,
	ValueQuery,
>;

/// Maximum number of block number to block hash mappings to keep (oldest pruned first).
const GRANDPA_BLOCK_HASHES_CACHE_SIZE: u32 = 500;

impl grandpa_client_primitives::HostFunctions for HostFunctionsManager {
	type Header = RelayChainHeader;

	fn ed25519_verify(sig: &ed25519::Signature, msg: &[u8], pub_key: &ed25519::Public) -> bool {
		pub_key.verify(&msg, sig)
	}

	fn insert_relay_header_hashes(new_hashes: &[<Self::Header as Header>::Hash]) {
		if new_hashes.is_empty() {
			return
		}

		GrandpaHeaderHashesSetStorage::mutate(|hashes_set| {
			GrandpaHeaderHashesStorage::mutate(|hashes| {
				for hash in new_hashes {
					match hashes.try_push(*hash) {
						Ok(_) => {},
						Err(_) => {
							let old_hash = hashes.remove(0);
							hashes_set.remove(&old_hash);
							hashes.try_push(*hash).expect(
								"we just removed an element, so there is space for this one; qed",
							);
						},
					}
					match hashes_set.try_insert(*hash) {
						Ok(_) => {},
						Err(_) => {
							log::warn!("duplicated value in GrandpaHeaderHashesStorage or the storage is corrupted");
						},
					}
				}
			});
		});
	}

	fn contains_relay_header_hash(hash: <Self::Header as Header>::Hash) -> bool {
		GrandpaHeaderHashesSetStorage::get().contains(&hash)
	}
}

impl light_client_common::HostFunctions for HostFunctionsManager {
	type BlakeTwo256 = BlakeTwo256;
}

impl beefy_client_primitives::HostFunctions for HostFunctionsManager {
	fn keccak_256(input: &[u8]) -> [u8; 32] {
		sp_io::hashing::keccak_256(input)
	}

	fn secp256k1_ecdsa_recover_compressed(signature: &[u8; 65], msg: &[u8; 32]) -> Option<Vec<u8>> {
		sp_io::crypto::secp256k1_ecdsa_recover_compressed(signature, msg)
			.ok()
			.map(|pub_key| pub_key.to_vec())
	}
}

#[derive(Clone, Debug, PartialEq, Eq, ClientDef)]
pub enum AnyClient {
	Grandpa(ics10_grandpa::client_def::GrandpaClient<HostFunctionsManager>),
	Beefy(ics11_beefy::client_def::BeefyClient<HostFunctionsManager>),
	Tendermint(ics07_tendermint::client_def::TendermintClient<HostFunctionsManager>),
	Wasm(ics08_wasm::client_def::WasmClient<AnyClient, AnyClientState, AnyConsensusState>),
	#[cfg(test)]
	Mock(ibc::mock::client_def::MockClient),
}

#[derive(Clone, Debug, PartialEq, Eq)]
pub enum AnyUpgradeOptions {
	Grandpa(ics10_grandpa::client_state::UpgradeOptions),
	Beefy(ics11_beefy::client_state::UpgradeOptions),
	Tendermint(ics07_tendermint::client_state::UpgradeOptions),
	Wasm(Box<Self>),
	#[cfg(test)]
	Mock(()),
}

#[derive(Clone, Debug, PartialEq, Eq, ClientState, Protobuf)]
pub enum AnyClientState {
	#[ibc(proto_url = "GRANDPA_CLIENT_STATE_TYPE_URL")]
	Grandpa(ics10_grandpa::client_state::ClientState<HostFunctionsManager>),
	#[ibc(proto_url = "BEEFY_CLIENT_STATE_TYPE_URL")]
	Beefy(ics11_beefy::client_state::ClientState<HostFunctionsManager>),
	#[ibc(proto_url = "TENDERMINT_CLIENT_STATE_TYPE_URL")]
	Tendermint(ics07_tendermint::client_state::ClientState<HostFunctionsManager>),
	#[ibc(proto_url = "WASM_CLIENT_STATE_TYPE_URL")]
	Wasm(ics08_wasm::client_state::ClientState<AnyClient, Self, AnyConsensusState>),
	#[cfg(test)]
	#[ibc(proto_url = "MOCK_CLIENT_STATE_TYPE_URL")]
	Mock(ibc::mock::client_state::MockClientState),
}

impl AnyClientState {
	/// Recursively decode the client state from the given `Any` type, until it
	/// matches the given predicate `f`. Only `Wasm` variant may be unpacked recursively.
	pub fn decode_recursive<F>(mut any: Any, f: F) -> Option<Self>
	where
		F: Fn(&Self) -> bool,
	{
		loop {
			let client_state = AnyClientState::try_from(any).ok()?;

			match client_state {
				AnyClientState::Wasm(wasm_client_state) =>
					any = Any::decode(&*wasm_client_state.data).ok()?,
				c =>
					if f(&c) {
						break Some(c)
					} else {
						return None
					},
			};
		}
	}

	pub fn unpack_recursive(&self) -> &Self {
		match self {
			AnyClientState::Wasm(wasm_state) => wasm_state.inner.unpack_recursive(),
			c => c,
		}
	}
}

impl AnyClientState {
	pub fn wasm(inner: Self, code_id: Bytes) -> Result<Self, tendermint_proto::Error> {
		Ok(Self::Wasm(
			ics08_wasm::client_state::ClientState::<AnyClient, Self, AnyConsensusState> {
				data: inner.encode_to_vec()?,
				latest_height: inner.latest_height(),
				inner: Box::new(inner),
				code_id,
				_phantom: Default::default(),
			},
		))
	}
}

#[derive(Clone, Debug, PartialEq, Eq, ConsensusState, Protobuf)]
pub enum AnyConsensusState {
	#[ibc(proto_url = "GRANDPA_CONSENSUS_STATE_TYPE_URL")]
	Grandpa(ics10_grandpa::consensus_state::ConsensusState),
	#[ibc(proto_url = "BEEFY_CONSENSUS_STATE_TYPE_URL")]
	Beefy(ics11_beefy::consensus_state::ConsensusState),
	#[ibc(proto_url = "TENDERMINT_CONSENSUS_STATE_TYPE_URL")]
	Tendermint(ics07_tendermint::consensus_state::ConsensusState),
	#[ibc(proto_url = "WASM_CONSENSUS_STATE_TYPE_URL")]
	Wasm(ics08_wasm::consensus_state::ConsensusState<Self>),
	#[cfg(test)]
	#[ibc(proto_url = "MOCK_CONSENSUS_STATE_TYPE_URL")]
	Mock(ibc::mock::client_state::MockConsensusState),
}

impl AnyConsensusState {
<<<<<<< HEAD
	pub fn wasm(inner: Self, code_id: Bytes) -> Result<Self, tendermint_proto::Error> {
		Ok(Self::Wasm(ics08_wasm::consensus_state::ConsensusState {
			timestamp: inner.timestamp().nanoseconds(),
			data: inner.encode_to_vec()?,
			code_id,
			root: CommitmentRoot::from_bytes(&vec![1; 32]),
=======
	pub fn wasm(inner: Self) -> Result<Self, tendermint_proto::Error> {
		Ok(Self::Wasm(ics08_wasm::consensus_state::ConsensusState {
			timestamp: inner.timestamp().nanoseconds(),
			data: inner.encode_to_vec()?,
>>>>>>> 695f0d29
			inner: Box::new(inner),
		}))
	}
}

#[derive(Clone, Debug, ClientMessage)]
#[allow(clippy::large_enum_variant)]
pub enum AnyClientMessage {
	#[ibc(proto_url = "GRANDPA_CLIENT_MESSAGE_TYPE_URL")]
	Grandpa(ics10_grandpa::client_message::ClientMessage),
	#[ibc(proto_url = "BEEFY_CLIENT_MESSAGE_TYPE_URL")]
	Beefy(ics11_beefy::client_message::ClientMessage),
	#[ibc(proto_url = "TENDERMINT_CLIENT_MESSAGE_TYPE_URL")]
	Tendermint(ics07_tendermint::client_message::ClientMessage),
	#[ibc(proto_url = "WASM_CLIENT_MESSAGE_TYPE_URL")]
	Wasm(ics08_wasm::client_message::ClientMessage<Self>),
	#[cfg(test)]
	#[ibc(proto_url = "MOCK_CLIENT_MESSAGE_TYPE_URL")]
	Mock(ibc::mock::header::MockClientMessage),
}

impl AnyClientMessage {
	pub fn maybe_header_height(&self) -> Option<Height> {
		match self {
			Self::Tendermint(inner) => match inner {
				ics07_tendermint::client_message::ClientMessage::Header(h) => Some(h.height()),
				ics07_tendermint::client_message::ClientMessage::Misbehaviour(_) => None,
			},
			Self::Beefy(inner) => match inner {
				ics11_beefy::client_message::ClientMessage::Header(_) =>
					unimplemented!("beefy header height"),
				ics11_beefy::client_message::ClientMessage::Misbehaviour(_) => None,
			},
			Self::Grandpa(inner) => match inner {
				ics10_grandpa::client_message::ClientMessage::Header(h) => Some(h.height()),
				ics10_grandpa::client_message::ClientMessage::Misbehaviour(_) => None,
			},
			Self::Wasm(inner) => match inner {
				ics08_wasm::client_message::ClientMessage::Header(h) =>
					h.inner.maybe_header_height(),
				ics08_wasm::client_message::ClientMessage::Misbehaviour(_) => None,
			},
			#[cfg(test)]
			Self::Mock(inner) => match inner {
				ibc::mock::header::MockClientMessage::Header(h) => Some(h.height()),
				ibc::mock::header::MockClientMessage::Misbehaviour(_) => None,
			},
		}
	}

	pub fn wasm(inner: Self) -> Result<Self, tendermint_proto::Error> {
		let maybe_height = inner.maybe_header_height();
		Ok(match maybe_height {
			Some(height) => Self::Wasm(ics08_wasm::client_message::ClientMessage::Header(
				ics08_wasm::client_message::Header {
					data: inner.encode_to_vec()?,
					height,
					inner: Box::new(inner),
				},
			)),
			None => Self::Wasm(ics08_wasm::client_message::ClientMessage::Misbehaviour(
				ics08_wasm::client_message::Misbehaviour {
					data: inner.encode_to_vec()?,
<<<<<<< HEAD
					client_id: ClientId::from_str("00-unused-0").expect("valid client id"),
=======
>>>>>>> 695f0d29
					inner: Box::new(inner),
				},
			)),
		})
	}

	pub fn unpack_recursive(&self) -> &Self {
		match self {
			Self::Wasm(ics08_wasm::client_message::ClientMessage::Header(h)) =>
				h.inner.unpack_recursive(),
			Self::Wasm(ics08_wasm::client_message::ClientMessage::Misbehaviour(m)) =>
				m.inner.unpack_recursive(),
			_ => self,
		}
	}

	pub fn unpack_recursive_into(self) -> Self {
		match self {
			Self::Wasm(ics08_wasm::client_message::ClientMessage::Header(h)) =>
				h.inner.unpack_recursive_into(),
			Self::Wasm(ics08_wasm::client_message::ClientMessage::Misbehaviour(m)) =>
				m.inner.unpack_recursive_into(),
			_ => self,
		}
	}
}

impl Protobuf<Any> for AnyClientMessage {}

impl TryFrom<Any> for AnyClientMessage {
	type Error = ics02_client::error::Error;

	fn try_from(value: Any) -> Result<Self, Self::Error> {
		match value.type_url.as_str() {
			GRANDPA_CLIENT_MESSAGE_TYPE_URL => Ok(Self::Grandpa(
				ics10_grandpa::client_message::ClientMessage::decode_vec(&value.value)
					.map_err(ics02_client::error::Error::decode_raw_header)?,
			)),
			GRANDPA_HEADER_TYPE_URL =>
				Ok(Self::Grandpa(ics10_grandpa::client_message::ClientMessage::Header(
					ics10_grandpa::client_message::Header::decode_vec(&value.value)
						.map_err(ics02_client::error::Error::decode_raw_header)?,
				))),
			GRANDPA_MISBEHAVIOUR_TYPE_URL =>
				Ok(Self::Grandpa(ics10_grandpa::client_message::ClientMessage::Misbehaviour(
					ics10_grandpa::client_message::Misbehaviour::decode_vec(&value.value)
						.map_err(ics02_client::error::Error::decode_raw_header)?,
				))),
			// TODO: beefy header, misbehaviour impl From<Any>
			BEEFY_CLIENT_MESSAGE_TYPE_URL => Ok(Self::Beefy(
				ics11_beefy::client_message::ClientMessage::decode_vec(&value.value)
					.map_err(ics02_client::error::Error::decode_raw_header)?,
			)),
			TENDERMINT_CLIENT_MESSAGE_TYPE_URL => Ok(Self::Tendermint(
				ics07_tendermint::client_message::ClientMessage::decode_vec(&value.value)
					.map_err(ics02_client::error::Error::decode_raw_header)?,
			)),
			TENDERMINT_HEADER_TYPE_URL =>
				Ok(Self::Tendermint(ics07_tendermint::client_message::ClientMessage::Header(
					ics07_tendermint::client_message::Header::decode_vec(&value.value)
						.map_err(ics02_client::error::Error::decode_raw_header)?,
				))),
			TENDERMINT_MISBEHAVIOUR_TYPE_URL =>
				Ok(Self::Tendermint(ics07_tendermint::client_message::ClientMessage::Misbehaviour(
					ics07_tendermint::client_message::Misbehaviour::decode_vec(&value.value)
						.map_err(ics02_client::error::Error::decode_raw_header)?,
				))),
			WASM_CLIENT_MESSAGE_TYPE_URL => Ok(Self::Wasm(
				ics08_wasm::client_message::ClientMessage::decode_vec(&value.value)
					.map_err(ics02_client::error::Error::decode_raw_header)?,
			)),
			WASM_HEADER_TYPE_URL =>
				Ok(Self::Wasm(ics08_wasm::client_message::ClientMessage::Header(
					ics08_wasm::client_message::Header::decode_vec(&value.value)
						.map_err(ics02_client::error::Error::decode_raw_header)?,
				))),
			WASM_MISBEHAVIOUR_TYPE_URL =>
				Ok(Self::Wasm(ics08_wasm::client_message::ClientMessage::Misbehaviour(
					ics08_wasm::client_message::Misbehaviour::decode_vec(&value.value)
						.map_err(ics02_client::error::Error::decode_raw_header)?,
				))),
			_ => Err(ics02_client::error::Error::unknown_consensus_state_type(value.type_url)),
		}
	}
}

impl From<AnyClientMessage> for Any {
	fn from(client_msg: AnyClientMessage) -> Self {
		match client_msg {
			AnyClientMessage::Wasm(msg) => match msg {
				ics08_wasm::client_message::ClientMessage::Header(h) => Any {
					type_url: WASM_HEADER_TYPE_URL.to_string(),
					value: h.encode_vec().expect("encode_vec failed"),
				},
				ics08_wasm::client_message::ClientMessage::Misbehaviour(m) => Any {
					type_url: WASM_MISBEHAVIOUR_TYPE_URL.to_string(),
					value: m.encode_vec().expect("encode_vec failed"),
				},
			},
			AnyClientMessage::Grandpa(msg) => match msg {
				ics10_grandpa::client_message::ClientMessage::Header(h) => Any {
					type_url: GRANDPA_HEADER_TYPE_URL.to_string(),
					value: h.encode_vec().expect("encode_vec failed"),
				},
				ics10_grandpa::client_message::ClientMessage::Misbehaviour(m) => Any {
					type_url: GRANDPA_MISBEHAVIOUR_TYPE_URL.to_string(),
					value: m.encode_vec().expect("encode_vec failed"),
				},
			},
			AnyClientMessage::Beefy(msg) => Any {
				type_url: BEEFY_CLIENT_MESSAGE_TYPE_URL.to_string(),
				value: msg.encode_vec().expect("encode_vec failed"),
			},
			AnyClientMessage::Tendermint(msg) => Any {
				type_url: TENDERMINT_CLIENT_MESSAGE_TYPE_URL.to_string(),
				value: msg.encode_vec().expect("encode_vec failed"),
			},

			#[cfg(test)]
			AnyClientMessage::Mock(_msg) => panic!("MockHeader can't be serialized"),
		}
	}
}

#[cfg(test)]
pub use mocks::*;

#[cfg(test)]
mod mocks {
	pub const MOCK_CLIENT_STATE_TYPE_URL: &str = "/ibc.mock.ClientState";
	pub const MOCK_CLIENT_MESSAGE_TYPE_URL: &str = "/ibc.mock.ClientMessage";
	pub const MOCK_CONSENSUS_STATE_TYPE_URL: &str = "/ibc.mock.ConsensusState";
}<|MERGE_RESOLUTION|>--- conflicted
+++ resolved
@@ -1,8 +1,4 @@
 use alloc::{borrow::ToOwned, boxed::Box, format, string::ToString, vec::Vec};
-<<<<<<< HEAD
-use core::str::FromStr;
-=======
->>>>>>> 695f0d29
 use frame_support::{
 	pallet_prelude::{StorageValue, ValueQuery},
 	traits::StorageInstance,
@@ -14,19 +10,12 @@
 			client_consensus::ConsensusState, client_message::ClientMessage,
 			client_state::ClientState,
 		},
-<<<<<<< HEAD
-		ics23_commitment::commitment::CommitmentRoot,
-		ics24_host::identifier::ClientId,
-=======
->>>>>>> 695f0d29
 	},
 	Height,
 };
 use ibc_derive::{ClientDef, ClientMessage, ClientState, ConsensusState, Protobuf};
 use ibc_primitives::runtime_interface;
 use ibc_proto::google::protobuf::Any;
-<<<<<<< HEAD
-=======
 use ics07_tendermint::{
 	client_message::{
 		TENDERMINT_CLIENT_MESSAGE_TYPE_URL, TENDERMINT_HEADER_TYPE_URL,
@@ -35,7 +24,6 @@
 	client_state::TENDERMINT_CLIENT_STATE_TYPE_URL,
 	consensus_state::TENDERMINT_CONSENSUS_STATE_TYPE_URL,
 };
->>>>>>> 695f0d29
 use ics08_wasm::{
 	client_message::{
 		WASM_CLIENT_MESSAGE_TYPE_URL, WASM_HEADER_TYPE_URL, WASM_MISBEHAVIOUR_TYPE_URL,
@@ -73,17 +61,6 @@
 };
 use tendermint_proto::Protobuf;
 
-<<<<<<< HEAD
-pub const TENDERMINT_CLIENT_STATE_TYPE_URL: &str = "/ibc.lightclients.tendermint.v1.ClientState";
-pub const TENDERMINT_CLIENT_MESSAGE_TYPE_URL: &str =
-	"/ibc.lightclients.tendermint.v1.ClientMessage";
-pub const TENDERMINT_CONSENSUS_STATE_TYPE_URL: &str =
-	"/ibc.lightclients.tendermint.v1.ConsensusState";
-pub const TENDERMINT_MISBEHAVIOUR_TYPE_URL: &str = "/ibc.lightclients.tendermint.v1.Misbehaviour";
-pub const TENDERMINT_HEADER_TYPE_URL: &str = "/ibc.lightclients.tendermint.v1.Header";
-
-=======
->>>>>>> 695f0d29
 #[derive(Clone, Default, PartialEq, Debug, Eq)]
 pub struct HostFunctionsManager;
 
@@ -331,19 +308,10 @@
 }
 
 impl AnyConsensusState {
-<<<<<<< HEAD
-	pub fn wasm(inner: Self, code_id: Bytes) -> Result<Self, tendermint_proto::Error> {
-		Ok(Self::Wasm(ics08_wasm::consensus_state::ConsensusState {
-			timestamp: inner.timestamp().nanoseconds(),
-			data: inner.encode_to_vec()?,
-			code_id,
-			root: CommitmentRoot::from_bytes(&vec![1; 32]),
-=======
 	pub fn wasm(inner: Self) -> Result<Self, tendermint_proto::Error> {
 		Ok(Self::Wasm(ics08_wasm::consensus_state::ConsensusState {
 			timestamp: inner.timestamp().nanoseconds(),
 			data: inner.encode_to_vec()?,
->>>>>>> 695f0d29
 			inner: Box::new(inner),
 		}))
 	}
@@ -407,10 +375,6 @@
 			None => Self::Wasm(ics08_wasm::client_message::ClientMessage::Misbehaviour(
 				ics08_wasm::client_message::Misbehaviour {
 					data: inner.encode_to_vec()?,
-<<<<<<< HEAD
-					client_id: ClientId::from_str("00-unused-0").expect("valid client id"),
-=======
->>>>>>> 695f0d29
 					inner: Box::new(inner),
 				},
 			)),

// Copyright 2022 ComposableFi
//
// Licensed under the Apache License, Version 2.0 (the "License");
// you may not use this file except in compliance with the License.
// You may obtain a copy of the License at
//
//      http://www.apache.org/licenses/LICENSE-2.0
//
// Unless required by applicable law or agreed to in writing, software
// distributed under the License is distributed on an "AS IS" BASIS,
// WITHOUT WARRANTIES OR CONDITIONS OF ANY KIND, either express or implied.
// See the License for the specific language governing permissions and
// limitations under the License.

#![allow(unreachable_patterns)]

use crate::{
	chains,
	substrate::{
		dali::DaliConfig, default::DefaultConfig, ComposableConfig, PicassoKusamaConfig,
		PicassoRococoConfig,
	},
};
use async_trait::async_trait;
#[cfg(feature = "cosmos")]
use cosmos::client::{CosmosClient, CosmosClientConfig};
use futures::Stream;
#[cfg(any(test, feature = "testing"))]
use ibc::applications::transfer::msgs::transfer::MsgTransfer;
use ibc::{
	applications::transfer::PrefixedCoin,
	core::{
		ics02_client::{
			client_state::ClientType,
			events::{CodeId, UpdateClient},
			msgs::{create_client::MsgCreateAnyClient, update_client::MsgUpdateAnyClient},
		},
		ics03_connection::msgs::{
			conn_open_ack::MsgConnectionOpenAck, conn_open_try::MsgConnectionOpenTry,
		},
		ics23_commitment::commitment::CommitmentPrefix,
		ics24_host::identifier::{ChannelId, ClientId, ConnectionId, PortId},
	},
	downcast,
	events::IbcEvent,
	signer::Signer,
	timestamp::Timestamp,
	tx_msg::Msg,
	Height,
};
use ibc_proto::{
	google::protobuf::Any,
	ibc::core::{
		channel::v1::{
			QueryChannelResponse, QueryChannelsResponse, QueryNextSequenceReceiveResponse,
			QueryPacketAcknowledgementResponse, QueryPacketCommitmentResponse,
			QueryPacketReceiptResponse,
		},
		client::v1::{QueryClientStateResponse, QueryConsensusStateResponse},
		connection::v1::{IdentifiedConnection, QueryConnectionResponse},
	},
};
use ics08_wasm::Bytes;
use pallet_ibc::light_clients::{AnyClientMessage, AnyClientState, AnyConsensusState};
#[cfg(any(test, feature = "testing"))]
use pallet_ibc::Timeout;
use parachain::{ParachainClient, ParachainClientConfig};
use primitives::{
	mock::LocalClientTypes, Chain, IbcProvider, KeyProvider, LightClientSync, MisbehaviourHandler,
	UpdateType,
};
use serde::{Deserialize, Serialize};
use std::{pin::Pin, time::Duration};
use tendermint_proto::Protobuf;
use thiserror::Error;

#[derive(Serialize, Deserialize)]
pub struct Config {
	pub chain_a: AnyConfig,
	pub chain_b: AnyConfig,
	pub core: CoreConfig,
}

#[derive(Serialize, Deserialize)]
pub struct CoreConfig {
	pub prometheus_endpoint: Option<String>,
}

<<<<<<< HEAD
#[derive(Clone)]
pub struct WasmChain {
	pub inner: Box<AnyChain>,
	pub code_id: Bytes,
}

#[derive(Clone)]
pub enum AnyChain {
	Parachain(ParachainClient<DefaultConfig>),
	Dali(ParachainClient<DaliConfig>),
	Composable(ParachainClient<DefaultConfig>),
	Picasso(ParachainClient<DaliConfig>),
	#[cfg(feature = "cosmos")]
	Cosmos(CosmosClient<DefaultConfig>),
	Wasm(WasmChain),
}

pub enum AnyFinalityEvent {
	Parachain(parachain::finality_protocol::FinalityEvent),
	Dali(parachain::finality_protocol::FinalityEvent),
	Composable(parachain::finality_protocol::FinalityEvent),
	Picasso(parachain::finality_protocol::FinalityEvent),
	#[cfg(feature = "cosmos")]
	Cosmos(cosmos::provider::FinalityEvent),
}

#[derive(Clone)]
pub enum AnyAssetId {
	Parachain(<ParachainClient<DefaultConfig> as IbcProvider>::AssetId),
	Dali(<ParachainClient<DaliConfig> as IbcProvider>::AssetId),
	Composable(<ParachainClient<DaliConfig> as IbcProvider>::AssetId),
	Picasso(<ParachainClient<DaliConfig> as IbcProvider>::AssetId),
	#[cfg(feature = "cosmos")]
	Cosmos(<CosmosClient<DefaultConfig> as IbcProvider>::AssetId),
}

#[derive(Debug)]
pub enum AnyTransactionId {
	Parachain(parachain::provider::TransactionId<sp_core::H256>),
	Dali(parachain::provider::TransactionId<sp_core::H256>),
	Composable(parachain::provider::TransactionId<sp_core::H256>),
	Picasso(parachain::provider::TransactionId<sp_core::H256>),
	#[cfg(feature = "cosmos")]
	Cosmos(cosmos::provider::TransactionId<cosmos::provider::Hash>),
}

#[derive(Error, Debug)]
pub enum AnyError {
	#[error("{0}")]
	Parachain(#[from] parachain::error::Error),
	#[cfg(feature = "cosmos")]
	#[error("{0}")]
	Cosmos(#[from] cosmos::error::Error),
	#[error("{0}")]
	Other(String),
}

impl From<anyhow::Error> for AnyError {
	fn from(e: anyhow::Error) -> Self {
		Self::Other(e.to_string())
	}
}

=======
>>>>>>> b58f5749
impl From<String> for AnyError {
	fn from(s: String) -> Self {
		Self::Other(s)
	}
}

<<<<<<< HEAD
#[async_trait]
impl IbcProvider for AnyChain {
	type FinalityEvent = AnyFinalityEvent;
	type TransactionId = AnyTransactionId;
	type Error = AnyError;
	type AssetId = AnyAssetId;

	async fn query_latest_ibc_events<T>(
		&mut self,
		finality_event: Self::FinalityEvent,
		counterparty: &T,
	) -> Result<Vec<(Any, Vec<IbcEvent>, UpdateType)>, anyhow::Error>
	where
		T: Chain,
	{
		match self {
			AnyChain::Parachain(chain) => {
				let finality_event = downcast!(finality_event => AnyFinalityEvent::Parachain)
					.ok_or_else(|| AnyError::Other("Invalid finality event type".to_owned()))?;
				chain.query_latest_ibc_events(finality_event, counterparty).await
			},
			#[cfg(feature = "cosmos")]
			AnyChain::Cosmos(chain) => {
				let finality_event = downcast!(finality_event => AnyFinalityEvent::Cosmos)
					.ok_or_else(|| AnyError::Other("Invalid finality event type".to_owned()))?;
				chain.query_latest_ibc_events(finality_event, counterparty).await
			},
			AnyChain::Dali(chain) => {
				let finality_event = ibc::downcast!(finality_event => AnyFinalityEvent::Dali)
					.ok_or_else(|| AnyError::Other("Invalid finality event type".to_owned()))?;
				chain.query_latest_ibc_events(finality_event, counterparty).await
			},
			AnyChain::Composable(chain) => {
				let finality_event = ibc::downcast!(finality_event => AnyFinalityEvent::Composable)
					.ok_or_else(|| AnyError::Other("Invalid finality event type".to_owned()))?;
				chain.query_latest_ibc_events(finality_event, counterparty).await
			},
			AnyChain::Picasso(chain) => {
				let finality_event = ibc::downcast!(finality_event => AnyFinalityEvent::Picasso)
					.ok_or_else(|| AnyError::Other("Invalid finality event type".to_owned()))?;
				chain.query_latest_ibc_events(finality_event, counterparty).await
			},
			#[cfg(feature = "cosmos")]
			AnyChain::Cosmos(chain) => {
				let finality_event = downcast!(finality_event => AnyFinalityEvent::Cosmos)
					.ok_or_else(|| AnyError::Other("Invalid finality event type".to_owned()))?;
				chain.query_latest_ibc_events(finality_event, counterparty).await
			},
			AnyChain::Wasm(c) =>
				c.inner.query_latest_ibc_events(finality_event, counterparty).await,
		}
	}

	async fn ibc_events(&self) -> Pin<Box<dyn Stream<Item = IbcEvent> + Send + 'static>> {
		match self {
			Self::Parachain(chain) => chain.ibc_events().await,
			Self::Dali(chain) => chain.ibc_events().await,
			Self::Composable(chain) => chain.ibc_events().await,
			Self::Picasso(chain) => chain.ibc_events().await,
			#[cfg(feature = "cosmos")]
			Self::Cosmos(chain) => chain.ibc_events().await,
			Self::Wasm(c) => c.inner.ibc_events().await,
		}
	}

	async fn query_client_consensus(
		&self,
		at: Height,
		client_id: ClientId,
		consensus_height: Height,
	) -> Result<QueryConsensusStateResponse, Self::Error> {
		match self {
			AnyChain::Parachain(chain) => chain
				.query_client_consensus(at, client_id, consensus_height)
				.await
				.map_err(Into::into),
			AnyChain::Dali(chain) => chain
				.query_client_consensus(at, client_id, consensus_height)
				.await
				.map_err(Into::into),
			AnyChain::Composable(chain) => chain
				.query_client_consensus(at, client_id, consensus_height)
				.await
				.map_err(Into::into),
			AnyChain::Picasso(chain) => chain
				.query_client_consensus(at, client_id, consensus_height)
				.await
				.map_err(Into::into),
			#[cfg(feature = "cosmos")]
			AnyChain::Cosmos(chain) => chain
				.query_client_consensus(at, client_id, consensus_height)
				.await
				.map_err(Into::into),
			AnyChain::Wasm(c) =>
				c.inner.query_client_consensus(at, client_id, consensus_height).await,
		}
	}

	async fn query_client_state(
		&self,
		at: Height,
		client_id: ClientId,
	) -> Result<QueryClientStateResponse, Self::Error> {
		match self {
			AnyChain::Parachain(chain) =>
				chain.query_client_state(at, client_id).await.map_err(Into::into),
			AnyChain::Dali(chain) =>
				chain.query_client_state(at, client_id).await.map_err(Into::into),
			AnyChain::Composable(chain) =>
				chain.query_client_state(at, client_id).await.map_err(Into::into),
			AnyChain::Picasso(chain) =>
				chain.query_client_state(at, client_id).await.map_err(Into::into),
			#[cfg(feature = "cosmos")]
			AnyChain::Cosmos(chain) => chain.query_client_state(at, client_id).await.map_err(Into::into),
			AnyChain::Wasm(c) => c.inner.query_client_state(at, client_id).await,
		}
	}

	async fn query_connection_end(
		&self,
		at: Height,
		connection_id: ConnectionId,
	) -> Result<QueryConnectionResponse, Self::Error> {
		match self {
			AnyChain::Parachain(chain) =>
				chain.query_connection_end(at, connection_id).await.map_err(Into::into),
			AnyChain::Dali(chain) =>
				chain.query_connection_end(at, connection_id).await.map_err(Into::into),
			AnyChain::Composable(chain) =>
				chain.query_connection_end(at, connection_id).await.map_err(Into::into),
			AnyChain::Picasso(chain) =>
				chain.query_connection_end(at, connection_id).await.map_err(Into::into),
			#[cfg(feature = "cosmos")]
			AnyChain::Cosmos(chain) =>
				chain.query_connection_end(at, connection_id).await.map_err(Into::into),
			AnyChain::Wasm(c) => c.inner.query_connection_end(at, connection_id).await,
		}
	}

	async fn query_channel_end(
		&self,
		at: Height,
		channel_id: ChannelId,
		port_id: PortId,
	) -> Result<QueryChannelResponse, Self::Error> {
		match self {
			AnyChain::Parachain(chain) =>
				chain.query_channel_end(at, channel_id, port_id).await.map_err(Into::into),
			AnyChain::Dali(chain) =>
				chain.query_channel_end(at, channel_id, port_id).await.map_err(Into::into),
			AnyChain::Composable(chain) =>
				chain.query_channel_end(at, channel_id, port_id).await.map_err(Into::into),
			AnyChain::Picasso(chain) =>
				chain.query_channel_end(at, channel_id, port_id).await.map_err(Into::into),
			#[cfg(feature = "cosmos")]
			AnyChain::Cosmos(chain) =>
				chain.query_channel_end(at, channel_id, port_id).await.map_err(Into::into),
			AnyChain::Wasm(c) => c.inner.query_channel_end(at, channel_id, port_id).await,
		}
	}

	async fn query_proof(&self, at: Height, keys: Vec<Vec<u8>>) -> Result<Vec<u8>, Self::Error> {
		match self {
			AnyChain::Parachain(chain) => chain.query_proof(at, keys).await.map_err(Into::into),
			AnyChain::Dali(chain) => chain.query_proof(at, keys).await.map_err(Into::into),
			AnyChain::Composable(chain) => chain.query_proof(at, keys).await.map_err(Into::into),
			AnyChain::Picasso(chain) => chain.query_proof(at, keys).await.map_err(Into::into),
			#[cfg(feature = "cosmos")]
			AnyChain::Cosmos(chain) => chain.query_proof(at, keys).await.map_err(Into::into),
			AnyChain::Wasm(c) => c.inner.query_proof(at, keys).await,
		}
	}

	async fn query_packet_commitment(
		&self,
		at: Height,
		port_id: &PortId,
		channel_id: &ChannelId,
		seq: u64,
	) -> Result<QueryPacketCommitmentResponse, Self::Error> {
		match self {
			AnyChain::Parachain(chain) => chain
				.query_packet_commitment(at, port_id, channel_id, seq)
				.await
				.map_err(Into::into),
			AnyChain::Dali(chain) => chain
				.query_packet_commitment(at, port_id, channel_id, seq)
				.await
				.map_err(Into::into),
			AnyChain::Composable(chain) => chain
				.query_packet_commitment(at, port_id, channel_id, seq)
				.await
				.map_err(Into::into),
			AnyChain::Picasso(chain) => chain
				.query_packet_commitment(at, port_id, channel_id, seq)
				.await
				.map_err(Into::into),
			#[cfg(feature = "cosmos")]
			AnyChain::Cosmos(chain) => chain
				.query_packet_commitment(at, port_id, channel_id, seq)
				.await
				.map_err(Into::into),
			AnyChain::Wasm(c) =>
				c.inner.query_packet_commitment(at, port_id, channel_id, seq).await,
		}
	}

	async fn query_packet_acknowledgement(
		&self,
		at: Height,
		port_id: &PortId,
		channel_id: &ChannelId,
		seq: u64,
	) -> Result<QueryPacketAcknowledgementResponse, Self::Error> {
		match self {
			AnyChain::Parachain(chain) => chain
				.query_packet_acknowledgement(at, port_id, channel_id, seq)
				.await
				.map_err(Into::into),
			AnyChain::Dali(chain) => chain
				.query_packet_acknowledgement(at, port_id, channel_id, seq)
				.await
				.map_err(Into::into),
			AnyChain::Composable(chain) => chain
				.query_packet_acknowledgement(at, port_id, channel_id, seq)
				.await
				.map_err(Into::into),
			AnyChain::Picasso(chain) => chain
				.query_packet_acknowledgement(at, port_id, channel_id, seq)
				.await
				.map_err(Into::into),
			#[cfg(feature = "cosmos")]
			AnyChain::Cosmos(chain) => chain
				.query_packet_acknowledgement(at, port_id, channel_id, seq)
				.await
				.map_err(Into::into),
			AnyChain::Wasm(c) =>
				c.inner.query_packet_acknowledgement(at, port_id, channel_id, seq).await,
		}
	}

	async fn query_next_sequence_recv(
		&self,
		at: Height,
		port_id: &PortId,
		channel_id: &ChannelId,
	) -> Result<QueryNextSequenceReceiveResponse, Self::Error> {
		match self {
			AnyChain::Parachain(chain) => chain
				.query_next_sequence_recv(at, port_id, channel_id)
				.await
				.map_err(Into::into),
			AnyChain::Dali(chain) => chain
				.query_next_sequence_recv(at, port_id, channel_id)
				.await
				.map_err(Into::into),
			AnyChain::Composable(chain) => chain
				.query_next_sequence_recv(at, port_id, channel_id)
				.await
				.map_err(Into::into),
			AnyChain::Picasso(chain) => chain
				.query_next_sequence_recv(at, port_id, channel_id)
				.await
				.map_err(Into::into),
			#[cfg(feature = "cosmos")]
			AnyChain::Cosmos(chain) => chain
				.query_next_sequence_recv(at, port_id, channel_id)
				.await
				.map_err(Into::into),
			AnyChain::Wasm(c) => c.inner.query_next_sequence_recv(at, port_id, channel_id).await,
		}
	}

	async fn query_packet_receipt(
		&self,
		at: Height,
		port_id: &PortId,
		channel_id: &ChannelId,
		seq: u64,
	) -> Result<QueryPacketReceiptResponse, Self::Error> {
		match self {
			AnyChain::Parachain(chain) => chain
				.query_packet_receipt(at, port_id, channel_id, seq)
				.await
				.map_err(Into::into),
			AnyChain::Dali(chain) => chain
				.query_packet_receipt(at, port_id, channel_id, seq)
				.await
				.map_err(Into::into),
			AnyChain::Composable(chain) => chain
				.query_packet_receipt(at, port_id, channel_id, seq)
				.await
				.map_err(Into::into),
			AnyChain::Picasso(chain) => chain
				.query_packet_receipt(at, port_id, channel_id, seq)
				.await
				.map_err(Into::into),
			#[cfg(feature = "cosmos")]
			AnyChain::Cosmos(chain) => chain
				.query_packet_receipt(at, port_id, channel_id, seq)
				.await
				.map_err(Into::into),
			AnyChain::Wasm(c) => c.inner.query_packet_receipt(at, port_id, channel_id, seq).await,
		}
	}

	async fn latest_height_and_timestamp(&self) -> Result<(Height, Timestamp), Self::Error> {
		match self {
			AnyChain::Parachain(chain) =>
				chain.latest_height_and_timestamp().await.map_err(Into::into),
			AnyChain::Dali(chain) => chain.latest_height_and_timestamp().await.map_err(Into::into),
			AnyChain::Composable(chain) =>
				chain.latest_height_and_timestamp().await.map_err(Into::into),
			AnyChain::Picasso(chain) =>
				chain.latest_height_and_timestamp().await.map_err(Into::into),
			#[cfg(feature = "cosmos")]
			AnyChain::Cosmos(chain) => chain.latest_height_and_timestamp().await.map_err(Into::into),
			AnyChain::Wasm(c) => c.inner.latest_height_and_timestamp().await,
		}
	}

	async fn query_packet_commitments(
		&self,
		at: Height,
		channel_id: ChannelId,
		port_id: PortId,
	) -> Result<Vec<u64>, Self::Error> {
		match self {
			Self::Parachain(chain) => chain
				.query_packet_commitments(at, channel_id, port_id)
				.await
				.map_err(Into::into),
			Self::Dali(chain) => chain
				.query_packet_commitments(at, channel_id, port_id)
				.await
				.map_err(Into::into),
			Self::Composable(chain) => chain
				.query_packet_commitments(at, channel_id, port_id)
				.await
				.map_err(Into::into),
			Self::Picasso(chain) => chain
				.query_packet_commitments(at, channel_id, port_id)
				.await
				.map_err(Into::into),
			#[cfg(feature = "cosmos")]
			Self::Cosmos(chain) => chain
				.query_packet_commitments(at, channel_id, port_id)
				.await
				.map_err(Into::into),
			Self::Wasm(c) => c.inner.query_packet_commitments(at, channel_id, port_id).await,
		}
	}

	async fn query_packet_acknowledgements(
		&self,
		at: Height,
		channel_id: ChannelId,
		port_id: PortId,
	) -> Result<Vec<u64>, Self::Error> {
		match self {
			Self::Parachain(chain) => chain
				.query_packet_acknowledgements(at, channel_id, port_id)
				.await
				.map_err(Into::into),
			Self::Dali(chain) => chain
				.query_packet_acknowledgements(at, channel_id, port_id)
				.await
				.map_err(Into::into),
			Self::Composable(chain) => chain
				.query_packet_acknowledgements(at, channel_id, port_id)
				.await
				.map_err(Into::into),
			Self::Picasso(chain) => chain
				.query_packet_acknowledgements(at, channel_id, port_id)
				.await
				.map_err(Into::into),
			#[cfg(feature = "cosmos")]
			Self::Cosmos(chain) => chain
				.query_packet_acknowledgements(at, channel_id, port_id)
				.await
				.map_err(Into::into),
			Self::Wasm(c) => c.inner.query_packet_acknowledgements(at, channel_id, port_id).await,
		}
	}

	async fn query_unreceived_packets(
		&self,
		at: Height,
		channel_id: ChannelId,
		port_id: PortId,
		seqs: Vec<u64>,
	) -> Result<Vec<u64>, Self::Error> {
		match self {
			Self::Parachain(chain) => chain
				.query_unreceived_packets(at, channel_id, port_id, seqs)
				.await
				.map_err(Into::into),
			Self::Dali(chain) => chain
				.query_unreceived_packets(at, channel_id, port_id, seqs)
				.await
				.map_err(Into::into),
			Self::Composable(chain) => chain
				.query_unreceived_packets(at, channel_id, port_id, seqs)
				.await
				.map_err(Into::into),
			Self::Picasso(chain) => chain
				.query_unreceived_packets(at, channel_id, port_id, seqs)
				.await
				.map_err(Into::into),
			#[cfg(feature = "cosmos")]
			Self::Cosmos(chain) => chain
				.query_unreceived_packets(at, channel_id, port_id, seqs)
				.await
				.map_err(Into::into),
			Self::Wasm(c) => c.inner.query_unreceived_packets(at, channel_id, port_id, seqs).await,
		}
	}

	async fn query_unreceived_acknowledgements(
		&self,
		at: Height,
		channel_id: ChannelId,
		port_id: PortId,
		seqs: Vec<u64>,
	) -> Result<Vec<u64>, Self::Error> {
		match self {
			Self::Parachain(chain) => chain
				.query_unreceived_acknowledgements(at, channel_id, port_id, seqs)
				.await
				.map_err(Into::into),
			Self::Dali(chain) => chain
				.query_unreceived_acknowledgements(at, channel_id, port_id, seqs)
				.await
				.map_err(Into::into),
			Self::Composable(chain) => chain
				.query_unreceived_acknowledgements(at, channel_id, port_id, seqs)
				.await
				.map_err(Into::into),
			Self::Picasso(chain) => chain
				.query_unreceived_acknowledgements(at, channel_id, port_id, seqs)
				.await
				.map_err(Into::into),
			#[cfg(feature = "cosmos")]
			Self::Cosmos(chain) => chain
				.query_unreceived_acknowledgements(at, channel_id, port_id, seqs)
				.await
				.map_err(Into::into),
			Self::Wasm(c) =>
				c.inner.query_unreceived_acknowledgements(at, channel_id, port_id, seqs).await,
		}
	}

	fn channel_whitelist(&self) -> Vec<(ChannelId, PortId)> {
		match self {
			Self::Parachain(chain) => chain.channel_whitelist(),
			Self::Dali(chain) => chain.channel_whitelist(),
			Self::Composable(chain) => chain.channel_whitelist(),
			Self::Picasso(chain) => chain.channel_whitelist(),
			#[cfg(feature = "cosmos")]
			Self::Cosmos(chain) => chain.channel_whitelist(),
			Self::Wasm(c) => c.inner.channel_whitelist(),
		}
	}

	async fn query_connection_channels(
		&self,
		at: Height,
		connection_id: &ConnectionId,
	) -> Result<QueryChannelsResponse, Self::Error> {
		match self {
			Self::Parachain(chain) =>
				chain.query_connection_channels(at, connection_id).await.map_err(Into::into),
			Self::Dali(chain) =>
				chain.query_connection_channels(at, connection_id).await.map_err(Into::into),
			Self::Composable(chain) =>
				chain.query_connection_channels(at, connection_id).await.map_err(Into::into),
			Self::Picasso(chain) =>
				chain.query_connection_channels(at, connection_id).await.map_err(Into::into),
			#[cfg(feature = "cosmos")]
			Self::Cosmos(chain) =>
				chain.query_connection_channels(at, connection_id).await.map_err(Into::into),
			Self::Wasm(c) => c.inner.query_connection_channels(at, connection_id).await,
		}
	}

	async fn query_send_packets(
		&self,
		channel_id: ChannelId,
		port_id: PortId,
		seqs: Vec<u64>,
	) -> Result<Vec<ibc_rpc::PacketInfo>, Self::Error> {
		match self {
			Self::Parachain(chain) =>
				chain.query_send_packets(channel_id, port_id, seqs).await.map_err(Into::into),
			Self::Dali(chain) =>
				chain.query_send_packets(channel_id, port_id, seqs).await.map_err(Into::into),
			Self::Composable(chain) =>
				chain.query_send_packets(channel_id, port_id, seqs).await.map_err(Into::into),
			Self::Picasso(chain) =>
				chain.query_send_packets(channel_id, port_id, seqs).await.map_err(Into::into),
			#[cfg(feature = "cosmos")]
			Self::Cosmos(chain) =>
				chain.query_send_packets(channel_id, port_id, seqs).await.map_err(Into::into),
			Self::Wasm(c) => c.inner.query_send_packets(channel_id, port_id, seqs).await,
		}
	}

	async fn query_recv_packets(
		&self,
		channel_id: ChannelId,
		port_id: PortId,
		seqs: Vec<u64>,
	) -> Result<Vec<ibc_rpc::PacketInfo>, Self::Error> {
		match self {
			Self::Parachain(chain) =>
				chain.query_recv_packets(channel_id, port_id, seqs).await.map_err(Into::into),
			Self::Dali(chain) =>
				chain.query_recv_packets(channel_id, port_id, seqs).await.map_err(Into::into),
			Self::Composable(chain) =>
				chain.query_recv_packets(channel_id, port_id, seqs).await.map_err(Into::into),
			Self::Picasso(chain) =>
				chain.query_recv_packets(channel_id, port_id, seqs).await.map_err(Into::into),
			#[cfg(feature = "cosmos")]
			Self::Cosmos(chain) =>
				chain.query_recv_packets(channel_id, port_id, seqs).await.map_err(Into::into),
			Self::Wasm(c) => c.inner.query_recv_packets(channel_id, port_id, seqs).await,
		}
	}

	fn expected_block_time(&self) -> Duration {
		match self {
			Self::Parachain(chain) => chain.expected_block_time(),
			Self::Dali(chain) => chain.expected_block_time(),
			Self::Composable(chain) => chain.expected_block_time(),
			Self::Picasso(chain) => chain.expected_block_time(),
			#[cfg(feature = "cosmos")]
			Self::Cosmos(chain) => chain.expected_block_time(),
			Self::Wasm(c) => c.inner.expected_block_time(),
		}
	}

	async fn query_client_update_time_and_height(
		&self,
		client_id: ClientId,
		client_height: Height,
	) -> Result<(Height, Timestamp), Self::Error> {
		match self {
			Self::Parachain(chain) => chain
				.query_client_update_time_and_height(client_id, client_height)
				.await
				.map_err(Into::into),
			Self::Dali(chain) => chain
				.query_client_update_time_and_height(client_id, client_height)
				.await
				.map_err(Into::into),
			Self::Composable(chain) => chain
				.query_client_update_time_and_height(client_id, client_height)
				.await
				.map_err(Into::into),
			Self::Picasso(chain) => chain
				.query_client_update_time_and_height(client_id, client_height)
				.await
				.map_err(Into::into),
			#[cfg(feature = "cosmos")]
			Self::Cosmos(chain) => chain
				.query_client_update_time_and_height(client_id, client_height)
				.await
				.map_err(Into::into),
			Self::Wasm(c) =>
				c.inner.query_client_update_time_and_height(client_id, client_height).await,
		}
	}

	async fn query_host_consensus_state_proof(
		&self,
		height: &AnyClientState,
	) -> Result<Option<Vec<u8>>, Self::Error> {
		match self {
			AnyChain::Parachain(chain) =>
				chain.query_host_consensus_state_proof(height).await.map_err(Into::into),
			AnyChain::Dali(chain) =>
				chain.query_host_consensus_state_proof(height).await.map_err(Into::into),
			AnyChain::Composable(chain) =>
				chain.query_host_consensus_state_proof(height).await.map_err(Into::into),
			AnyChain::Picasso(chain) =>
				chain.query_host_consensus_state_proof(height).await.map_err(Into::into),
			#[cfg(feature = "cosmos")]
			AnyChain::Cosmos(chain) =>
				chain.query_host_consensus_state_proof(height).await.map_err(Into::into),
			AnyChain::Wasm(c) => c.inner.query_host_consensus_state_proof(height).await,
		}
	}

	async fn query_ibc_balance(
		&self,
		asset_id: AnyAssetId,
	) -> Result<Vec<PrefixedCoin>, Self::Error> {
		match (self, asset_id) {
			(Self::Parachain(chain), AnyAssetId::Parachain(asset_id)) =>
				chain.query_ibc_balance(asset_id.into()).await.map_err(Into::into),
			(Self::Dali(chain), AnyAssetId::Dali(asset_id)) =>
				chain.query_ibc_balance(asset_id.into()).await.map_err(Into::into),
			(Self::Composable(chain), AnyAssetId::Composable(asset_id)) =>
				chain.query_ibc_balance(asset_id.into()).await.map_err(Into::into),
			(Self::Picasso(chain), AnyAssetId::Picasso(asset_id)) =>
				chain.query_ibc_balance(asset_id.into()).await.map_err(Into::into),
			#[cfg(feature = "cosmos")]
			(Self::Cosmos(chain), AnyAssetId::Cosmos(asset_id)) =>
				chain.query_ibc_balance(asset_id).await.map_err(Into::into),
			(Self::Wasm(c), asset_id) => c.inner.query_ibc_balance(asset_id).await,
			(chain, _) => panic!("query_ibc_balance is not implemented for {}", chain.name()),
		}
	}

	fn connection_prefix(&self) -> CommitmentPrefix {
		match self {
			AnyChain::Parachain(chain) => chain.connection_prefix(),
			AnyChain::Dali(chain) => chain.connection_prefix(),
			AnyChain::Composable(chain) => chain.connection_prefix(),
			AnyChain::Picasso(chain) => chain.connection_prefix(),
			#[cfg(feature = "cosmos")]
			AnyChain::Cosmos(chain) => chain.connection_prefix(),
			AnyChain::Wasm(c) => c.inner.connection_prefix(),
		}
	}

	fn client_id(&self) -> ClientId {
		match self {
			AnyChain::Parachain(chain) => chain.client_id(),
			AnyChain::Dali(chain) => chain.client_id(),
			AnyChain::Composable(chain) => chain.client_id(),
			AnyChain::Picasso(chain) => chain.client_id(),
			#[cfg(feature = "cosmos")]
			AnyChain::Cosmos(chain) => chain.client_id(),
			AnyChain::Wasm(c) => c.inner.client_id(),
		}
	}

	fn connection_id(&self) -> ConnectionId {
		match self {
			AnyChain::Parachain(chain) => chain.connection_id(),
			AnyChain::Dali(chain) => chain.connection_id(),
			AnyChain::Composable(chain) => chain.connection_id(),
			AnyChain::Picasso(chain) => chain.connection_id(),
			#[cfg(feature = "cosmos")]
			AnyChain::Cosmos(chain) => chain.connection_id(),
			AnyChain::Wasm(c) => c.inner.connection_id(),
		}
	}

	fn client_type(&self) -> ClientType {
		match self {
			AnyChain::Parachain(chain) => chain.client_type(),
			AnyChain::Dali(chain) => chain.client_type(),
			AnyChain::Composable(chain) => chain.client_type(),
			AnyChain::Picasso(chain) => chain.client_type(),
			#[cfg(feature = "cosmos")]
			AnyChain::Cosmos(chain) => chain.client_type(),
			AnyChain::Wasm(c) => c.inner.client_type(),
		}
	}

	async fn query_timestamp_at(&self, block_number: u64) -> Result<u64, Self::Error> {
		match self {
			Self::Parachain(chain) =>
				chain.query_timestamp_at(block_number).await.map_err(Into::into),
			Self::Dali(chain) => chain.query_timestamp_at(block_number).await.map_err(Into::into),
			Self::Composable(chain) =>
				chain.query_timestamp_at(block_number).await.map_err(Into::into),
			Self::Picasso(chain) =>
				chain.query_timestamp_at(block_number).await.map_err(Into::into),
			#[cfg(feature = "cosmos")]
			Self::Cosmos(chain) => chain.query_timestamp_at(block_number).await.map_err(Into::into),
			Self::Wasm(c) => c.inner.query_timestamp_at(block_number).await,
		}
	}

	async fn query_clients(&self) -> Result<Vec<ClientId>, Self::Error> {
		match self {
			Self::Parachain(chain) => chain.query_clients().await.map_err(Into::into),
			Self::Dali(chain) => chain.query_clients().await.map_err(Into::into),
			Self::Composable(chain) => chain.query_clients().await.map_err(Into::into),
			Self::Picasso(chain) => chain.query_clients().await.map_err(Into::into),
			#[cfg(feature = "cosmos")]
			Self::Cosmos(chain) => chain.query_clients().await.map_err(Into::into),
			Self::Wasm(c) => c.inner.query_clients().await,
		}
	}

	async fn query_channels(&self) -> Result<Vec<(ChannelId, PortId)>, Self::Error> {
		match self {
			Self::Parachain(chain) => chain.query_channels().await.map_err(Into::into),
			Self::Dali(chain) => chain.query_channels().await.map_err(Into::into),
			Self::Composable(chain) => chain.query_channels().await.map_err(Into::into),
			Self::Picasso(chain) => chain.query_channels().await.map_err(Into::into),
			#[cfg(feature = "cosmos")]
			Self::Cosmos(chain) => chain.query_channels().await.map_err(Into::into),
			Self::Wasm(c) => c.inner.query_channels().await,
		}
	}

	async fn query_connection_using_client(
		&self,
		height: u32,
		client_id: String,
	) -> Result<Vec<IdentifiedConnection>, Self::Error> {
		match self {
			Self::Parachain(chain) =>
				chain.query_connection_using_client(height, client_id).await.map_err(Into::into),
			Self::Dali(chain) =>
				chain.query_connection_using_client(height, client_id).await.map_err(Into::into),
			Self::Composable(chain) =>
				chain.query_connection_using_client(height, client_id).await.map_err(Into::into),
			Self::Picasso(chain) =>
				chain.query_connection_using_client(height, client_id).await.map_err(Into::into),
			#[cfg(feature = "cosmos")]
			Self::Cosmos(chain) =>
				chain.query_connection_using_client(height, client_id).await.map_err(Into::into),
			Self::Wasm(c) => c.inner.query_connection_using_client(height, client_id).await,
		}
	}

	async fn is_update_required(
		&self,
		latest_height: u64,
		latest_client_height_on_counterparty: u64,
	) -> Result<bool, Self::Error> {
		match self {
			Self::Parachain(chain) => chain
				.is_update_required(latest_height, latest_client_height_on_counterparty)
				.await
				.map_err(Into::into),
			Self::Dali(chain) => chain
				.is_update_required(latest_height, latest_client_height_on_counterparty)
				.await
				.map_err(Into::into),
			Self::Composable(chain) => chain
				.is_update_required(latest_height, latest_client_height_on_counterparty)
				.await
				.map_err(Into::into),
			Self::Picasso(chain) => chain
				.is_update_required(latest_height, latest_client_height_on_counterparty)
				.await
				.map_err(Into::into),
			#[cfg(feature = "cosmos")]
			Self::Cosmos(chain) => chain
				.is_update_required(latest_height, latest_client_height_on_counterparty)
				.await
				.map_err(Into::into),
			Self::Wasm(c) => c
				.inner
				.is_update_required(latest_height, latest_client_height_on_counterparty)
				.await
				.map_err(Into::into),
		}
	}
	async fn initialize_client_state(
		&self,
	) -> Result<(AnyClientState, AnyConsensusState), Self::Error> {
		match self {
			Self::Parachain(chain) => chain.initialize_client_state().await.map_err(Into::into),
			Self::Dali(chain) => chain.initialize_client_state().await.map_err(Into::into),
			Self::Composable(chain) => chain.initialize_client_state().await.map_err(Into::into),
			Self::Picasso(chain) => chain.initialize_client_state().await.map_err(Into::into),
			#[cfg(feature = "cosmos")]
			Self::Cosmos(chain) => chain.initialize_client_state().await.map_err(Into::into),
			Self::Wasm(c) => c.inner.initialize_client_state().await,
		}
	}

	async fn query_client_id_from_tx_hash(
		&self,
		tx_id: Self::TransactionId,
	) -> Result<ClientId, Self::Error> {
		match self {
			Self::Parachain(chain) => chain
				.query_client_id_from_tx_hash(
					downcast!(tx_id => AnyTransactionId::Parachain)
						.expect("Should be parachain transaction id"),
				)
				.await
				.map_err(Into::into),
			Self::Dali(chain) => chain
				.query_client_id_from_tx_hash(
					downcast!(tx_id => AnyTransactionId::Dali)
						.expect("Should be dali transaction id"),
				)
				.await
				.map_err(Into::into),
			Self::Composable(chain) => chain
				.query_client_id_from_tx_hash(
					downcast!(tx_id => AnyTransactionId::Dali)
						.expect("Should be dali transaction id"),
				)
				.await
				.map_err(Into::into),
			Self::Picasso(chain) => chain
				.query_client_id_from_tx_hash(
					downcast!(tx_id => AnyTransactionId::Dali)
						.expect("Should be dali transaction id"),
				)
				.await
				.map_err(Into::into),
			#[cfg(feature = "cosmos")]
			Self::Cosmos(chain) => chain
				.query_client_id_from_tx_hash(
					downcast!(tx_id => AnyTransactionId::Cosmos)
						.expect("Should be cosmos transaction id"),
				)
				.await
				.map_err(Into::into),
			Self::Wasm(c) => c.inner.query_client_id_from_tx_hash(tx_id).await,
		}
	}

	async fn upload_wasm(&self, wasm: Vec<u8>) -> Result<Vec<u8>, Self::Error> {
		match self {
			Self::Parachain(chain) => chain.upload_wasm(wasm).await.map_err(Into::into),
			Self::Dali(chain) => chain.upload_wasm(wasm).await.map_err(Into::into),
			Self::Composable(chain) => chain.upload_wasm(wasm).await.map_err(Into::into),
			Self::Picasso(chain) => chain.upload_wasm(wasm).await.map_err(Into::into),
			#[cfg(feature = "cosmos")]
			Self::Cosmos(chain) => chain.upload_wasm(wasm).await.map_err(Into::into),
			Self::Wasm(c) => c.inner.upload_wasm(wasm).await,
		}
	}

	async fn on_undelivered_sequences(&self, seqs: &[u64]) -> Result<(), Self::Error> {
		match self {
			Self::Parachain(chain) =>
				chain.on_undelivered_sequences(seqs).await.map_err(Into::into),
			Self::Dali(chain) => chain.on_undelivered_sequences(seqs).await.map_err(Into::into),
			Self::Composable(chain) =>
				chain.on_undelivered_sequences(seqs).await.map_err(Into::into),
			Self::Picasso(chain) => chain.on_undelivered_sequences(seqs).await.map_err(Into::into),
			#[cfg(feature = "cosmos")]
			Self::Cosmos(chain) => chain.on_undelivered_sequences(seqs).await.map_err(Into::into),
			Self::Wasm(c) => c.inner.on_undelivered_sequences(seqs).await,
		}
	}

	fn has_undelivered_sequences(&self) -> bool {
		match self {
			Self::Parachain(chain) => chain.has_undelivered_sequences(),
			Self::Dali(chain) => chain.has_undelivered_sequences(),
			Self::Composable(chain) => chain.has_undelivered_sequences(),
			Self::Picasso(chain) => chain.has_undelivered_sequences(),
			#[cfg(feature = "cosmos")]
			Self::Cosmos(chain) => chain.has_undelivered_sequences(),
			Self::Wasm(c) => c.inner.has_undelivered_sequences(),
		}
	}
}

#[async_trait]
impl MisbehaviourHandler for AnyChain {
	async fn check_for_misbehaviour<C: Chain>(
		&self,
		counterparty: &C,
		client_message: AnyClientMessage,
	) -> Result<(), anyhow::Error> {
		match self {
			AnyChain::Parachain(parachain) =>
				parachain.check_for_misbehaviour(counterparty, client_message).await,
			AnyChain::Dali(dali) => dali.check_for_misbehaviour(counterparty, client_message).await,
			AnyChain::Composable(parachain) =>
				parachain.check_for_misbehaviour(counterparty, client_message).await,
			AnyChain::Picasso(dali) =>
				dali.check_for_misbehaviour(counterparty, client_message).await,
			#[cfg(feature = "cosmos")]
			AnyChain::Cosmos(cosmos) => cosmos.check_for_misbehaviour(counterparty, client_message).await,
			AnyChain::Wasm(c) => c.inner.check_for_misbehaviour(counterparty, client_message).await,
		}
	}
}

impl KeyProvider for AnyChain {
	fn account_id(&self) -> Signer {
		match self {
			AnyChain::Parachain(parachain) => parachain.account_id(),
			AnyChain::Dali(dali) => dali.account_id(),
			AnyChain::Composable(parachain) => parachain.account_id(),
			AnyChain::Picasso(dali) => dali.account_id(),
			#[cfg(feature = "cosmos")]
			AnyChain::Cosmos(cosmos) => cosmos.account_id(),
			AnyChain::Wasm(c) => c.inner.account_id(),
		}
	}
}

#[async_trait]
impl Chain for AnyChain {
	fn name(&self) -> &str {
		match self {
			Self::Parachain(chain) => chain.name(),
			Self::Dali(chain) => chain.name(),
			Self::Composable(chain) => chain.name(),
			Self::Picasso(chain) => chain.name(),
			#[cfg(feature = "cosmos")]
			Self::Cosmos(chain) => chain.name(),
			Self::Wasm(c) => c.inner.name(),
		}
	}

	fn block_max_weight(&self) -> u64 {
		match self {
			Self::Parachain(chain) => chain.block_max_weight(),
			Self::Dali(chain) => chain.block_max_weight(),
			Self::Composable(chain) => chain.block_max_weight(),
			Self::Picasso(chain) => chain.block_max_weight(),
			#[cfg(feature = "cosmos")]
			Self::Cosmos(chain) => chain.block_max_weight(),
			Self::Wasm(c) => c.inner.block_max_weight(),
		}
	}

	async fn estimate_weight(&self, msg: Vec<Any>) -> Result<u64, Self::Error> {
		match self {
			Self::Parachain(chain) => chain.estimate_weight(msg).await.map_err(Into::into),
			Self::Dali(chain) => chain.estimate_weight(msg).await.map_err(Into::into),
			Self::Composable(chain) => chain.estimate_weight(msg).await.map_err(Into::into),
			Self::Picasso(chain) => chain.estimate_weight(msg).await.map_err(Into::into),
			#[cfg(feature = "cosmos")]
			Self::Cosmos(chain) => chain.estimate_weight(msg).await.map_err(Into::into),
			Self::Wasm(c) => c.inner.estimate_weight(msg).await,
		}
	}

	async fn finality_notifications(
		&self,
	) -> Pin<Box<dyn Stream<Item = Self::FinalityEvent> + Send + Sync>> {
		match self {
			Self::Parachain(chain) => {
				use futures::StreamExt;
				Box::pin(chain.finality_notifications().await.map(AnyFinalityEvent::Parachain))
			},
			Self::Dali(chain) => {
				use futures::StreamExt;
				Box::pin(chain.finality_notifications().await.map(AnyFinalityEvent::Dali))
			},
			Self::Composable(chain) => {
				use futures::StreamExt;
				Box::pin(chain.finality_notifications().await.map(AnyFinalityEvent::Parachain))
			},
			Self::Picasso(chain) => {
				use futures::StreamExt;
				Box::pin(chain.finality_notifications().await.map(AnyFinalityEvent::Dali))
			},
			#[cfg(feature = "cosmos")]
			Self::Cosmos(chain) => {
				use futures::StreamExt;
				Box::pin(chain.finality_notifications().await.map(AnyFinalityEvent::Cosmos))
			},
			Self::Wasm(c) => c.inner.finality_notifications().await,
		}
	}

	async fn submit(&self, messages: Vec<Any>) -> Result<Self::TransactionId, Self::Error> {
		match self {
			Self::Parachain(chain) => chain
				.submit(messages)
				.await
				.map_err(Into::into)
				.map(|id| AnyTransactionId::Parachain(id)),
			Self::Dali(chain) => chain
				.submit(messages)
				.await
				.map_err(Into::into)
				.map(|id| AnyTransactionId::Parachain(id)),
			Self::Composable(chain) => chain
				.submit(messages)
				.await
				.map_err(Into::into)
				.map(|id| AnyTransactionId::Parachain(id)),
			Self::Picasso(chain) => chain
				.submit(messages)
				.await
				.map_err(Into::into)
				.map(|id| AnyTransactionId::Parachain(id)),
			#[cfg(feature = "cosmos")]
			Self::Cosmos(chain) => chain
				.submit(messages)
				.await
				.map_err(Into::into)
				.map(|id| AnyTransactionId::Cosmos(id)),
			Self::Wasm(chain) => {
				let messages = messages
					.into_iter()
					.map(|msg| wrap_any_msg_into_wasm(msg, chain.code_id.clone()))
					.collect::<Result<Vec<_>, _>>()?;
				chain.inner.submit(messages).await.map_err(Into::into)
			},
		}
	}

	async fn query_client_message(
		&self,
		update: UpdateClient,
	) -> Result<AnyClientMessage, Self::Error> {
		match self {
			Self::Parachain(chain) => chain.query_client_message(update).await.map_err(Into::into),
			Self::Dali(chain) => chain.query_client_message(update).await.map_err(Into::into),
			Self::Composable(chain) => chain.query_client_message(update).await.map_err(Into::into),
			Self::Picasso(chain) => chain.query_client_message(update).await.map_err(Into::into),
			#[cfg(feature = "cosmos")]
			Self::Cosmos(chain) => chain.query_client_message(update).await.map_err(Into::into),
			Self::Wasm(c) => c.inner.query_client_message(update).await,
		}
	}

	async fn get_proof_height(&self, block_height: Height) -> Height {
		match self {
			Self::Parachain(chain) => chain.get_proof_height(block_height).await,
			Self::Dali(chain) => chain.get_proof_height(block_height).await,
			Self::Composable(chain) => chain.get_proof_height(block_height).await,
			Self::Picasso(chain) => chain.get_proof_height(block_height).await,
			#[cfg(feature = "cosmos")]
			Self::Cosmos(chain) => chain.get_proof_height(block_height).await,
			Self::Wasm(c) => c.inner.get_proof_height(block_height).await,
		}
	}
}

#[async_trait]
impl LightClientSync for AnyChain {
	async fn is_synced<C: Chain>(&self, counterparty: &C) -> Result<bool, anyhow::Error> {
		match self {
			Self::Parachain(chain) => chain.is_synced(counterparty).await.map_err(Into::into),
			Self::Dali(chain) => chain.is_synced(counterparty).await.map_err(Into::into),
			Self::Composable(chain) => chain.is_synced(counterparty).await.map_err(Into::into),
			Self::Picasso(chain) => chain.is_synced(counterparty).await.map_err(Into::into),
			#[cfg(feature = "cosmos")]
			Self::Cosmos(chain) => chain.is_synced(counterparty).await.map_err(Into::into),
			Self::Wasm(c) => c.inner.is_synced(counterparty).await,
		}
	}

	async fn fetch_mandatory_updates<C: Chain>(
		&self,
		counterparty: &C,
	) -> Result<(Vec<Any>, Vec<IbcEvent>), anyhow::Error> {
		match self {
			Self::Parachain(chain) =>
				chain.fetch_mandatory_updates(counterparty).await.map_err(Into::into),
			Self::Dali(chain) =>
				chain.fetch_mandatory_updates(counterparty).await.map_err(Into::into),
			Self::Composable(chain) =>
				chain.fetch_mandatory_updates(counterparty).await.map_err(Into::into),
			Self::Picasso(chain) =>
				chain.fetch_mandatory_updates(counterparty).await.map_err(Into::into),
			#[cfg(feature = "cosmos")]
			Self::Cosmos(chain) => chain.fetch_mandatory_updates(counterparty).await.map_err(Into::into),
			Self::Wasm(c) => c.inner.fetch_mandatory_updates(counterparty).await,
		}
	}
}

fn wrap_any_msg_into_wasm(msg: Any, code_id: Bytes) -> Result<Any, anyhow::Error> {
	// TODO: consider rewriting with Ics26Envelope
	use ibc::core::{
		ics02_client::msgs::{
			create_client::TYPE_URL as CREATE_CLIENT_TYPE_URL,
			update_client::TYPE_URL as UPDATE_CLIENT_TYPE_URL,
		},
		ics03_connection::msgs::{
			conn_open_ack::TYPE_URL as CONN_OPEN_ACK_TYPE_URL,
			conn_open_try::TYPE_URL as CONN_OPEN_TRY_TYPE_URL,
		},
	};

	let msg = match msg.type_url.as_str() {
		CREATE_CLIENT_TYPE_URL => {
			let mut msg_decoded =
				MsgCreateAnyClient::<LocalClientTypes>::decode_vec(&msg.value).unwrap();
			msg_decoded.consensus_state =
				AnyConsensusState::wasm(msg_decoded.consensus_state)?;
			msg_decoded.client_state = AnyClientState::wasm(msg_decoded.client_state, code_id)?;
			msg_decoded.to_any()
		},
		CONN_OPEN_TRY_TYPE_URL => {
			let msg_decoded =
				MsgConnectionOpenTry::<LocalClientTypes>::decode_vec(&msg.value).unwrap();
			msg_decoded.to_any()
		},
		CONN_OPEN_ACK_TYPE_URL => {
			let msg_decoded =
				MsgConnectionOpenAck::<LocalClientTypes>::decode_vec(&msg.value).unwrap();
			msg_decoded.to_any()
		},
		UPDATE_CLIENT_TYPE_URL => {
			let mut msg_decoded =
				MsgUpdateAnyClient::<LocalClientTypes>::decode_vec(&msg.value).unwrap();
			msg_decoded.client_message = AnyClientMessage::wasm(msg_decoded.client_message)?;
			let any = msg_decoded.to_any();
			any
		},
		_ => msg,
	};
	Ok(msg)
}

#[cfg(any(test, feature = "testing"))]
impl AnyChain {
	pub fn set_client_id(&mut self, client_id: ClientId) {
		match self {
			Self::Parachain(chain) => chain.set_client_id(client_id),
			Self::Dali(chain) => chain.set_client_id(client_id),
			Self::Composable(chain) => chain.set_client_id(client_id),
			Self::Picasso(chain) => chain.set_client_id(client_id),
			#[cfg(feature = "cosmos")]
			Self::Cosmos(chain) => chain.set_client_id(client_id),
			Self::Wasm(chain) => chain.inner.set_client_id(client_id),
		}
	}
}

#[cfg(any(test, feature = "testing"))]
#[async_trait]
impl primitives::TestProvider for AnyChain {
	async fn send_transfer(&self, params: MsgTransfer<PrefixedCoin>) -> Result<(), Self::Error> {
		match self {
			Self::Parachain(chain) => chain.send_transfer(params).await.map_err(Into::into),
			Self::Dali(chain) => chain.send_transfer(params).await.map_err(Into::into),
			Self::Composable(chain) => chain.send_transfer(params).await.map_err(Into::into),
			Self::Picasso(chain) => chain.send_transfer(params).await.map_err(Into::into),
			#[cfg(feature = "cosmos")]
			Self::Cosmos(chain) => chain.send_transfer(params).await.map_err(Into::into),
			Self::Wasm(c) => c.inner.send_transfer(params).await,
		}
	}

	async fn send_ordered_packet(
		&self,
		channel_id: ChannelId,
		timeout: Timeout,
	) -> Result<(), Self::Error> {
		match self {
			Self::Parachain(chain) =>
				chain.send_ordered_packet(channel_id, timeout).await.map_err(Into::into),
			Self::Dali(chain) =>
				chain.send_ordered_packet(channel_id, timeout).await.map_err(Into::into),
			Self::Composable(chain) =>
				chain.send_ordered_packet(channel_id, timeout).await.map_err(Into::into),
			Self::Picasso(chain) =>
				chain.send_ordered_packet(channel_id, timeout).await.map_err(Into::into),
			#[cfg(feature = "cosmos")]
			Self::Cosmos(chain) => chain.send_ordered_packet(channel_id, timeout).await.map_err(Into::into),
			Self::Wasm(c) => c.inner.send_ordered_packet(channel_id, timeout).await,
		}
	}

	async fn subscribe_blocks(&self) -> Pin<Box<dyn Stream<Item = u64> + Send + Sync>> {
		match self {
			Self::Parachain(chain) => chain.subscribe_blocks().await,
			Self::Dali(chain) => chain.subscribe_blocks().await,
			Self::Composable(chain) => chain.subscribe_blocks().await,
			Self::Picasso(chain) => chain.subscribe_blocks().await,
			#[cfg(feature = "cosmos")]
			Self::Cosmos(chain) => chain.subscribe_blocks().await,
			Self::Wasm(c) => c.inner.subscribe_blocks().await,
		}
	}

	fn set_channel_whitelist(&mut self, channel_whitelist: Vec<(ChannelId, PortId)>) {
		match self {
			Self::Parachain(chain) => chain.set_channel_whitelist(channel_whitelist),
			Self::Dali(chain) => chain.set_channel_whitelist(channel_whitelist),
			Self::Composable(chain) => chain.set_channel_whitelist(channel_whitelist),
			Self::Picasso(chain) => chain.set_channel_whitelist(channel_whitelist),
			#[cfg(feature = "cosmos")]
			Self::Cosmos(chain) => chain.set_channel_whitelist(channel_whitelist),
			Self::Wasm(c) => c.inner.set_channel_whitelist(channel_whitelist),
		}
	}
}

impl AnyConfig {
	pub fn wasm_code_id(&self) -> Option<CodeId> {
		let maybe_code_id = match self {
			AnyConfig::Parachain(config) => config.wasm_code_id.as_ref(),
			AnyConfig::Dali(config) => config.wasm_code_id.as_ref(),
			AnyConfig::Composable(config) => config.wasm_code_id.as_ref(),
			AnyConfig::Picasso(config) => config.wasm_code_id.as_ref(),
			#[cfg(feature = "cosmos")]
			AnyConfig::Cosmos(config) => config.wasm_code_id.as_ref(),
		};

		let maybe_code_id =
			maybe_code_id.map(|s| hex::decode(s).expect("Wasm code id is hex-encoded"));

		maybe_code_id
	}

	pub fn set_wasm_code_id(&mut self, code_id: String) {
		match self {
			AnyConfig::Parachain(config) => config.wasm_code_id = Some(code_id),
			AnyConfig::Dali(config) => config.wasm_code_id = Some(code_id),
			AnyConfig::Composable(config) => config.wasm_code_id = Some(code_id),
			AnyConfig::Picasso(config) => config.wasm_code_id = Some(code_id),
			#[cfg(feature = "cosmos")]
			AnyConfig::Cosmos(config) => config.wasm_code_id = Some(code_id),
		}
	}

	pub async fn into_client(self) -> anyhow::Result<AnyChain> {
		let maybe_wasm_code_id = self.wasm_code_id();
		let chain = match self {
			AnyConfig::Parachain(config) =>
				AnyChain::Parachain(ParachainClient::new(config).await?),
			AnyConfig::Dali(config) => AnyChain::Dali(ParachainClient::new(config).await?),
			AnyConfig::Composable(config) =>
				AnyChain::Composable(ParachainClient::new(config).await?),
			AnyConfig::Picasso(config) => AnyChain::Picasso(ParachainClient::new(config).await?),
			#[cfg(feature = "cosmos")]
			AnyConfig::Cosmos(config) => AnyChain::Cosmos(CosmosClient::new(config).await?),
		};
		if let Some(code_id) = maybe_wasm_code_id {
			Ok(AnyChain::Wasm(WasmChain { inner: Box::new(chain), code_id }))
		} else {
			Ok(chain)
		}
	}

	pub fn set_client_id(&mut self, client_id: ClientId) {
		match self {
			Self::Parachain(chain) => {
				chain.client_id.replace(client_id);
			},
			Self::Dali(chain) => {
				chain.client_id.replace(client_id);
			},
			Self::Composable(chain) => {
				chain.client_id.replace(client_id);
			},
			Self::Picasso(chain) => {
				chain.client_id.replace(client_id);
			},
			#[cfg(feature = "cosmos")]
			Self::Cosmos(chain) => {
				chain.client_id.replace(client_id.to_string());
			},
		}
	}

	pub fn set_connection_id(&mut self, connection_id: ConnectionId) {
		match self {
			Self::Parachain(chain) => {
				chain.connection_id.replace(connection_id);
			},
			Self::Dali(chain) => {
				chain.connection_id.replace(connection_id);
			},
			Self::Composable(chain) => {
				chain.connection_id.replace(connection_id);
			},
			Self::Picasso(chain) => {
				chain.connection_id.replace(connection_id);
			},
			#[cfg(feature = "cosmos")]
			Self::Cosmos(chain) => {
				chain.connection_id.replace(connection_id.to_string());
			},
		}
	}

	pub fn set_channel_whitelist(&mut self, channel_id: ChannelId, port_id: PortId) {
		match self {
			Self::Parachain(chain) => {
				chain.channel_whitelist.push((channel_id, port_id));
			},
			Self::Dali(chain) => {
				chain.channel_whitelist.push((channel_id, port_id));
			},
			Self::Composable(chain) => {
				chain.channel_whitelist.push((channel_id, port_id));
			},
			Self::Picasso(chain) => {
				chain.channel_whitelist.push((channel_id, port_id));
			},
			#[cfg(feature = "cosmos")]
			Self::Cosmos(chain) => {
				chain.channel_whitelist.push((channel_id, port_id));
			},
		}
	}
=======
chains! {
	Parachain(ParachainClientConfig, ParachainClient<DefaultConfig>),
	Dali(ParachainClientConfig, ParachainClient<DaliConfig>),
	Composable(ParachainClientConfig, ParachainClient<ComposableConfig>),
	PicassoRococo(ParachainClientConfig, ParachainClient<PicassoRococoConfig>),
	PicassoKusama(ParachainClientConfig, ParachainClient<PicassoKusamaConfig>),
	#[cfg(feature = "cosmos")]
	Cosmos(CosmosClientConfig, CosmosClient<DefaultConfig>),
>>>>>>> b58f5749
}<|MERGE_RESOLUTION|>--- conflicted
+++ resolved
@@ -86,1365 +86,12 @@
 	pub prometheus_endpoint: Option<String>,
 }
 
-<<<<<<< HEAD
-#[derive(Clone)]
-pub struct WasmChain {
-	pub inner: Box<AnyChain>,
-	pub code_id: Bytes,
-}
-
-#[derive(Clone)]
-pub enum AnyChain {
-	Parachain(ParachainClient<DefaultConfig>),
-	Dali(ParachainClient<DaliConfig>),
-	Composable(ParachainClient<DefaultConfig>),
-	Picasso(ParachainClient<DaliConfig>),
-	#[cfg(feature = "cosmos")]
-	Cosmos(CosmosClient<DefaultConfig>),
-	Wasm(WasmChain),
-}
-
-pub enum AnyFinalityEvent {
-	Parachain(parachain::finality_protocol::FinalityEvent),
-	Dali(parachain::finality_protocol::FinalityEvent),
-	Composable(parachain::finality_protocol::FinalityEvent),
-	Picasso(parachain::finality_protocol::FinalityEvent),
-	#[cfg(feature = "cosmos")]
-	Cosmos(cosmos::provider::FinalityEvent),
-}
-
-#[derive(Clone)]
-pub enum AnyAssetId {
-	Parachain(<ParachainClient<DefaultConfig> as IbcProvider>::AssetId),
-	Dali(<ParachainClient<DaliConfig> as IbcProvider>::AssetId),
-	Composable(<ParachainClient<DaliConfig> as IbcProvider>::AssetId),
-	Picasso(<ParachainClient<DaliConfig> as IbcProvider>::AssetId),
-	#[cfg(feature = "cosmos")]
-	Cosmos(<CosmosClient<DefaultConfig> as IbcProvider>::AssetId),
-}
-
-#[derive(Debug)]
-pub enum AnyTransactionId {
-	Parachain(parachain::provider::TransactionId<sp_core::H256>),
-	Dali(parachain::provider::TransactionId<sp_core::H256>),
-	Composable(parachain::provider::TransactionId<sp_core::H256>),
-	Picasso(parachain::provider::TransactionId<sp_core::H256>),
-	#[cfg(feature = "cosmos")]
-	Cosmos(cosmos::provider::TransactionId<cosmos::provider::Hash>),
-}
-
-#[derive(Error, Debug)]
-pub enum AnyError {
-	#[error("{0}")]
-	Parachain(#[from] parachain::error::Error),
-	#[cfg(feature = "cosmos")]
-	#[error("{0}")]
-	Cosmos(#[from] cosmos::error::Error),
-	#[error("{0}")]
-	Other(String),
-}
-
-impl From<anyhow::Error> for AnyError {
-	fn from(e: anyhow::Error) -> Self {
-		Self::Other(e.to_string())
-	}
-}
-
-=======
->>>>>>> b58f5749
 impl From<String> for AnyError {
 	fn from(s: String) -> Self {
 		Self::Other(s)
 	}
 }
 
-<<<<<<< HEAD
-#[async_trait]
-impl IbcProvider for AnyChain {
-	type FinalityEvent = AnyFinalityEvent;
-	type TransactionId = AnyTransactionId;
-	type Error = AnyError;
-	type AssetId = AnyAssetId;
-
-	async fn query_latest_ibc_events<T>(
-		&mut self,
-		finality_event: Self::FinalityEvent,
-		counterparty: &T,
-	) -> Result<Vec<(Any, Vec<IbcEvent>, UpdateType)>, anyhow::Error>
-	where
-		T: Chain,
-	{
-		match self {
-			AnyChain::Parachain(chain) => {
-				let finality_event = downcast!(finality_event => AnyFinalityEvent::Parachain)
-					.ok_or_else(|| AnyError::Other("Invalid finality event type".to_owned()))?;
-				chain.query_latest_ibc_events(finality_event, counterparty).await
-			},
-			#[cfg(feature = "cosmos")]
-			AnyChain::Cosmos(chain) => {
-				let finality_event = downcast!(finality_event => AnyFinalityEvent::Cosmos)
-					.ok_or_else(|| AnyError::Other("Invalid finality event type".to_owned()))?;
-				chain.query_latest_ibc_events(finality_event, counterparty).await
-			},
-			AnyChain::Dali(chain) => {
-				let finality_event = ibc::downcast!(finality_event => AnyFinalityEvent::Dali)
-					.ok_or_else(|| AnyError::Other("Invalid finality event type".to_owned()))?;
-				chain.query_latest_ibc_events(finality_event, counterparty).await
-			},
-			AnyChain::Composable(chain) => {
-				let finality_event = ibc::downcast!(finality_event => AnyFinalityEvent::Composable)
-					.ok_or_else(|| AnyError::Other("Invalid finality event type".to_owned()))?;
-				chain.query_latest_ibc_events(finality_event, counterparty).await
-			},
-			AnyChain::Picasso(chain) => {
-				let finality_event = ibc::downcast!(finality_event => AnyFinalityEvent::Picasso)
-					.ok_or_else(|| AnyError::Other("Invalid finality event type".to_owned()))?;
-				chain.query_latest_ibc_events(finality_event, counterparty).await
-			},
-			#[cfg(feature = "cosmos")]
-			AnyChain::Cosmos(chain) => {
-				let finality_event = downcast!(finality_event => AnyFinalityEvent::Cosmos)
-					.ok_or_else(|| AnyError::Other("Invalid finality event type".to_owned()))?;
-				chain.query_latest_ibc_events(finality_event, counterparty).await
-			},
-			AnyChain::Wasm(c) =>
-				c.inner.query_latest_ibc_events(finality_event, counterparty).await,
-		}
-	}
-
-	async fn ibc_events(&self) -> Pin<Box<dyn Stream<Item = IbcEvent> + Send + 'static>> {
-		match self {
-			Self::Parachain(chain) => chain.ibc_events().await,
-			Self::Dali(chain) => chain.ibc_events().await,
-			Self::Composable(chain) => chain.ibc_events().await,
-			Self::Picasso(chain) => chain.ibc_events().await,
-			#[cfg(feature = "cosmos")]
-			Self::Cosmos(chain) => chain.ibc_events().await,
-			Self::Wasm(c) => c.inner.ibc_events().await,
-		}
-	}
-
-	async fn query_client_consensus(
-		&self,
-		at: Height,
-		client_id: ClientId,
-		consensus_height: Height,
-	) -> Result<QueryConsensusStateResponse, Self::Error> {
-		match self {
-			AnyChain::Parachain(chain) => chain
-				.query_client_consensus(at, client_id, consensus_height)
-				.await
-				.map_err(Into::into),
-			AnyChain::Dali(chain) => chain
-				.query_client_consensus(at, client_id, consensus_height)
-				.await
-				.map_err(Into::into),
-			AnyChain::Composable(chain) => chain
-				.query_client_consensus(at, client_id, consensus_height)
-				.await
-				.map_err(Into::into),
-			AnyChain::Picasso(chain) => chain
-				.query_client_consensus(at, client_id, consensus_height)
-				.await
-				.map_err(Into::into),
-			#[cfg(feature = "cosmos")]
-			AnyChain::Cosmos(chain) => chain
-				.query_client_consensus(at, client_id, consensus_height)
-				.await
-				.map_err(Into::into),
-			AnyChain::Wasm(c) =>
-				c.inner.query_client_consensus(at, client_id, consensus_height).await,
-		}
-	}
-
-	async fn query_client_state(
-		&self,
-		at: Height,
-		client_id: ClientId,
-	) -> Result<QueryClientStateResponse, Self::Error> {
-		match self {
-			AnyChain::Parachain(chain) =>
-				chain.query_client_state(at, client_id).await.map_err(Into::into),
-			AnyChain::Dali(chain) =>
-				chain.query_client_state(at, client_id).await.map_err(Into::into),
-			AnyChain::Composable(chain) =>
-				chain.query_client_state(at, client_id).await.map_err(Into::into),
-			AnyChain::Picasso(chain) =>
-				chain.query_client_state(at, client_id).await.map_err(Into::into),
-			#[cfg(feature = "cosmos")]
-			AnyChain::Cosmos(chain) => chain.query_client_state(at, client_id).await.map_err(Into::into),
-			AnyChain::Wasm(c) => c.inner.query_client_state(at, client_id).await,
-		}
-	}
-
-	async fn query_connection_end(
-		&self,
-		at: Height,
-		connection_id: ConnectionId,
-	) -> Result<QueryConnectionResponse, Self::Error> {
-		match self {
-			AnyChain::Parachain(chain) =>
-				chain.query_connection_end(at, connection_id).await.map_err(Into::into),
-			AnyChain::Dali(chain) =>
-				chain.query_connection_end(at, connection_id).await.map_err(Into::into),
-			AnyChain::Composable(chain) =>
-				chain.query_connection_end(at, connection_id).await.map_err(Into::into),
-			AnyChain::Picasso(chain) =>
-				chain.query_connection_end(at, connection_id).await.map_err(Into::into),
-			#[cfg(feature = "cosmos")]
-			AnyChain::Cosmos(chain) =>
-				chain.query_connection_end(at, connection_id).await.map_err(Into::into),
-			AnyChain::Wasm(c) => c.inner.query_connection_end(at, connection_id).await,
-		}
-	}
-
-	async fn query_channel_end(
-		&self,
-		at: Height,
-		channel_id: ChannelId,
-		port_id: PortId,
-	) -> Result<QueryChannelResponse, Self::Error> {
-		match self {
-			AnyChain::Parachain(chain) =>
-				chain.query_channel_end(at, channel_id, port_id).await.map_err(Into::into),
-			AnyChain::Dali(chain) =>
-				chain.query_channel_end(at, channel_id, port_id).await.map_err(Into::into),
-			AnyChain::Composable(chain) =>
-				chain.query_channel_end(at, channel_id, port_id).await.map_err(Into::into),
-			AnyChain::Picasso(chain) =>
-				chain.query_channel_end(at, channel_id, port_id).await.map_err(Into::into),
-			#[cfg(feature = "cosmos")]
-			AnyChain::Cosmos(chain) =>
-				chain.query_channel_end(at, channel_id, port_id).await.map_err(Into::into),
-			AnyChain::Wasm(c) => c.inner.query_channel_end(at, channel_id, port_id).await,
-		}
-	}
-
-	async fn query_proof(&self, at: Height, keys: Vec<Vec<u8>>) -> Result<Vec<u8>, Self::Error> {
-		match self {
-			AnyChain::Parachain(chain) => chain.query_proof(at, keys).await.map_err(Into::into),
-			AnyChain::Dali(chain) => chain.query_proof(at, keys).await.map_err(Into::into),
-			AnyChain::Composable(chain) => chain.query_proof(at, keys).await.map_err(Into::into),
-			AnyChain::Picasso(chain) => chain.query_proof(at, keys).await.map_err(Into::into),
-			#[cfg(feature = "cosmos")]
-			AnyChain::Cosmos(chain) => chain.query_proof(at, keys).await.map_err(Into::into),
-			AnyChain::Wasm(c) => c.inner.query_proof(at, keys).await,
-		}
-	}
-
-	async fn query_packet_commitment(
-		&self,
-		at: Height,
-		port_id: &PortId,
-		channel_id: &ChannelId,
-		seq: u64,
-	) -> Result<QueryPacketCommitmentResponse, Self::Error> {
-		match self {
-			AnyChain::Parachain(chain) => chain
-				.query_packet_commitment(at, port_id, channel_id, seq)
-				.await
-				.map_err(Into::into),
-			AnyChain::Dali(chain) => chain
-				.query_packet_commitment(at, port_id, channel_id, seq)
-				.await
-				.map_err(Into::into),
-			AnyChain::Composable(chain) => chain
-				.query_packet_commitment(at, port_id, channel_id, seq)
-				.await
-				.map_err(Into::into),
-			AnyChain::Picasso(chain) => chain
-				.query_packet_commitment(at, port_id, channel_id, seq)
-				.await
-				.map_err(Into::into),
-			#[cfg(feature = "cosmos")]
-			AnyChain::Cosmos(chain) => chain
-				.query_packet_commitment(at, port_id, channel_id, seq)
-				.await
-				.map_err(Into::into),
-			AnyChain::Wasm(c) =>
-				c.inner.query_packet_commitment(at, port_id, channel_id, seq).await,
-		}
-	}
-
-	async fn query_packet_acknowledgement(
-		&self,
-		at: Height,
-		port_id: &PortId,
-		channel_id: &ChannelId,
-		seq: u64,
-	) -> Result<QueryPacketAcknowledgementResponse, Self::Error> {
-		match self {
-			AnyChain::Parachain(chain) => chain
-				.query_packet_acknowledgement(at, port_id, channel_id, seq)
-				.await
-				.map_err(Into::into),
-			AnyChain::Dali(chain) => chain
-				.query_packet_acknowledgement(at, port_id, channel_id, seq)
-				.await
-				.map_err(Into::into),
-			AnyChain::Composable(chain) => chain
-				.query_packet_acknowledgement(at, port_id, channel_id, seq)
-				.await
-				.map_err(Into::into),
-			AnyChain::Picasso(chain) => chain
-				.query_packet_acknowledgement(at, port_id, channel_id, seq)
-				.await
-				.map_err(Into::into),
-			#[cfg(feature = "cosmos")]
-			AnyChain::Cosmos(chain) => chain
-				.query_packet_acknowledgement(at, port_id, channel_id, seq)
-				.await
-				.map_err(Into::into),
-			AnyChain::Wasm(c) =>
-				c.inner.query_packet_acknowledgement(at, port_id, channel_id, seq).await,
-		}
-	}
-
-	async fn query_next_sequence_recv(
-		&self,
-		at: Height,
-		port_id: &PortId,
-		channel_id: &ChannelId,
-	) -> Result<QueryNextSequenceReceiveResponse, Self::Error> {
-		match self {
-			AnyChain::Parachain(chain) => chain
-				.query_next_sequence_recv(at, port_id, channel_id)
-				.await
-				.map_err(Into::into),
-			AnyChain::Dali(chain) => chain
-				.query_next_sequence_recv(at, port_id, channel_id)
-				.await
-				.map_err(Into::into),
-			AnyChain::Composable(chain) => chain
-				.query_next_sequence_recv(at, port_id, channel_id)
-				.await
-				.map_err(Into::into),
-			AnyChain::Picasso(chain) => chain
-				.query_next_sequence_recv(at, port_id, channel_id)
-				.await
-				.map_err(Into::into),
-			#[cfg(feature = "cosmos")]
-			AnyChain::Cosmos(chain) => chain
-				.query_next_sequence_recv(at, port_id, channel_id)
-				.await
-				.map_err(Into::into),
-			AnyChain::Wasm(c) => c.inner.query_next_sequence_recv(at, port_id, channel_id).await,
-		}
-	}
-
-	async fn query_packet_receipt(
-		&self,
-		at: Height,
-		port_id: &PortId,
-		channel_id: &ChannelId,
-		seq: u64,
-	) -> Result<QueryPacketReceiptResponse, Self::Error> {
-		match self {
-			AnyChain::Parachain(chain) => chain
-				.query_packet_receipt(at, port_id, channel_id, seq)
-				.await
-				.map_err(Into::into),
-			AnyChain::Dali(chain) => chain
-				.query_packet_receipt(at, port_id, channel_id, seq)
-				.await
-				.map_err(Into::into),
-			AnyChain::Composable(chain) => chain
-				.query_packet_receipt(at, port_id, channel_id, seq)
-				.await
-				.map_err(Into::into),
-			AnyChain::Picasso(chain) => chain
-				.query_packet_receipt(at, port_id, channel_id, seq)
-				.await
-				.map_err(Into::into),
-			#[cfg(feature = "cosmos")]
-			AnyChain::Cosmos(chain) => chain
-				.query_packet_receipt(at, port_id, channel_id, seq)
-				.await
-				.map_err(Into::into),
-			AnyChain::Wasm(c) => c.inner.query_packet_receipt(at, port_id, channel_id, seq).await,
-		}
-	}
-
-	async fn latest_height_and_timestamp(&self) -> Result<(Height, Timestamp), Self::Error> {
-		match self {
-			AnyChain::Parachain(chain) =>
-				chain.latest_height_and_timestamp().await.map_err(Into::into),
-			AnyChain::Dali(chain) => chain.latest_height_and_timestamp().await.map_err(Into::into),
-			AnyChain::Composable(chain) =>
-				chain.latest_height_and_timestamp().await.map_err(Into::into),
-			AnyChain::Picasso(chain) =>
-				chain.latest_height_and_timestamp().await.map_err(Into::into),
-			#[cfg(feature = "cosmos")]
-			AnyChain::Cosmos(chain) => chain.latest_height_and_timestamp().await.map_err(Into::into),
-			AnyChain::Wasm(c) => c.inner.latest_height_and_timestamp().await,
-		}
-	}
-
-	async fn query_packet_commitments(
-		&self,
-		at: Height,
-		channel_id: ChannelId,
-		port_id: PortId,
-	) -> Result<Vec<u64>, Self::Error> {
-		match self {
-			Self::Parachain(chain) => chain
-				.query_packet_commitments(at, channel_id, port_id)
-				.await
-				.map_err(Into::into),
-			Self::Dali(chain) => chain
-				.query_packet_commitments(at, channel_id, port_id)
-				.await
-				.map_err(Into::into),
-			Self::Composable(chain) => chain
-				.query_packet_commitments(at, channel_id, port_id)
-				.await
-				.map_err(Into::into),
-			Self::Picasso(chain) => chain
-				.query_packet_commitments(at, channel_id, port_id)
-				.await
-				.map_err(Into::into),
-			#[cfg(feature = "cosmos")]
-			Self::Cosmos(chain) => chain
-				.query_packet_commitments(at, channel_id, port_id)
-				.await
-				.map_err(Into::into),
-			Self::Wasm(c) => c.inner.query_packet_commitments(at, channel_id, port_id).await,
-		}
-	}
-
-	async fn query_packet_acknowledgements(
-		&self,
-		at: Height,
-		channel_id: ChannelId,
-		port_id: PortId,
-	) -> Result<Vec<u64>, Self::Error> {
-		match self {
-			Self::Parachain(chain) => chain
-				.query_packet_acknowledgements(at, channel_id, port_id)
-				.await
-				.map_err(Into::into),
-			Self::Dali(chain) => chain
-				.query_packet_acknowledgements(at, channel_id, port_id)
-				.await
-				.map_err(Into::into),
-			Self::Composable(chain) => chain
-				.query_packet_acknowledgements(at, channel_id, port_id)
-				.await
-				.map_err(Into::into),
-			Self::Picasso(chain) => chain
-				.query_packet_acknowledgements(at, channel_id, port_id)
-				.await
-				.map_err(Into::into),
-			#[cfg(feature = "cosmos")]
-			Self::Cosmos(chain) => chain
-				.query_packet_acknowledgements(at, channel_id, port_id)
-				.await
-				.map_err(Into::into),
-			Self::Wasm(c) => c.inner.query_packet_acknowledgements(at, channel_id, port_id).await,
-		}
-	}
-
-	async fn query_unreceived_packets(
-		&self,
-		at: Height,
-		channel_id: ChannelId,
-		port_id: PortId,
-		seqs: Vec<u64>,
-	) -> Result<Vec<u64>, Self::Error> {
-		match self {
-			Self::Parachain(chain) => chain
-				.query_unreceived_packets(at, channel_id, port_id, seqs)
-				.await
-				.map_err(Into::into),
-			Self::Dali(chain) => chain
-				.query_unreceived_packets(at, channel_id, port_id, seqs)
-				.await
-				.map_err(Into::into),
-			Self::Composable(chain) => chain
-				.query_unreceived_packets(at, channel_id, port_id, seqs)
-				.await
-				.map_err(Into::into),
-			Self::Picasso(chain) => chain
-				.query_unreceived_packets(at, channel_id, port_id, seqs)
-				.await
-				.map_err(Into::into),
-			#[cfg(feature = "cosmos")]
-			Self::Cosmos(chain) => chain
-				.query_unreceived_packets(at, channel_id, port_id, seqs)
-				.await
-				.map_err(Into::into),
-			Self::Wasm(c) => c.inner.query_unreceived_packets(at, channel_id, port_id, seqs).await,
-		}
-	}
-
-	async fn query_unreceived_acknowledgements(
-		&self,
-		at: Height,
-		channel_id: ChannelId,
-		port_id: PortId,
-		seqs: Vec<u64>,
-	) -> Result<Vec<u64>, Self::Error> {
-		match self {
-			Self::Parachain(chain) => chain
-				.query_unreceived_acknowledgements(at, channel_id, port_id, seqs)
-				.await
-				.map_err(Into::into),
-			Self::Dali(chain) => chain
-				.query_unreceived_acknowledgements(at, channel_id, port_id, seqs)
-				.await
-				.map_err(Into::into),
-			Self::Composable(chain) => chain
-				.query_unreceived_acknowledgements(at, channel_id, port_id, seqs)
-				.await
-				.map_err(Into::into),
-			Self::Picasso(chain) => chain
-				.query_unreceived_acknowledgements(at, channel_id, port_id, seqs)
-				.await
-				.map_err(Into::into),
-			#[cfg(feature = "cosmos")]
-			Self::Cosmos(chain) => chain
-				.query_unreceived_acknowledgements(at, channel_id, port_id, seqs)
-				.await
-				.map_err(Into::into),
-			Self::Wasm(c) =>
-				c.inner.query_unreceived_acknowledgements(at, channel_id, port_id, seqs).await,
-		}
-	}
-
-	fn channel_whitelist(&self) -> Vec<(ChannelId, PortId)> {
-		match self {
-			Self::Parachain(chain) => chain.channel_whitelist(),
-			Self::Dali(chain) => chain.channel_whitelist(),
-			Self::Composable(chain) => chain.channel_whitelist(),
-			Self::Picasso(chain) => chain.channel_whitelist(),
-			#[cfg(feature = "cosmos")]
-			Self::Cosmos(chain) => chain.channel_whitelist(),
-			Self::Wasm(c) => c.inner.channel_whitelist(),
-		}
-	}
-
-	async fn query_connection_channels(
-		&self,
-		at: Height,
-		connection_id: &ConnectionId,
-	) -> Result<QueryChannelsResponse, Self::Error> {
-		match self {
-			Self::Parachain(chain) =>
-				chain.query_connection_channels(at, connection_id).await.map_err(Into::into),
-			Self::Dali(chain) =>
-				chain.query_connection_channels(at, connection_id).await.map_err(Into::into),
-			Self::Composable(chain) =>
-				chain.query_connection_channels(at, connection_id).await.map_err(Into::into),
-			Self::Picasso(chain) =>
-				chain.query_connection_channels(at, connection_id).await.map_err(Into::into),
-			#[cfg(feature = "cosmos")]
-			Self::Cosmos(chain) =>
-				chain.query_connection_channels(at, connection_id).await.map_err(Into::into),
-			Self::Wasm(c) => c.inner.query_connection_channels(at, connection_id).await,
-		}
-	}
-
-	async fn query_send_packets(
-		&self,
-		channel_id: ChannelId,
-		port_id: PortId,
-		seqs: Vec<u64>,
-	) -> Result<Vec<ibc_rpc::PacketInfo>, Self::Error> {
-		match self {
-			Self::Parachain(chain) =>
-				chain.query_send_packets(channel_id, port_id, seqs).await.map_err(Into::into),
-			Self::Dali(chain) =>
-				chain.query_send_packets(channel_id, port_id, seqs).await.map_err(Into::into),
-			Self::Composable(chain) =>
-				chain.query_send_packets(channel_id, port_id, seqs).await.map_err(Into::into),
-			Self::Picasso(chain) =>
-				chain.query_send_packets(channel_id, port_id, seqs).await.map_err(Into::into),
-			#[cfg(feature = "cosmos")]
-			Self::Cosmos(chain) =>
-				chain.query_send_packets(channel_id, port_id, seqs).await.map_err(Into::into),
-			Self::Wasm(c) => c.inner.query_send_packets(channel_id, port_id, seqs).await,
-		}
-	}
-
-	async fn query_recv_packets(
-		&self,
-		channel_id: ChannelId,
-		port_id: PortId,
-		seqs: Vec<u64>,
-	) -> Result<Vec<ibc_rpc::PacketInfo>, Self::Error> {
-		match self {
-			Self::Parachain(chain) =>
-				chain.query_recv_packets(channel_id, port_id, seqs).await.map_err(Into::into),
-			Self::Dali(chain) =>
-				chain.query_recv_packets(channel_id, port_id, seqs).await.map_err(Into::into),
-			Self::Composable(chain) =>
-				chain.query_recv_packets(channel_id, port_id, seqs).await.map_err(Into::into),
-			Self::Picasso(chain) =>
-				chain.query_recv_packets(channel_id, port_id, seqs).await.map_err(Into::into),
-			#[cfg(feature = "cosmos")]
-			Self::Cosmos(chain) =>
-				chain.query_recv_packets(channel_id, port_id, seqs).await.map_err(Into::into),
-			Self::Wasm(c) => c.inner.query_recv_packets(channel_id, port_id, seqs).await,
-		}
-	}
-
-	fn expected_block_time(&self) -> Duration {
-		match self {
-			Self::Parachain(chain) => chain.expected_block_time(),
-			Self::Dali(chain) => chain.expected_block_time(),
-			Self::Composable(chain) => chain.expected_block_time(),
-			Self::Picasso(chain) => chain.expected_block_time(),
-			#[cfg(feature = "cosmos")]
-			Self::Cosmos(chain) => chain.expected_block_time(),
-			Self::Wasm(c) => c.inner.expected_block_time(),
-		}
-	}
-
-	async fn query_client_update_time_and_height(
-		&self,
-		client_id: ClientId,
-		client_height: Height,
-	) -> Result<(Height, Timestamp), Self::Error> {
-		match self {
-			Self::Parachain(chain) => chain
-				.query_client_update_time_and_height(client_id, client_height)
-				.await
-				.map_err(Into::into),
-			Self::Dali(chain) => chain
-				.query_client_update_time_and_height(client_id, client_height)
-				.await
-				.map_err(Into::into),
-			Self::Composable(chain) => chain
-				.query_client_update_time_and_height(client_id, client_height)
-				.await
-				.map_err(Into::into),
-			Self::Picasso(chain) => chain
-				.query_client_update_time_and_height(client_id, client_height)
-				.await
-				.map_err(Into::into),
-			#[cfg(feature = "cosmos")]
-			Self::Cosmos(chain) => chain
-				.query_client_update_time_and_height(client_id, client_height)
-				.await
-				.map_err(Into::into),
-			Self::Wasm(c) =>
-				c.inner.query_client_update_time_and_height(client_id, client_height).await,
-		}
-	}
-
-	async fn query_host_consensus_state_proof(
-		&self,
-		height: &AnyClientState,
-	) -> Result<Option<Vec<u8>>, Self::Error> {
-		match self {
-			AnyChain::Parachain(chain) =>
-				chain.query_host_consensus_state_proof(height).await.map_err(Into::into),
-			AnyChain::Dali(chain) =>
-				chain.query_host_consensus_state_proof(height).await.map_err(Into::into),
-			AnyChain::Composable(chain) =>
-				chain.query_host_consensus_state_proof(height).await.map_err(Into::into),
-			AnyChain::Picasso(chain) =>
-				chain.query_host_consensus_state_proof(height).await.map_err(Into::into),
-			#[cfg(feature = "cosmos")]
-			AnyChain::Cosmos(chain) =>
-				chain.query_host_consensus_state_proof(height).await.map_err(Into::into),
-			AnyChain::Wasm(c) => c.inner.query_host_consensus_state_proof(height).await,
-		}
-	}
-
-	async fn query_ibc_balance(
-		&self,
-		asset_id: AnyAssetId,
-	) -> Result<Vec<PrefixedCoin>, Self::Error> {
-		match (self, asset_id) {
-			(Self::Parachain(chain), AnyAssetId::Parachain(asset_id)) =>
-				chain.query_ibc_balance(asset_id.into()).await.map_err(Into::into),
-			(Self::Dali(chain), AnyAssetId::Dali(asset_id)) =>
-				chain.query_ibc_balance(asset_id.into()).await.map_err(Into::into),
-			(Self::Composable(chain), AnyAssetId::Composable(asset_id)) =>
-				chain.query_ibc_balance(asset_id.into()).await.map_err(Into::into),
-			(Self::Picasso(chain), AnyAssetId::Picasso(asset_id)) =>
-				chain.query_ibc_balance(asset_id.into()).await.map_err(Into::into),
-			#[cfg(feature = "cosmos")]
-			(Self::Cosmos(chain), AnyAssetId::Cosmos(asset_id)) =>
-				chain.query_ibc_balance(asset_id).await.map_err(Into::into),
-			(Self::Wasm(c), asset_id) => c.inner.query_ibc_balance(asset_id).await,
-			(chain, _) => panic!("query_ibc_balance is not implemented for {}", chain.name()),
-		}
-	}
-
-	fn connection_prefix(&self) -> CommitmentPrefix {
-		match self {
-			AnyChain::Parachain(chain) => chain.connection_prefix(),
-			AnyChain::Dali(chain) => chain.connection_prefix(),
-			AnyChain::Composable(chain) => chain.connection_prefix(),
-			AnyChain::Picasso(chain) => chain.connection_prefix(),
-			#[cfg(feature = "cosmos")]
-			AnyChain::Cosmos(chain) => chain.connection_prefix(),
-			AnyChain::Wasm(c) => c.inner.connection_prefix(),
-		}
-	}
-
-	fn client_id(&self) -> ClientId {
-		match self {
-			AnyChain::Parachain(chain) => chain.client_id(),
-			AnyChain::Dali(chain) => chain.client_id(),
-			AnyChain::Composable(chain) => chain.client_id(),
-			AnyChain::Picasso(chain) => chain.client_id(),
-			#[cfg(feature = "cosmos")]
-			AnyChain::Cosmos(chain) => chain.client_id(),
-			AnyChain::Wasm(c) => c.inner.client_id(),
-		}
-	}
-
-	fn connection_id(&self) -> ConnectionId {
-		match self {
-			AnyChain::Parachain(chain) => chain.connection_id(),
-			AnyChain::Dali(chain) => chain.connection_id(),
-			AnyChain::Composable(chain) => chain.connection_id(),
-			AnyChain::Picasso(chain) => chain.connection_id(),
-			#[cfg(feature = "cosmos")]
-			AnyChain::Cosmos(chain) => chain.connection_id(),
-			AnyChain::Wasm(c) => c.inner.connection_id(),
-		}
-	}
-
-	fn client_type(&self) -> ClientType {
-		match self {
-			AnyChain::Parachain(chain) => chain.client_type(),
-			AnyChain::Dali(chain) => chain.client_type(),
-			AnyChain::Composable(chain) => chain.client_type(),
-			AnyChain::Picasso(chain) => chain.client_type(),
-			#[cfg(feature = "cosmos")]
-			AnyChain::Cosmos(chain) => chain.client_type(),
-			AnyChain::Wasm(c) => c.inner.client_type(),
-		}
-	}
-
-	async fn query_timestamp_at(&self, block_number: u64) -> Result<u64, Self::Error> {
-		match self {
-			Self::Parachain(chain) =>
-				chain.query_timestamp_at(block_number).await.map_err(Into::into),
-			Self::Dali(chain) => chain.query_timestamp_at(block_number).await.map_err(Into::into),
-			Self::Composable(chain) =>
-				chain.query_timestamp_at(block_number).await.map_err(Into::into),
-			Self::Picasso(chain) =>
-				chain.query_timestamp_at(block_number).await.map_err(Into::into),
-			#[cfg(feature = "cosmos")]
-			Self::Cosmos(chain) => chain.query_timestamp_at(block_number).await.map_err(Into::into),
-			Self::Wasm(c) => c.inner.query_timestamp_at(block_number).await,
-		}
-	}
-
-	async fn query_clients(&self) -> Result<Vec<ClientId>, Self::Error> {
-		match self {
-			Self::Parachain(chain) => chain.query_clients().await.map_err(Into::into),
-			Self::Dali(chain) => chain.query_clients().await.map_err(Into::into),
-			Self::Composable(chain) => chain.query_clients().await.map_err(Into::into),
-			Self::Picasso(chain) => chain.query_clients().await.map_err(Into::into),
-			#[cfg(feature = "cosmos")]
-			Self::Cosmos(chain) => chain.query_clients().await.map_err(Into::into),
-			Self::Wasm(c) => c.inner.query_clients().await,
-		}
-	}
-
-	async fn query_channels(&self) -> Result<Vec<(ChannelId, PortId)>, Self::Error> {
-		match self {
-			Self::Parachain(chain) => chain.query_channels().await.map_err(Into::into),
-			Self::Dali(chain) => chain.query_channels().await.map_err(Into::into),
-			Self::Composable(chain) => chain.query_channels().await.map_err(Into::into),
-			Self::Picasso(chain) => chain.query_channels().await.map_err(Into::into),
-			#[cfg(feature = "cosmos")]
-			Self::Cosmos(chain) => chain.query_channels().await.map_err(Into::into),
-			Self::Wasm(c) => c.inner.query_channels().await,
-		}
-	}
-
-	async fn query_connection_using_client(
-		&self,
-		height: u32,
-		client_id: String,
-	) -> Result<Vec<IdentifiedConnection>, Self::Error> {
-		match self {
-			Self::Parachain(chain) =>
-				chain.query_connection_using_client(height, client_id).await.map_err(Into::into),
-			Self::Dali(chain) =>
-				chain.query_connection_using_client(height, client_id).await.map_err(Into::into),
-			Self::Composable(chain) =>
-				chain.query_connection_using_client(height, client_id).await.map_err(Into::into),
-			Self::Picasso(chain) =>
-				chain.query_connection_using_client(height, client_id).await.map_err(Into::into),
-			#[cfg(feature = "cosmos")]
-			Self::Cosmos(chain) =>
-				chain.query_connection_using_client(height, client_id).await.map_err(Into::into),
-			Self::Wasm(c) => c.inner.query_connection_using_client(height, client_id).await,
-		}
-	}
-
-	async fn is_update_required(
-		&self,
-		latest_height: u64,
-		latest_client_height_on_counterparty: u64,
-	) -> Result<bool, Self::Error> {
-		match self {
-			Self::Parachain(chain) => chain
-				.is_update_required(latest_height, latest_client_height_on_counterparty)
-				.await
-				.map_err(Into::into),
-			Self::Dali(chain) => chain
-				.is_update_required(latest_height, latest_client_height_on_counterparty)
-				.await
-				.map_err(Into::into),
-			Self::Composable(chain) => chain
-				.is_update_required(latest_height, latest_client_height_on_counterparty)
-				.await
-				.map_err(Into::into),
-			Self::Picasso(chain) => chain
-				.is_update_required(latest_height, latest_client_height_on_counterparty)
-				.await
-				.map_err(Into::into),
-			#[cfg(feature = "cosmos")]
-			Self::Cosmos(chain) => chain
-				.is_update_required(latest_height, latest_client_height_on_counterparty)
-				.await
-				.map_err(Into::into),
-			Self::Wasm(c) => c
-				.inner
-				.is_update_required(latest_height, latest_client_height_on_counterparty)
-				.await
-				.map_err(Into::into),
-		}
-	}
-	async fn initialize_client_state(
-		&self,
-	) -> Result<(AnyClientState, AnyConsensusState), Self::Error> {
-		match self {
-			Self::Parachain(chain) => chain.initialize_client_state().await.map_err(Into::into),
-			Self::Dali(chain) => chain.initialize_client_state().await.map_err(Into::into),
-			Self::Composable(chain) => chain.initialize_client_state().await.map_err(Into::into),
-			Self::Picasso(chain) => chain.initialize_client_state().await.map_err(Into::into),
-			#[cfg(feature = "cosmos")]
-			Self::Cosmos(chain) => chain.initialize_client_state().await.map_err(Into::into),
-			Self::Wasm(c) => c.inner.initialize_client_state().await,
-		}
-	}
-
-	async fn query_client_id_from_tx_hash(
-		&self,
-		tx_id: Self::TransactionId,
-	) -> Result<ClientId, Self::Error> {
-		match self {
-			Self::Parachain(chain) => chain
-				.query_client_id_from_tx_hash(
-					downcast!(tx_id => AnyTransactionId::Parachain)
-						.expect("Should be parachain transaction id"),
-				)
-				.await
-				.map_err(Into::into),
-			Self::Dali(chain) => chain
-				.query_client_id_from_tx_hash(
-					downcast!(tx_id => AnyTransactionId::Dali)
-						.expect("Should be dali transaction id"),
-				)
-				.await
-				.map_err(Into::into),
-			Self::Composable(chain) => chain
-				.query_client_id_from_tx_hash(
-					downcast!(tx_id => AnyTransactionId::Dali)
-						.expect("Should be dali transaction id"),
-				)
-				.await
-				.map_err(Into::into),
-			Self::Picasso(chain) => chain
-				.query_client_id_from_tx_hash(
-					downcast!(tx_id => AnyTransactionId::Dali)
-						.expect("Should be dali transaction id"),
-				)
-				.await
-				.map_err(Into::into),
-			#[cfg(feature = "cosmos")]
-			Self::Cosmos(chain) => chain
-				.query_client_id_from_tx_hash(
-					downcast!(tx_id => AnyTransactionId::Cosmos)
-						.expect("Should be cosmos transaction id"),
-				)
-				.await
-				.map_err(Into::into),
-			Self::Wasm(c) => c.inner.query_client_id_from_tx_hash(tx_id).await,
-		}
-	}
-
-	async fn upload_wasm(&self, wasm: Vec<u8>) -> Result<Vec<u8>, Self::Error> {
-		match self {
-			Self::Parachain(chain) => chain.upload_wasm(wasm).await.map_err(Into::into),
-			Self::Dali(chain) => chain.upload_wasm(wasm).await.map_err(Into::into),
-			Self::Composable(chain) => chain.upload_wasm(wasm).await.map_err(Into::into),
-			Self::Picasso(chain) => chain.upload_wasm(wasm).await.map_err(Into::into),
-			#[cfg(feature = "cosmos")]
-			Self::Cosmos(chain) => chain.upload_wasm(wasm).await.map_err(Into::into),
-			Self::Wasm(c) => c.inner.upload_wasm(wasm).await,
-		}
-	}
-
-	async fn on_undelivered_sequences(&self, seqs: &[u64]) -> Result<(), Self::Error> {
-		match self {
-			Self::Parachain(chain) =>
-				chain.on_undelivered_sequences(seqs).await.map_err(Into::into),
-			Self::Dali(chain) => chain.on_undelivered_sequences(seqs).await.map_err(Into::into),
-			Self::Composable(chain) =>
-				chain.on_undelivered_sequences(seqs).await.map_err(Into::into),
-			Self::Picasso(chain) => chain.on_undelivered_sequences(seqs).await.map_err(Into::into),
-			#[cfg(feature = "cosmos")]
-			Self::Cosmos(chain) => chain.on_undelivered_sequences(seqs).await.map_err(Into::into),
-			Self::Wasm(c) => c.inner.on_undelivered_sequences(seqs).await,
-		}
-	}
-
-	fn has_undelivered_sequences(&self) -> bool {
-		match self {
-			Self::Parachain(chain) => chain.has_undelivered_sequences(),
-			Self::Dali(chain) => chain.has_undelivered_sequences(),
-			Self::Composable(chain) => chain.has_undelivered_sequences(),
-			Self::Picasso(chain) => chain.has_undelivered_sequences(),
-			#[cfg(feature = "cosmos")]
-			Self::Cosmos(chain) => chain.has_undelivered_sequences(),
-			Self::Wasm(c) => c.inner.has_undelivered_sequences(),
-		}
-	}
-}
-
-#[async_trait]
-impl MisbehaviourHandler for AnyChain {
-	async fn check_for_misbehaviour<C: Chain>(
-		&self,
-		counterparty: &C,
-		client_message: AnyClientMessage,
-	) -> Result<(), anyhow::Error> {
-		match self {
-			AnyChain::Parachain(parachain) =>
-				parachain.check_for_misbehaviour(counterparty, client_message).await,
-			AnyChain::Dali(dali) => dali.check_for_misbehaviour(counterparty, client_message).await,
-			AnyChain::Composable(parachain) =>
-				parachain.check_for_misbehaviour(counterparty, client_message).await,
-			AnyChain::Picasso(dali) =>
-				dali.check_for_misbehaviour(counterparty, client_message).await,
-			#[cfg(feature = "cosmos")]
-			AnyChain::Cosmos(cosmos) => cosmos.check_for_misbehaviour(counterparty, client_message).await,
-			AnyChain::Wasm(c) => c.inner.check_for_misbehaviour(counterparty, client_message).await,
-		}
-	}
-}
-
-impl KeyProvider for AnyChain {
-	fn account_id(&self) -> Signer {
-		match self {
-			AnyChain::Parachain(parachain) => parachain.account_id(),
-			AnyChain::Dali(dali) => dali.account_id(),
-			AnyChain::Composable(parachain) => parachain.account_id(),
-			AnyChain::Picasso(dali) => dali.account_id(),
-			#[cfg(feature = "cosmos")]
-			AnyChain::Cosmos(cosmos) => cosmos.account_id(),
-			AnyChain::Wasm(c) => c.inner.account_id(),
-		}
-	}
-}
-
-#[async_trait]
-impl Chain for AnyChain {
-	fn name(&self) -> &str {
-		match self {
-			Self::Parachain(chain) => chain.name(),
-			Self::Dali(chain) => chain.name(),
-			Self::Composable(chain) => chain.name(),
-			Self::Picasso(chain) => chain.name(),
-			#[cfg(feature = "cosmos")]
-			Self::Cosmos(chain) => chain.name(),
-			Self::Wasm(c) => c.inner.name(),
-		}
-	}
-
-	fn block_max_weight(&self) -> u64 {
-		match self {
-			Self::Parachain(chain) => chain.block_max_weight(),
-			Self::Dali(chain) => chain.block_max_weight(),
-			Self::Composable(chain) => chain.block_max_weight(),
-			Self::Picasso(chain) => chain.block_max_weight(),
-			#[cfg(feature = "cosmos")]
-			Self::Cosmos(chain) => chain.block_max_weight(),
-			Self::Wasm(c) => c.inner.block_max_weight(),
-		}
-	}
-
-	async fn estimate_weight(&self, msg: Vec<Any>) -> Result<u64, Self::Error> {
-		match self {
-			Self::Parachain(chain) => chain.estimate_weight(msg).await.map_err(Into::into),
-			Self::Dali(chain) => chain.estimate_weight(msg).await.map_err(Into::into),
-			Self::Composable(chain) => chain.estimate_weight(msg).await.map_err(Into::into),
-			Self::Picasso(chain) => chain.estimate_weight(msg).await.map_err(Into::into),
-			#[cfg(feature = "cosmos")]
-			Self::Cosmos(chain) => chain.estimate_weight(msg).await.map_err(Into::into),
-			Self::Wasm(c) => c.inner.estimate_weight(msg).await,
-		}
-	}
-
-	async fn finality_notifications(
-		&self,
-	) -> Pin<Box<dyn Stream<Item = Self::FinalityEvent> + Send + Sync>> {
-		match self {
-			Self::Parachain(chain) => {
-				use futures::StreamExt;
-				Box::pin(chain.finality_notifications().await.map(AnyFinalityEvent::Parachain))
-			},
-			Self::Dali(chain) => {
-				use futures::StreamExt;
-				Box::pin(chain.finality_notifications().await.map(AnyFinalityEvent::Dali))
-			},
-			Self::Composable(chain) => {
-				use futures::StreamExt;
-				Box::pin(chain.finality_notifications().await.map(AnyFinalityEvent::Parachain))
-			},
-			Self::Picasso(chain) => {
-				use futures::StreamExt;
-				Box::pin(chain.finality_notifications().await.map(AnyFinalityEvent::Dali))
-			},
-			#[cfg(feature = "cosmos")]
-			Self::Cosmos(chain) => {
-				use futures::StreamExt;
-				Box::pin(chain.finality_notifications().await.map(AnyFinalityEvent::Cosmos))
-			},
-			Self::Wasm(c) => c.inner.finality_notifications().await,
-		}
-	}
-
-	async fn submit(&self, messages: Vec<Any>) -> Result<Self::TransactionId, Self::Error> {
-		match self {
-			Self::Parachain(chain) => chain
-				.submit(messages)
-				.await
-				.map_err(Into::into)
-				.map(|id| AnyTransactionId::Parachain(id)),
-			Self::Dali(chain) => chain
-				.submit(messages)
-				.await
-				.map_err(Into::into)
-				.map(|id| AnyTransactionId::Parachain(id)),
-			Self::Composable(chain) => chain
-				.submit(messages)
-				.await
-				.map_err(Into::into)
-				.map(|id| AnyTransactionId::Parachain(id)),
-			Self::Picasso(chain) => chain
-				.submit(messages)
-				.await
-				.map_err(Into::into)
-				.map(|id| AnyTransactionId::Parachain(id)),
-			#[cfg(feature = "cosmos")]
-			Self::Cosmos(chain) => chain
-				.submit(messages)
-				.await
-				.map_err(Into::into)
-				.map(|id| AnyTransactionId::Cosmos(id)),
-			Self::Wasm(chain) => {
-				let messages = messages
-					.into_iter()
-					.map(|msg| wrap_any_msg_into_wasm(msg, chain.code_id.clone()))
-					.collect::<Result<Vec<_>, _>>()?;
-				chain.inner.submit(messages).await.map_err(Into::into)
-			},
-		}
-	}
-
-	async fn query_client_message(
-		&self,
-		update: UpdateClient,
-	) -> Result<AnyClientMessage, Self::Error> {
-		match self {
-			Self::Parachain(chain) => chain.query_client_message(update).await.map_err(Into::into),
-			Self::Dali(chain) => chain.query_client_message(update).await.map_err(Into::into),
-			Self::Composable(chain) => chain.query_client_message(update).await.map_err(Into::into),
-			Self::Picasso(chain) => chain.query_client_message(update).await.map_err(Into::into),
-			#[cfg(feature = "cosmos")]
-			Self::Cosmos(chain) => chain.query_client_message(update).await.map_err(Into::into),
-			Self::Wasm(c) => c.inner.query_client_message(update).await,
-		}
-	}
-
-	async fn get_proof_height(&self, block_height: Height) -> Height {
-		match self {
-			Self::Parachain(chain) => chain.get_proof_height(block_height).await,
-			Self::Dali(chain) => chain.get_proof_height(block_height).await,
-			Self::Composable(chain) => chain.get_proof_height(block_height).await,
-			Self::Picasso(chain) => chain.get_proof_height(block_height).await,
-			#[cfg(feature = "cosmos")]
-			Self::Cosmos(chain) => chain.get_proof_height(block_height).await,
-			Self::Wasm(c) => c.inner.get_proof_height(block_height).await,
-		}
-	}
-}
-
-#[async_trait]
-impl LightClientSync for AnyChain {
-	async fn is_synced<C: Chain>(&self, counterparty: &C) -> Result<bool, anyhow::Error> {
-		match self {
-			Self::Parachain(chain) => chain.is_synced(counterparty).await.map_err(Into::into),
-			Self::Dali(chain) => chain.is_synced(counterparty).await.map_err(Into::into),
-			Self::Composable(chain) => chain.is_synced(counterparty).await.map_err(Into::into),
-			Self::Picasso(chain) => chain.is_synced(counterparty).await.map_err(Into::into),
-			#[cfg(feature = "cosmos")]
-			Self::Cosmos(chain) => chain.is_synced(counterparty).await.map_err(Into::into),
-			Self::Wasm(c) => c.inner.is_synced(counterparty).await,
-		}
-	}
-
-	async fn fetch_mandatory_updates<C: Chain>(
-		&self,
-		counterparty: &C,
-	) -> Result<(Vec<Any>, Vec<IbcEvent>), anyhow::Error> {
-		match self {
-			Self::Parachain(chain) =>
-				chain.fetch_mandatory_updates(counterparty).await.map_err(Into::into),
-			Self::Dali(chain) =>
-				chain.fetch_mandatory_updates(counterparty).await.map_err(Into::into),
-			Self::Composable(chain) =>
-				chain.fetch_mandatory_updates(counterparty).await.map_err(Into::into),
-			Self::Picasso(chain) =>
-				chain.fetch_mandatory_updates(counterparty).await.map_err(Into::into),
-			#[cfg(feature = "cosmos")]
-			Self::Cosmos(chain) => chain.fetch_mandatory_updates(counterparty).await.map_err(Into::into),
-			Self::Wasm(c) => c.inner.fetch_mandatory_updates(counterparty).await,
-		}
-	}
-}
-
-fn wrap_any_msg_into_wasm(msg: Any, code_id: Bytes) -> Result<Any, anyhow::Error> {
-	// TODO: consider rewriting with Ics26Envelope
-	use ibc::core::{
-		ics02_client::msgs::{
-			create_client::TYPE_URL as CREATE_CLIENT_TYPE_URL,
-			update_client::TYPE_URL as UPDATE_CLIENT_TYPE_URL,
-		},
-		ics03_connection::msgs::{
-			conn_open_ack::TYPE_URL as CONN_OPEN_ACK_TYPE_URL,
-			conn_open_try::TYPE_URL as CONN_OPEN_TRY_TYPE_URL,
-		},
-	};
-
-	let msg = match msg.type_url.as_str() {
-		CREATE_CLIENT_TYPE_URL => {
-			let mut msg_decoded =
-				MsgCreateAnyClient::<LocalClientTypes>::decode_vec(&msg.value).unwrap();
-			msg_decoded.consensus_state =
-				AnyConsensusState::wasm(msg_decoded.consensus_state)?;
-			msg_decoded.client_state = AnyClientState::wasm(msg_decoded.client_state, code_id)?;
-			msg_decoded.to_any()
-		},
-		CONN_OPEN_TRY_TYPE_URL => {
-			let msg_decoded =
-				MsgConnectionOpenTry::<LocalClientTypes>::decode_vec(&msg.value).unwrap();
-			msg_decoded.to_any()
-		},
-		CONN_OPEN_ACK_TYPE_URL => {
-			let msg_decoded =
-				MsgConnectionOpenAck::<LocalClientTypes>::decode_vec(&msg.value).unwrap();
-			msg_decoded.to_any()
-		},
-		UPDATE_CLIENT_TYPE_URL => {
-			let mut msg_decoded =
-				MsgUpdateAnyClient::<LocalClientTypes>::decode_vec(&msg.value).unwrap();
-			msg_decoded.client_message = AnyClientMessage::wasm(msg_decoded.client_message)?;
-			let any = msg_decoded.to_any();
-			any
-		},
-		_ => msg,
-	};
-	Ok(msg)
-}
-
-#[cfg(any(test, feature = "testing"))]
-impl AnyChain {
-	pub fn set_client_id(&mut self, client_id: ClientId) {
-		match self {
-			Self::Parachain(chain) => chain.set_client_id(client_id),
-			Self::Dali(chain) => chain.set_client_id(client_id),
-			Self::Composable(chain) => chain.set_client_id(client_id),
-			Self::Picasso(chain) => chain.set_client_id(client_id),
-			#[cfg(feature = "cosmos")]
-			Self::Cosmos(chain) => chain.set_client_id(client_id),
-			Self::Wasm(chain) => chain.inner.set_client_id(client_id),
-		}
-	}
-}
-
-#[cfg(any(test, feature = "testing"))]
-#[async_trait]
-impl primitives::TestProvider for AnyChain {
-	async fn send_transfer(&self, params: MsgTransfer<PrefixedCoin>) -> Result<(), Self::Error> {
-		match self {
-			Self::Parachain(chain) => chain.send_transfer(params).await.map_err(Into::into),
-			Self::Dali(chain) => chain.send_transfer(params).await.map_err(Into::into),
-			Self::Composable(chain) => chain.send_transfer(params).await.map_err(Into::into),
-			Self::Picasso(chain) => chain.send_transfer(params).await.map_err(Into::into),
-			#[cfg(feature = "cosmos")]
-			Self::Cosmos(chain) => chain.send_transfer(params).await.map_err(Into::into),
-			Self::Wasm(c) => c.inner.send_transfer(params).await,
-		}
-	}
-
-	async fn send_ordered_packet(
-		&self,
-		channel_id: ChannelId,
-		timeout: Timeout,
-	) -> Result<(), Self::Error> {
-		match self {
-			Self::Parachain(chain) =>
-				chain.send_ordered_packet(channel_id, timeout).await.map_err(Into::into),
-			Self::Dali(chain) =>
-				chain.send_ordered_packet(channel_id, timeout).await.map_err(Into::into),
-			Self::Composable(chain) =>
-				chain.send_ordered_packet(channel_id, timeout).await.map_err(Into::into),
-			Self::Picasso(chain) =>
-				chain.send_ordered_packet(channel_id, timeout).await.map_err(Into::into),
-			#[cfg(feature = "cosmos")]
-			Self::Cosmos(chain) => chain.send_ordered_packet(channel_id, timeout).await.map_err(Into::into),
-			Self::Wasm(c) => c.inner.send_ordered_packet(channel_id, timeout).await,
-		}
-	}
-
-	async fn subscribe_blocks(&self) -> Pin<Box<dyn Stream<Item = u64> + Send + Sync>> {
-		match self {
-			Self::Parachain(chain) => chain.subscribe_blocks().await,
-			Self::Dali(chain) => chain.subscribe_blocks().await,
-			Self::Composable(chain) => chain.subscribe_blocks().await,
-			Self::Picasso(chain) => chain.subscribe_blocks().await,
-			#[cfg(feature = "cosmos")]
-			Self::Cosmos(chain) => chain.subscribe_blocks().await,
-			Self::Wasm(c) => c.inner.subscribe_blocks().await,
-		}
-	}
-
-	fn set_channel_whitelist(&mut self, channel_whitelist: Vec<(ChannelId, PortId)>) {
-		match self {
-			Self::Parachain(chain) => chain.set_channel_whitelist(channel_whitelist),
-			Self::Dali(chain) => chain.set_channel_whitelist(channel_whitelist),
-			Self::Composable(chain) => chain.set_channel_whitelist(channel_whitelist),
-			Self::Picasso(chain) => chain.set_channel_whitelist(channel_whitelist),
-			#[cfg(feature = "cosmos")]
-			Self::Cosmos(chain) => chain.set_channel_whitelist(channel_whitelist),
-			Self::Wasm(c) => c.inner.set_channel_whitelist(channel_whitelist),
-		}
-	}
-}
-
-impl AnyConfig {
-	pub fn wasm_code_id(&self) -> Option<CodeId> {
-		let maybe_code_id = match self {
-			AnyConfig::Parachain(config) => config.wasm_code_id.as_ref(),
-			AnyConfig::Dali(config) => config.wasm_code_id.as_ref(),
-			AnyConfig::Composable(config) => config.wasm_code_id.as_ref(),
-			AnyConfig::Picasso(config) => config.wasm_code_id.as_ref(),
-			#[cfg(feature = "cosmos")]
-			AnyConfig::Cosmos(config) => config.wasm_code_id.as_ref(),
-		};
-
-		let maybe_code_id =
-			maybe_code_id.map(|s| hex::decode(s).expect("Wasm code id is hex-encoded"));
-
-		maybe_code_id
-	}
-
-	pub fn set_wasm_code_id(&mut self, code_id: String) {
-		match self {
-			AnyConfig::Parachain(config) => config.wasm_code_id = Some(code_id),
-			AnyConfig::Dali(config) => config.wasm_code_id = Some(code_id),
-			AnyConfig::Composable(config) => config.wasm_code_id = Some(code_id),
-			AnyConfig::Picasso(config) => config.wasm_code_id = Some(code_id),
-			#[cfg(feature = "cosmos")]
-			AnyConfig::Cosmos(config) => config.wasm_code_id = Some(code_id),
-		}
-	}
-
-	pub async fn into_client(self) -> anyhow::Result<AnyChain> {
-		let maybe_wasm_code_id = self.wasm_code_id();
-		let chain = match self {
-			AnyConfig::Parachain(config) =>
-				AnyChain::Parachain(ParachainClient::new(config).await?),
-			AnyConfig::Dali(config) => AnyChain::Dali(ParachainClient::new(config).await?),
-			AnyConfig::Composable(config) =>
-				AnyChain::Composable(ParachainClient::new(config).await?),
-			AnyConfig::Picasso(config) => AnyChain::Picasso(ParachainClient::new(config).await?),
-			#[cfg(feature = "cosmos")]
-			AnyConfig::Cosmos(config) => AnyChain::Cosmos(CosmosClient::new(config).await?),
-		};
-		if let Some(code_id) = maybe_wasm_code_id {
-			Ok(AnyChain::Wasm(WasmChain { inner: Box::new(chain), code_id }))
-		} else {
-			Ok(chain)
-		}
-	}
-
-	pub fn set_client_id(&mut self, client_id: ClientId) {
-		match self {
-			Self::Parachain(chain) => {
-				chain.client_id.replace(client_id);
-			},
-			Self::Dali(chain) => {
-				chain.client_id.replace(client_id);
-			},
-			Self::Composable(chain) => {
-				chain.client_id.replace(client_id);
-			},
-			Self::Picasso(chain) => {
-				chain.client_id.replace(client_id);
-			},
-			#[cfg(feature = "cosmos")]
-			Self::Cosmos(chain) => {
-				chain.client_id.replace(client_id.to_string());
-			},
-		}
-	}
-
-	pub fn set_connection_id(&mut self, connection_id: ConnectionId) {
-		match self {
-			Self::Parachain(chain) => {
-				chain.connection_id.replace(connection_id);
-			},
-			Self::Dali(chain) => {
-				chain.connection_id.replace(connection_id);
-			},
-			Self::Composable(chain) => {
-				chain.connection_id.replace(connection_id);
-			},
-			Self::Picasso(chain) => {
-				chain.connection_id.replace(connection_id);
-			},
-			#[cfg(feature = "cosmos")]
-			Self::Cosmos(chain) => {
-				chain.connection_id.replace(connection_id.to_string());
-			},
-		}
-	}
-
-	pub fn set_channel_whitelist(&mut self, channel_id: ChannelId, port_id: PortId) {
-		match self {
-			Self::Parachain(chain) => {
-				chain.channel_whitelist.push((channel_id, port_id));
-			},
-			Self::Dali(chain) => {
-				chain.channel_whitelist.push((channel_id, port_id));
-			},
-			Self::Composable(chain) => {
-				chain.channel_whitelist.push((channel_id, port_id));
-			},
-			Self::Picasso(chain) => {
-				chain.channel_whitelist.push((channel_id, port_id));
-			},
-			#[cfg(feature = "cosmos")]
-			Self::Cosmos(chain) => {
-				chain.channel_whitelist.push((channel_id, port_id));
-			},
-		}
-	}
-=======
 chains! {
 	Parachain(ParachainClientConfig, ParachainClient<DefaultConfig>),
 	Dali(ParachainClientConfig, ParachainClient<DaliConfig>),
@@ -1453,5 +100,4 @@
 	PicassoKusama(ParachainClientConfig, ParachainClient<PicassoKusamaConfig>),
 	#[cfg(feature = "cosmos")]
 	Cosmos(CosmosClientConfig, CosmosClient<DefaultConfig>),
->>>>>>> b58f5749
 }
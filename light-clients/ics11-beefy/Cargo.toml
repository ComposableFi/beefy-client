[package]
name = "ics11-beefy"
version = "0.1.0"
edition = "2021"
authors = ["Seun Lanlege <seunlanlege@gmail.com>", "David Salami <wizdave97@gmail.com>"]

[package.metadata.docs.rs]
all-features = true

[features]
default = ["std", "build-metadata-from-ws"]
build-metadata-from-ws = [
    "beefy-prover/build-metadata-from-ws",
]
std = [
    "ibc/std",
    "ibc-proto/std",
    "beefy-client/std",
    "beefy-light-client-primitives/std",
    "light-client-common/std",
    "pallet-mmr-primitives/std",
    "beefy-primitives/std",
    "sp-runtime/std",
    "sp-storage/std",
    "sp-trie/std",
    "anyhow/std",
    "codec/std",
    "prost/std",
    "prost-types/std",
    "serde/std",
    "bytes/std",
    "tendermint/std",
]

[build-dependencies]
prost-build = "0.11.1"

[dependencies]
# ibc deps
ibc = { path = "../../ibc/modules", default-features = false }
ibc-proto = { path = "../../ibc/proto", default-features = false }

# beefy deps
beefy-client = { package = "beefy-light-client", path = "../../algorithms/beefy/verifier",  default-features = false }
beefy-light-client-primitives = {  path = "../../algorithms/beefy/primitives", default-features = false }
light-client-common = { path = "../common", default-features = false }

# substrate deps
pallet-mmr-primitives = { package = "sp-mmr-primitives", git = "https://github.com/paritytech/substrate", branch = "polkadot-v0.9.33", default-features = false }
beefy-primitives = { git = "https://github.com/paritytech/substrate", branch = "polkadot-v0.9.33", default-features = false }
sp-runtime = { git = "https://github.com/paritytech/substrate", branch = "polkadot-v0.9.33", default-features = false }
sp-storage = { git = "https://github.com/paritytech/substrate", branch = "polkadot-v0.9.33", default-features = false }
sp-trie = { git = "https://github.com/paritytech/substrate", branch = "polkadot-v0.9.33", default-features = false }

# crates.io
anyhow = { version = "1.0.65", default-features = false }
codec = { package = "parity-scale-codec", version = "3.0.0", default-features = false }
prost = { version = "0.11", default-features = false }
prost-types = { version = "0.11", default-features = false }
serde = { version = "1.0", default-features = false }
bytes = { version = "1.1.0", default-features = false }
derive_more = { version = "0.99.17", default-features = false, features = ["from"] }
<<<<<<< HEAD
primitive-types = { version = "0.11.1", default-features = false }
tendermint = { git = "https://github.com/informalsystems/tendermint-rs", rev = "eac7b5a17f872c3af3b576fe485dc55e0526fa24", default-features = false }
tendermint-proto = { git = "https://github.com/informalsystems/tendermint-rs", rev = "eac7b5a17f872c3af3b576fe485dc55e0526fa24", default-features = false }
=======
tendermint = { git = "https://github.com/composableFi/tendermint-rs", rev = "2c513dcaf2385d5b5f55e129a5ed11cc8d8ad5d0", default-features = false }
tendermint-proto = { git = "https://github.com/composableFi/tendermint-rs", rev = "2c513dcaf2385d5b5f55e129a5ed11cc8d8ad5d0", default-features = false }
>>>>>>> ae339a80

#substrate
sp-core = { git = "https://github.com/paritytech/substrate", branch = "polkadot-v0.9.33", default-features = false }

[dev-dependencies]
futures = "0.3.24"
serde = { version = "1.0.144", features = ["derive"] }
beefy-prover = { path = "../../algorithms/beefy/prover", features = ["build-metadata-from-ws"] }
ibc = { path = "../../ibc/modules", features = ["mocks"] }
ibc-derive = { path = "../../ibc/derive" }
subxt = { git = "https://github.com/ComposableFi/subxt", rev = "7a54d51ffe1d2daf785d13040276e5cbe30c29ed", features = ["substrate-compat"] }
tokio = { version = "1.21.1", features = ["macros"] }
sp-state-machine = { git = "https://github.com/paritytech/substrate", branch = "polkadot-v0.9.33" }
sp-trie = { git = "https://github.com/paritytech/substrate", branch = "polkadot-v0.9.33" }
sp-core = { git = "https://github.com/paritytech/substrate", branch = "polkadot-v0.9.33" }
json = { package = "serde_json", version = "1.0.85" }
frame-support = { git = "https://github.com/paritytech/substrate", branch = "polkadot-v0.9.33" }<|MERGE_RESOLUTION|>--- conflicted
+++ resolved
@@ -60,14 +60,8 @@
 serde = { version = "1.0", default-features = false }
 bytes = { version = "1.1.0", default-features = false }
 derive_more = { version = "0.99.17", default-features = false, features = ["from"] }
-<<<<<<< HEAD
-primitive-types = { version = "0.11.1", default-features = false }
 tendermint = { git = "https://github.com/informalsystems/tendermint-rs", rev = "eac7b5a17f872c3af3b576fe485dc55e0526fa24", default-features = false }
 tendermint-proto = { git = "https://github.com/informalsystems/tendermint-rs", rev = "eac7b5a17f872c3af3b576fe485dc55e0526fa24", default-features = false }
-=======
-tendermint = { git = "https://github.com/composableFi/tendermint-rs", rev = "2c513dcaf2385d5b5f55e129a5ed11cc8d8ad5d0", default-features = false }
-tendermint-proto = { git = "https://github.com/composableFi/tendermint-rs", rev = "2c513dcaf2385d5b5f55e129a5ed11cc8d8ad5d0", default-features = false }
->>>>>>> ae339a80
 
 #substrate
 sp-core = { git = "https://github.com/paritytech/substrate", branch = "polkadot-v0.9.33", default-features = false }

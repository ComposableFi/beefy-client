// Copyright 2022 ComposableFi
//
// Licensed under the Apache License, Version 2.0 (the "License");
// you may not use this file except in compliance with the License.
// You may obtain a copy of the License at
//
//      http://www.apache.org/licenses/LICENSE-2.0
//
// Unless required by applicable law or agreed to in writing, software
// distributed under the License is distributed on an "AS IS" BASIS,
// WITHOUT WARRANTIES OR CONDITIONS OF ANY KIND, either express or implied.
// See the License for the specific language governing permissions and
// limitations under the License.

use crate::utils::ETH_NODE_PORT_WS;
use core::time::Duration;
use ethers::{
	abi::{ethabi, Bytes, ParamType, StateMutability, Token},
	middleware::SignerMiddleware,
	prelude::{
		coins_bip39::{English, Mnemonic},
		transaction::eip2718::TypedTransaction,
		ContractInstance, Http, LocalWallet, Middleware, MnemonicBuilder, Provider, Signer,
	},
	types::{Address, BlockNumber, TransactionRequest, U256},
	utils::{keccak256, AnvilInstance},
};
use ethers_solc::ProjectCompileOutput;
use hyperspace_core::{
	chain::{AnyAssetId, AnyChain, AnyConfig},
	logging,
	packets::utils::construct_recv_message,
};
use hyperspace_cosmos::{client::{CosmosClient, CosmosClientConfig}, eth_zk_utils::CreateProofInput};
use hyperspace_cosmos::eth_zk_utils::ZKProver;
use hyperspace_ethereum::{
<<<<<<< HEAD
	client::{ClientError, EthereumClient},
	config::{ContractName, ContractName::ICS20Bank},
	ibc_provider,
	ibc_provider::PublicKeyData,
	mock::{
		utils,
		utils::{hyperspace_ethereum_client_fixture, ETH_NODE_PORT, USE_GETH},
	},
	utils::{compile_yui, deploy_contract, send_retrying, DeployYuiIbc, ProviderImpl},
	yui_types::IntoToken,
};
use hyperspace_primitives::{
	packet_info_to_packet, utils::create_clients, Chain, CommonClientConfig, IbcProvider,
=======
	chain::client_state_from_abi_token, client::{ClientError, EthereumClient, COMMITMENTS_STORAGE_INDEX}, config::{ContractName, ContractName::ICS20Bank}, ibc_provider, ibc_provider::PublicKeyData, mock::{
		utils,
		utils::{hyperspace_ethereum_client_fixture, ETH_NODE_PORT, USE_GETH},
	}, utils::{check_code_size, deploy_contract, send_retrying, DeployYuiIbc, ProviderImpl}
>>>>>>> d75fab80
};
use hyperspace_testsuite::{
	assert_send_transfer, ibc_messaging_packet_height_timeout_with_connection_delay,
	ibc_messaging_packet_height_timeout_with_connection_delay_native,
	ibc_messaging_packet_timestamp_timeout_with_connection_delay,
	ibc_messaging_packet_timestamp_timeout_with_connection_delay_native,
	ibc_messaging_with_connection_delay, ibc_messaging_with_connection_delay_native, send_transfer,
	setup_connection_and_channel,
};
use ibc::core::{
	ics02_client::client_state::ClientState,
	ics04_channel::msgs::recv_packet::MsgRecvPacket,
	ics24_host::identifier::{ChannelId, PortId},
};
use itertools::Itertools;
use log::{info, warn};
use pallet_ibc::light_clients::AnyClientState;
<<<<<<< HEAD
use sp_core::{hashing::sha2_256, H160};
=======
use sp_core::hashing::sha2_256;
use sp_runtime::print;
>>>>>>> d75fab80
use std::{
	collections::{HashMap, HashSet},
	path::PathBuf,
	str::FromStr,
	sync::{Arc, Mutex},
};
use tendermint::{validator::Set, PublicKey};
use tendermint_proto::Protobuf;
use tokio::{task::JoinHandle, time::sleep};

const USE_CONFIG: bool = false;
<<<<<<< HEAD
const SAVE_TO_CONFIG: bool = false;

pub const FEE_PERCENTAGE: u32 = 1_00; // 1%
pub const FEE_COLLECTOR: Address = H160([1; 20]);
=======
const SAVE_TO_CONFIG: bool = true;
>>>>>>> d75fab80

#[derive(Debug, Clone)]
pub struct Args {
	pub chain_a: String,
	pub chain_b: String,
	pub connection_prefix_a: String,
	pub connection_prefix_b: String,
	pub cosmos_grpc: String,
	pub cosmos_ws: String,
	pub ethereum_rpc: String,
	pub wasm_path: String,
}

impl Default for Args {
	fn default() -> Self {
		let eth = std::env::var("ETHEREUM_HOST").unwrap_or_else(|_| "127.0.0.1".to_string());
		let cosmos = std::env::var("COSMOS_HOST").unwrap_or_else(|_| "127.0.0.1".to_string());
		let wasm_path = std::env::var("WASM_PATH").unwrap_or_else(|_| {
			"../../target/wasm32-unknown-unknown/release/icsxx_ethereum_cw.wasm".to_string()
		});

		Args {
			chain_a: format!("ws://{eth}:{ETH_NODE_PORT_WS}"),
			chain_b: format!("http://{cosmos}:36657"),
			connection_prefix_a: "ibc/".to_string(),
			connection_prefix_b: "ibc".to_string(),
			cosmos_grpc: format!("http://{cosmos}:1090"),
			cosmos_ws: format!("ws://{cosmos}:36657/websocket"),
			ethereum_rpc: format!("http://{eth}:{}", ETH_NODE_PORT),
			wasm_path,
		}
	}
}

pub struct DeployYuiIbcTendermintClient {
	pub path: PathBuf,
	pub project_output: ProjectCompileOutput,
	pub anvil: AnvilInstance,
	pub client: Arc<ProviderImpl>,
	pub tendermint_client: ContractInstance<Arc<ProviderImpl>, ProviderImpl>,
	pub ics20_module: Option<ContractInstance<Arc<ProviderImpl>, ProviderImpl>>,
	pub yui_ibc: DeployYuiIbc<Arc<ProviderImpl>, ProviderImpl>,
}

pub async fn deploy_yui_ibc_and_tendermint_client_fixture() -> DeployYuiIbcTendermintClient {
	let path = utils::yui_ibc_solidity_path();
	println!("path: {:?}", path);
	let (anvil, client) = utils::spawn_anvil().await;
	warn!("endpoint: {}, chain id: {}", anvil.endpoint(), anvil.chain_id());

	let mut yui_ibc = hyperspace_ethereum::utils::deploy_ibc(&path, client.clone()).await.unwrap();
	let project_output = hyperspace_ethereum::utils::compile_yui(&path, "contracts/core");

	let (tendermint_diamond, tendermint_facets) = hyperspace_ethereum::utils::deploy_client(
		&path,
		yui_ibc.clone(),
		"07-tendermint".to_string(),
		"TendermintLightClientZK",
		client.clone(),
	)
	.await
	.unwrap();

	yui_ibc.tendermint_diamond = Some(tendermint_diamond.clone());
	yui_ibc.tendermint_facets = tendermint_facets;

	DeployYuiIbcTendermintClient {
		path,
		project_output,
		anvil,
		client,
		yui_ibc,
		tendermint_client: tendermint_diamond,
		ics20_module: None,
	}
}

async fn get_current_validator_set(cosmos_client: &CosmosClient<()>, client_b: &impl Chain) -> Set {
	let (height, _) = client_b.latest_height_and_timestamp().await.unwrap();
	let client_state_response =
		client_b.query_client_state(height, cosmos_client.client_id()).await.unwrap();
	let client_state = client_state_response
		.client_state
		.map(AnyClientState::try_from)
		.unwrap()
		.unwrap();

	let height = client_state.latest_height().revision_height as u32;
	info!("Using height for current validators: {}", height);
	let height1 = height.into();
	let header = cosmos_client
		.msg_update_client_header(height1, height1.increment(), client_state.latest_height())
		.await
		.unwrap()
		.pop()
		.unwrap()
		.0;
	header.validator_set
}

async fn test_call(
	contract_name: ContractName,
	function_name: &str,
	function_params: &[ParamType],
) -> Bytes {
	let abi = contract_name.to_abi();
	let functions = abi.functions_by_name(function_name).unwrap();
	assert_eq!(functions.len(), 1, "Expected one function with this name");
	let function = functions.first().unwrap();
	let mut args = function_params.into_iter().map(default_token).collect::<Vec<_>>();
	if contract_name == ICS20Bank && function_name == "transferFrom" {
		*(&mut args[1]) = Token::Address(
			Address::from_str("0x7C12ff36c44c1B10c13cC76ea8A3aEba0FFf6403").unwrap(),
		);
	}
	function.encode_input(&args).unwrap()
}

async fn owner_test_tx(
	eth_client: &EthereumClient,
	cosmos_client: &CosmosClient<()>,
	calldata: Bytes,
	diamond_address: Address,
) -> TypedTransaction {
	use crate::ibc_provider::LibGovernanceEcdsaSignature;
	use hyperspace_ethereum::ibc_provider::SimpleValidatorData;

	let validator_set = get_current_validator_set(cosmos_client, eth_client).await;
	let validators = validator_set
		.validators()
		.into_iter()
		.map(|x| {
			let pub_key = match x.pub_key {
				PublicKey::Ed25519(pub_key) => PublicKeyData {
					ed_25519: pub_key.as_bytes().to_vec().into(),
					secp_25_6k_1: Default::default(),
					sr_25519: Default::default(),
				},
				PublicKey::Secp256k1(pub_key) => PublicKeyData {
					ed_25519: Default::default(),
					secp_25_6k_1: pub_key.to_bytes().to_vec().into(),
					sr_25519: Default::default(),
				},
				_ => panic!("Unsupported public key type"),
			};

			SimpleValidatorData { pub_key, voting_power: x.power.into() }
		})
		.collect::<Vec<_>>();
	let data =
		[calldata.as_slice(), 0u8.to_le_bytes().as_slice(), diamond_address.as_bytes()].concat();
	let keccak257 = keccak256(data.clone());
	let signature = eth_client.client().signer().sign_message(keccak257).await.unwrap();
	let r: [u8; 32] = signature.r.into();
	let s: [u8; 32] = signature.s.into();

	let mut method = eth_client
		.yui
		.method::<_, (bool, Vec<u8>)>(
			"execute",
			(
				Token::Bytes(calldata),
				Token::Uint(U256::zero()),
				validators,
				Token::Bytes(Bytes::new()),
				vec![LibGovernanceEcdsaSignature { r, s, v: signature.v as _ }],
			),
		)
		.unwrap();
	method.tx.set_to(diamond_address);
	method.tx
}

async fn test_tx(
	client: &EthereumClient,
	contract_name: ContractName,
	function_name: &str,
	function_params: &[ParamType],
) -> TypedTransaction {
	let data = test_call(contract_name, function_name, function_params).await;
	let mut method = client.yui.method::<_, ()>("addRelayer", Address::zero()).unwrap();
	method.tx.set_data(data.to_vec().into());
	method.tx
}

async fn setup_clients() -> (AnyChain, AnyChain, JoinHandle<()>) {
	info!(target: "hyperspace", "=========================== Starting Test ===========================");
	let args = Args::default();

	// Create client configurations
	let config_a = if USE_CONFIG {
		toml::from_str(include_str!("../../../config/ethereum-local.toml")).unwrap()
	} else {
		let deploy = deploy_yui_ibc_and_tendermint_client_fixture().await;
		let (ibc_transfer_diamond, ibc_transfer_facets, bank_diamond, bank_facets) =
			hyperspace_ethereum::utils::deploy_transfer_module(
				&deploy.path,
				deploy.yui_ibc.clone(),
				deploy.yui_ibc.ibc_core_diamond.address(),
				deploy.client.clone(),
				1,
				FEE_PERCENTAGE,
				FEE_COLLECTOR,
			)
			.await
			.unwrap();
		let DeployYuiIbcTendermintClient {
			anvil,
			tendermint_client,
			ics20_module: _,
			mut yui_ibc,
			..
		} = deploy;
		let tendermint_address = yui_ibc.tendermint_diamond.as_ref().map(|x| x.address()).unwrap();

		info!(target: "hyperspace", "Deployed diamond: {:?}, tendermint client: {:?}, bank: {:?}", yui_ibc.ibc_core_diamond.address(), tendermint_client.address(), bank_diamond.address());
		info!(target: "hyperspace", "Using addr = {:?}", deploy.client.address());
		yui_ibc.ibc_transfer_diamond = Some(ibc_transfer_diamond);
		yui_ibc.ibc_transfer_facets = ibc_transfer_facets;
		yui_ibc.bank_diamond = Some(bank_diamond);
		yui_ibc.bank_facets = bank_facets;
<<<<<<< HEAD

		let addr = yui_ibc
			.method_diamond::<_, Address>(
				"queryTokenContractFromDenom",
				"TST".to_string(),
				ContractName::BankDiamond,
			)
			.unwrap()
			.call()
			.await
			.unwrap();

		if addr == Address::zero() {
			let client = deploy.client.clone();
			let path = utils::yui_ibc_solidity_path();
			let project_output = compile_yui(&path, "contracts/apps/20-transfer");
			let erc20_token = deploy_contract(
				"ERC20Token",
				&[&project_output],
				("Test Token".to_string(), "TST".to_string(), 10000u32, 0u8),
				client,
			)
			.await;

			let method = yui_ibc
				.method_diamond::<_, ()>(
					"whitelistToken",
					(erc20_token.address(), "TST".to_string()),
					ContractName::BankDiamond,
				)
				.unwrap();
			send_retrying(&method).await.unwrap();
		}

=======
		//Vlad suggested to comment for local testing
>>>>>>> d75fab80
		// yui_ibc = hyperspace_ethereum::utils::deploy_governance(
		// 	&deploy.path,
		// 	deploy.client.clone(),
		// 	yui_ibc.clone(),
		// 	&[deploy.client.address()],
		// )
		// .await
		// .unwrap();

		let tendermint_facets = yui_ibc.tendermint_facets.clone();

		//replace the tendermint client address in hyperspace config with a real one
		let mut config_a = hyperspace_ethereum_client_fixture(
			&anvil,
			yui_ibc,
			"pg://postgres:password@localhost/postgres",
			"redis://localhost:6379",
		)
		.await;
		config_a.tendermint_diamond_address = Some(tendermint_address);
		config_a.tendermint_facets = tendermint_facets
			.into_iter()
			.map(|contract| (contract.abi_name(), contract.contract().address()))
			.collect();
		if !USE_GETH {
			config_a.ws_rpc_url = "ws://localhost:8545/".parse().unwrap(); //anvil.ws_endpoint().parse().unwrap();
			config_a.http_rpc_url = "http://localhost:8545/".parse().unwrap(); //anvil.ws_endpoint().parse().unwrap();
			config_a.anvil = Some(Arc::new(Mutex::new(anvil)));
		}

		if SAVE_TO_CONFIG {
			let config_path = PathBuf::from_str("../../config/ethereum-local.toml").unwrap();
			let config_a_str = toml::to_string_pretty(&config_a).unwrap();
			std::fs::write(config_path, config_a_str).unwrap();
		}
		config_a
	};

	let url = config_a.ws_rpc_url.to_string();
	let _h = tokio::spawn(async move {
		let p = Provider::connect(url).await.unwrap();
		if !USE_GETH {
			loop {
				tokio::time::sleep(Duration::from_secs(5)).await;
				let res = p.request::<_, BlockNumber>("evm_mine", ()).await;
				info!(target: "hyperspace", "Mined: {res:?}");
			}
		}
	});

	let db_url = config_a.indexer_pg_url.clone();
	let redis_url = config_a.indexer_redis_url.clone();
	let indexer_handle = tokio::spawn(async move {
		
		indexer::run_indexer(db_url, redis_url, config_a.ibc_core_diamond_address).await;
	});

	let mut config_b = CosmosClientConfig {
		name: "centauri".to_string(),
		rpc_url: args.chain_b.clone().parse().unwrap(),
		grpc_url: args.cosmos_grpc.clone().parse().unwrap(),
		websocket_url: args.cosmos_ws.clone().parse().unwrap(),
		chain_id: "centauri-testnet-1".to_string(),
		client_id: None,
		connection_id: None,
		account_prefix: "centauri".to_string(),
		fee_denom: "pica".to_string(),
		fee_amount: "4000".to_string(),
		gas_limit: (i64::MAX - 1) as u64,
		store_prefix: args.connection_prefix_b,
		max_tx_size: 200000,
		mnemonic:
			"sense state fringe stool behind explain area quit ugly affair develop thumb clinic weasel choice atom gesture spare sea renew penalty second upon peace"
				.to_string(),
		wasm_code_id: None,
		channel_whitelist: vec![],
		common: CommonClientConfig {
			skip_optional_client_updates: true,
			max_packets_to_process: 200,
			client_update_interval_sec: 10,
		},
	};
	let chain_b = CosmosClient::<()>::new(config_b.clone()).await.unwrap();

	let wasm_data = tokio::fs::read(&args.wasm_path).await.expect("Failed to read wasm file");
	let code_id = match chain_b.upload_wasm(wasm_data.clone()).await {
		Ok(code_id) => code_id,
		Err(e) => {
			let e_str = format!("{e:?}");
			if !e_str.contains("wasm code already exists") {
				panic!("Failed to upload wasm: {e_str}");
			}
			sha2_256(&wasm_data).to_vec()
		},
	};
	let code_id_str = hex::encode(code_id);
	config_b.wasm_code_id = Some(code_id_str);

	let mut chain_a_wrapped = AnyConfig::Ethereum(config_a).into_client().await.unwrap();
	let mut chain_b_wrapped = AnyConfig::Cosmos(config_b).into_client().await.unwrap();

	let mut clients_on_a =
		chain_a_wrapped.query_clients(&"07-tendermint".to_string()).await.unwrap();
	let mut clients_on_b = chain_b_wrapped.query_clients(&"08-wasm".to_string()).await.unwrap();

	let mut client_id_a = None;
	let mut client_id_b = None;
	if !clients_on_a.is_empty() && !clients_on_b.is_empty() {
		let client_a = clients_on_b.pop().unwrap();
		let client_b = clients_on_a.pop().unwrap();
		info!(target: "hyperspace", "Reusing clients A: {client_a:?} B: {client_b:?}");
		// client_id_a = Some(client_a);
		// client_id_b = Some(client_b);
	}

	if client_id_a.is_none() || client_id_b.is_none() {
		let (client_b, client_a) =
			create_clients(&mut chain_b_wrapped, &mut chain_a_wrapped).await.unwrap();
		info!(target: "hyperspace", "Created clients A: {client_a:?} B: {client_b:?}");
		client_id_a = Some(client_a);
		client_id_b = Some(client_b);
	}

	chain_a_wrapped.set_client_id(client_id_a.unwrap());
	chain_b_wrapped.set_client_id(client_id_b.unwrap());
	(chain_a_wrapped, chain_b_wrapped, indexer_handle)
}

async fn query_fee_collector_balance<C: Chain>(chain: &C, asset_id: &C::AssetId) -> U256 {
	chain
		.query_ibc_balance(
			asset_id.clone(),
			Some(&ibc::signer::Signer::from_str(&format!("{FEE_COLLECTOR:?}")).unwrap()),
		)
		.await
		.expect("Can't query ibc balance")
		.pop()
		.expect("No Ibc balances")
		.amount
		.as_u256()
}

#[tokio::test(flavor = "multi_thread", worker_threads = 10)]
#[ignore]
async fn zk_prover_bitmask() {
	//bitmask indicates which validators were included into voting power calculation

	//0 was not included into voting power calculation
	//1 was included into voting power calculation
	let expected_validators = vec![0, 1, 1, 0, 1, 1, 0]; //all validators
	let size = expected_validators.len();
    let mut bitmask: u64 = 0;

    for (index, &validator) in expected_validators.iter().enumerate() {
        if validator == 1 {
            bitmask |= 1 << index;
        }
    }

    println!("Bitmask: {}", bitmask);
    println!("Bitmask: {:064b}", bitmask);
	//bitmask will be sent to eth side together with zk proof


	// let bitmask: u64 = 0b00000000000001100110; 
    let mut actual_validators = vec![0; size]; // Assuming 7-bit bitmask
    
    for i in 0..size {
        if (bitmask >> i) & 1 == 1 {
            actual_validators[i] = 1;
        }
    }

    println!("Validators: {:?}", actual_validators);
	assert_eq!(actual_validators, expected_validators);
}

#[tokio::test(flavor = "multi_thread", worker_threads = 10)]
#[ignore]
async fn zk_prover_integration_test() {
	//branch rustninja/compatibility
	let zk_prover = ZKProver::new("http://127.0.0.1:8000".to_string(), Duration::from_secs(60).as_secs());
	let proof_input = CreateProofInput {
		signatures: vec![],
		msgs: vec![],
		public_keys: vec![]
	};
	let status = zk_prover.status().unwrap();
	println!("status: {:?}", status);
	let resp = zk_prover.create_proof(proof_input).unwrap();
	println!("resp: {:?}", resp);

	let proof = zk_prover.poll_proof(&resp.proof_id).unwrap();
	assert!(proof.is_none());
	std::thread::sleep(Duration::from_secs(63));
	let proof = zk_prover.poll_proof(&resp.proof_id).unwrap();
	assert!(proof.is_some());
	println!("proof: {:?}", proof.unwrap());
	return;
}

#[tokio::test(flavor = "multi_thread", worker_threads = 10)]
#[ignore]
async fn decode_yui_error(){
	let error = "08c379a0000000000000000000000000000000000000000000000000000000000000002000000000000000000000000000000000000000000000000000000000000000186661696c65642068657265206a75737420746f20746573740000000000000000";
	let error = hex::decode(error).unwrap();
	let s = String::from_utf8_lossy(&error);
	println!("s: {:?}", s);
	// let error = ethabi::decode(&[ParamType::String], &error).unwrap();
	// println!("error: {:?}", error);
}

#[tokio::test(flavor = "multi_thread", worker_threads = 10)]
#[ignore]
async fn ethereum_to_cosmos_ibc_messaging_full_integration_test() {
	std::env::set_var("KEY_PASS", "mybullishpassword ^_^");
	// std::env::set_var("RUST_LOG", "hyperspace_cosmos=error,hyperspace_ethereum=error,hyperspace=error,prover=error");
	std::env::set_var("RUST_LOG", "hyperspace_cosmos=debug,hyperspace_ethereum=debug,hyperspace=trace,prover=debug");
	// std::env::set_var("RUST_LOG", "hyperspace_cosmos=trace,hyperspace_ethereum=trace,hyperspace=trace,prover=debug,info");
	logging::setup_logging();
	

	let asset_str = "pica".to_string();
	let asset_native_str = "ETH".to_string();
	let asset_id_a = AnyAssetId::Ethereum("TST".to_string());
	let asset_id_native_a = AnyAssetId::Ethereum(asset_native_str.clone());
	let (mut chain_a, mut chain_b, _indexer_handle) = setup_clients().await;
	sleep(Duration::from_secs(12)).await;

	// let (handle, channel_a, channel_b, connection_id_a, connection_id_b) =
	// 	setup_connection_and_channel(&mut chain_a, &mut chain_b, Duration::from_secs(1)).await;
	//
	// let asset_id_b_on_a =
	// 	AnyAssetId::Ethereum(format!("transfer/{}/{}", channel_a, asset_str.clone()));
	// let asset_id_b = AnyAssetId::Cosmos(asset_str.to_string());
	//
	// log::info!(target: "hyperspace", "Conn A: {connection_id_a:?} B: {connection_id_b:?}");
	// log::info!(target: "hyperspace", "Chann A: {channel_a:?} B: {channel_b:?}");
	//
	// let asset_id_native_a_on_b: AnyAssetId = AnyAssetId::Cosmos(format!(
	// 	"ibc/{}",
	// 	hex::encode(&sha2_256(
	// 		format!("{}/{channel_b}/{asset_native_str}", PortId::transfer()).as_bytes()
	// 	))
	// 	.to_uppercase()
	// ));
	// let asset_id_a_on_b: AnyAssetId = AnyAssetId::Cosmos(format!(
	// 	"ibc/{}",
	// 	hex::encode(&sha2_256(format!("{}/{channel_b}/TST", PortId::transfer()).as_bytes()))
	// 		.to_uppercase()
	// ));
	//
	// log::info!(target: "hyperspace", "Asset A: {asset_id_a:?} B: {asset_id_b:?}");
	//
	// // Set connections and channel whitelist
	// chain_a.set_connection_id(connection_id_a);
	// chain_b.set_connection_id(connection_id_b);
	//
	// chain_a.set_channel_whitelist(vec![(channel_a, PortId::transfer())].into_iter().collect());
	// chain_b.set_channel_whitelist(vec![(channel_b, PortId::transfer())].into_iter().collect());
	//
	// for _ in 0..3 {
	// 	let (_, _) = send_transfer(&chain_b, &chain_a, asset_id_b.clone(), channel_b, None).await;
	// 	tokio::time::sleep(Duration::from_secs(10)).await;
	// }

	let channel_b = ChannelId::from_str("channel-0").unwrap();
	let (h, _) = chain_b.latest_height_and_timestamp().await.unwrap();
	let mut send_packets = chain_b
		.query_send_packets(h, channel_b, PortId::transfer(), vec![0, 1, 2, 3])
		.await
		.unwrap();

	info!("height = {}", h);
	for send_packet in send_packets.drain(..) {
		let packet = packet_info_to_packet(&send_packet);
		let msg = construct_recv_message(&chain_b, &chain_a, packet, h).await.unwrap();
		info!("type_url: {}, data: {}", msg.type_url, hex::encode(&msg.value));

<<<<<<< HEAD
		let mut msg = MsgRecvPacket::decode_vec(&msg.value)
			.map_err(|e| ClientError::Other(format!("recv_packet: failed to decode_vec : {:?}", e)))
			.unwrap();
=======
		// let method = eth
		// 	.yui
		// 	.method_diamond::<_, ()>(
		// 		"whitelistToken",
		// 		(erc20_token.address(), "TST".to_string()),
		// 		ContractName::BankDiamond,
		// 	)
		// 	.unwrap();
		// send_retrying(&method).await.unwrap();
	}

	let (handle, channel_a, channel_b, connection_id_a, connection_id_b) =
		setup_connection_and_channel(&mut chain_a, &mut chain_b, Duration::from_secs(1)).await;

	let asset_id_b_on_a =
		AnyAssetId::Ethereum(format!("transfer/{}/{}", channel_a, asset_str.clone()));
	let asset_id_b = AnyAssetId::Cosmos(asset_str.to_string());

	log::info!(target: "hyperspace", "Conn A: {connection_id_a:?} B: {connection_id_b:?}");
	log::info!(target: "hyperspace", "Chann A: {channel_a:?} B: {channel_b:?}");

	let asset_id_native_b: AnyAssetId = AnyAssetId::Cosmos(format!(
		"ibc/{}",
		hex::encode(&sha2_256(
			format!("{}/{channel_b}/{asset_native_str}", PortId::transfer()).as_bytes()
		))
		.to_uppercase()
	));
	let asset_id_a_on_b: AnyAssetId = AnyAssetId::Cosmos(format!(
		"ibc/{}",
		hex::encode(&sha2_256(format!("{}/{channel_b}/TST", PortId::transfer()).as_bytes()))
			.to_uppercase()
	));

	log::info!(target: "hyperspace", "Asset A: {asset_id_a:?} B: {asset_id_b:?}");

	// Set connections and channel whitelist
	chain_a.set_connection_id(connection_id_a);
	chain_b.set_connection_id(connection_id_b);
>>>>>>> d75fab80

		let mut token = msg.clone().into_token();
		info!("ethabi: {}", hex::encode(&*ethabi::encode(&[token])));
	}

	// let (previous_balance, _) =
	// 	send_transfer(&chain_b, &chain_a, asset_id_b.clone(), channel_b, None).await;
	// assert_send_transfer(
	// 	&chain_b,
	// 	asset_id_b.clone(),
	// 	&chain_a,
	// 	asset_id_b_on_a.clone(),
	// 	previous_balance,
	// 	4800,
	// 	true,
	// 	None,
	// )
	// .await;
	// handle.abort();
	//
	// assert_eq!(query_fee_collector_balance(&chain_a, &asset_id_native_a).await, 0u32.into());
	//
	// // Run tests sequentially
	// // no timeouts + connection delay
	// ibc_messaging_with_connection_delay_native(
	// 	&mut chain_a,
	// 	&mut chain_b,
	// 	asset_id_native_a.clone(),
	// 	asset_id_native_a_on_b.clone(),
	// 	channel_a,
	// 	channel_b,
	// 	Some(FEE_PERCENTAGE),
	// 	None,
	// )
	// .await;
	//
	// assert_ne!(query_fee_collector_balance(&chain_a, &asset_id_native_a).await, 0u32.into());
	// assert_eq!(query_fee_collector_balance(&chain_a, &asset_id_a).await, 0u32.into());
	//
	// ibc_messaging_with_connection_delay(
	// 	&mut chain_a,
	// 	&mut chain_b,
	// 	asset_id_a.clone(),
	// 	asset_id_a_on_b.clone(),
	// 	channel_a,
	// 	channel_b,
	// 	Some(FEE_PERCENTAGE),
	// 	None,
	// )
	// .await;
	//
	// assert_ne!(query_fee_collector_balance(&chain_a, &asset_id_a).await, 0u32.into());
	//
	// ibc_messaging_with_connection_delay(
	// 	&mut chain_b,
	// 	&mut chain_a,
	// 	asset_id_b.clone(),
	// 	asset_id_b_on_a.clone(),
	// 	channel_b,
	// 	channel_a,
	// 	None,
	// 	Some(FEE_PERCENTAGE),
	// )
	// .await;
	//
	// ibc_messaging_with_connection_delay(
	// 	&mut chain_a,
	// 	&mut chain_b,
	// 	asset_id_b_on_a.clone(),
	// 	asset_id_b.clone(),
	// 	channel_a,
	// 	channel_b,
	// 	Some(FEE_PERCENTAGE),
	// 	None,
	// )
	// .await;
	//
	// // timeouts + connection delay
	// ibc_messaging_packet_height_timeout_with_connection_delay(
	// 	&mut chain_b,
	// 	&mut chain_a,
	// 	asset_id_b.clone(),
	// 	channel_b,
	// 	channel_a,
	// 	None,
	// )
	// .await;
	//
	// // timeouts + connection delay
	// ibc_messaging_packet_height_timeout_with_connection_delay_native(
	// 	&mut chain_a,
	// 	&mut chain_b,
	// 	asset_id_native_a.clone(),
	// 	channel_a,
	// 	channel_b,
	// 	Some(FEE_PERCENTAGE),
	// )
	// .await;
	//
	// ibc_messaging_packet_height_timeout_with_connection_delay(
	// 	&mut chain_a,
	// 	&mut chain_b,
	// 	asset_id_b_on_a.clone(),
	// 	channel_a,
	// 	channel_b,
	// 	Some(FEE_PERCENTAGE),
	// )
	// .await;
	//
	// ibc_messaging_packet_height_timeout_with_connection_delay(
	// 	&mut chain_a,
	// 	&mut chain_b,
	// 	asset_id_a.clone(),
	// 	channel_a,
	// 	channel_b,
	// 	Some(FEE_PERCENTAGE),
	// )
	// .await;
	//
	// ibc_messaging_packet_timestamp_timeout_with_connection_delay(
	// 	&mut chain_b,
	// 	&mut chain_a,
	// 	asset_id_b.clone(),
	// 	channel_b,
	// 	channel_a,
	// 	None,
	// )
	// .await;
	//
	// ibc_messaging_packet_timestamp_timeout_with_connection_delay_native(
	// 	&mut chain_a,
	// 	&mut chain_b,
	// 	asset_id_native_a.clone(),
	// 	channel_a,
	// 	channel_b,
	// 	Some(FEE_PERCENTAGE),
	// )
	// .await;

	/*
	// channel closing semantics
	ibc_messaging_packet_timeout_on_channel_close(
		 &mut chain_b,
		 &mut chain_a,
		 asset_id_b.clone(),
		 channel_b,
	)
	.await;

	// ibc_channel_close(&mut chain_a, &mut chain_b).await;
	*/

	// TODO: ethereum misbehaviour?
	// ibc_messaging_submit_misbehaviour(&mut chain_a, &mut chain_b).await;
}
/*
#[tokio::test]
#[ignore]
async fn cosmos_to_ethereum_ibc_messaging_full_integration_test() {
	logging::setup_logging();

	let (chain_a, chain_b) = setup_clients().await;
	let (mut chain_b, mut chain_a) = (chain_a, chain_b);

	let (handle, channel_a, channel_b, connection_id_a, connection_id_b) =
		setup_connection_and_channel(&mut chain_a, &mut chain_b, Duration::from_secs(60 * 2)).await;
	handle.abort();

	// Set connections and channel whitelist
	chain_a.set_connection_id(connection_id_a);
	chain_b.set_connection_id(connection_id_b);

	chain_a.set_channel_whitelist(vec![(channel_a, PortId::transfer())].into_iter().collect());
	chain_b.set_channel_whitelist(vec![(channel_b, PortId::transfer())].into_iter().collect());

	let asset_id_a = AnyAssetId::Cosmos("stake".to_string());
	// let asset_id_b = AnyAssetId::Ethereum("pica".to_string());
	//
	// // Run tests sequentially
	//
	// // no timeouts + connection delay
	// ibc_messaging_with_connection_delay(
	// 	&mut chain_a,
	// 	&mut chain_b,
	// 	asset_id_a.clone(),
	// 	asset_id_b.clone(),
	// 	channel_a,
	// 	channel_b,
	// )
	// .await;
	//
	// // timeouts + connection delay
	// ibc_messaging_packet_height_timeout_with_connection_delay(
	// 	&mut chain_a,
	// 	&mut chain_b,
	// 	asset_id_a.clone(),
	// 	channel_a,
	// 	channel_b,
	// )
	// .await;
	// ibc_messaging_packet_timestamp_timeout_with_connection_delay(
	// 	&mut chain_a,
	// 	&mut chain_b,
	// 	asset_id_a.clone(),
	// 	channel_a,
	// 	channel_b,
	// )
	// .await;
	//
	// // channel closing semantics (doesn't work on cosmos)
	// // ibc_messaging_packet_timeout_on_channel_close(&mut chain_a, &mut chain_b,
	// asset_id_a.clone()) // 	.await;
	// // ibc_channel_close(&mut chain_a, &mut chain_b).await;
	//
	// ibc_messaging_submit_misbehaviour(&mut chain_a, &mut chain_b).await;
}

mod xx {
	use super::*;
	use ethers::prelude::{
		Address, BlockNumber, Filter, Http, Middleware, Provider, TransactionRequest, H160, U256,
	};
	use hyperspace_ethereum::{
		client::EthereumClient, config::EthereumClientConfig, ibc_provider::Ics20BankAbi,
	};
	// use hyperspace_testsuite::send_transfer_to;
	use ibc::signer::Signer;
	use log::error;
	use std::fmt::Debug;

	#[tokio::test(flavor = "multi_thread", worker_threads = 2)]
	async fn devnet() -> anyhow::Result<()> {
		logging::setup_logging();

		let config_a = toml::from_str::<EthereumClientConfig>(include_str!(
			"../../../config/ethereum-goerli.toml"
		))
		.unwrap();
		let config_b = toml::from_str::<CosmosClientConfig>(include_str!(
			"../../../config/centauri-goerli.toml"
		))
		.unwrap();

		let (mut client_a, mut client_b) = (
			EthereumClient::new(config_a).await.unwrap(),
			CosmosClient::<()>::new(config_b).await.unwrap(),
		);

		{
			let diff = 1000u32;
			let sepolia_height = 4574369 - diff;
			let goerli_height = 9940653 - diff;
			let filter = Filter::new()
				.from_block(BlockNumber::Number(goerli_height.into()))
				//.address(ValueOrArray::Value(self.yui.diamond.address()))
				//.from_block(BlockNumber::Earliest)
				// .from_block(from_block)
				.to_block(BlockNumber::Latest)
				.address(client_a.yui.diamond.address())
				.event("OpenInitChannel(string,string)");

			let ankr_url = "https://rpc.ankr.com/eth_goerli/ad0182ed132fa31b17f0ef9e8fcfcc540c3508a582d1e618563b4a9040c047ca";
			let client = Provider::<Http>::try_from(ankr_url.to_string()).unwrap();

			let t0 = std::time::Instant::now();
			let logs = client.get_logs(&filter).await.unwrap();
			let t1 = std::time::Instant::now();
			log::info!("Got {} logs from ankr in {}ms", logs.len(), (t1 - t0).as_millis());

			let t0 = std::time::Instant::now();
			let logs = client_a.client().get_logs(&filter).await.unwrap();
			let t1 = std::time::Instant::now();
			log::info!("Got {} logs in {}ms", logs.len(), (t1 - t0).as_millis());

			// client_a.client().
		}
		// let id = client_a.client_id();
		// client_a.set_client_id(client_b.client_id());
		// client_b.set_client_id(id);
		let client = client_a.client();
		let asset_str = "ppica".to_string();
		let asset_id_a = AnyAssetId::Ethereum(asset_str.clone());
		let asset_id_b_atom = AnyAssetId::Cosmos("uatom".to_string());
		let asset_id_b_pica = AnyAssetId::Cosmos("ppica".to_string());
		// let channel_id = ChannelId::new(0);
		let port_id = PortId::transfer();

		let users = [
			"0xF66605eDE7BfCCc460097CAFD34B4924f1C6969D",
			"0x7C12ff36c44c1B10c13cC76ea8A3aEba0FFf6403",
			"0xD36554eF26E9B2ad72f2b53986469A8180522E5F",
		];
		let pica_amt = 10000000000000000000000u128;
		let atom_amt = 10000000000000000u128;
		// let pica_amt = 100_000000000000u128;
		// let atom_amt = 10000000000u128;
		let a = &mut AnyChain::Cosmos(client_b);
		let b = &mut AnyChain::Ethereum(client_a);
		let abi = Ics20BankAbi::new(
			Address::from_str("0x5eea0c4ed157d60bbeeec84ad25ce05357c2ff2c").unwrap(),
			client,
		);
		// dbg!(
		// 	get_balance(
		// 		&abi,
		// 		Address::from_str("0xF66605eDE7BfCCc460097CAFD34B4924f1C6969D").unwrap()
		// 	)
		// 	.await
		// );

		// while send_transfer_to(
		// 	b,
		// 	a,
		// 	AnyAssetId::Ethereum("transfer/channel-0/ppica".to_owned()),
		// 	b.channel_whitelist().iter().next().unwrap().0,
		// 	None,
		// 	Signer::from_str("centauri10556m38z4x6pqalr9rl5ytf3cff8q46nk85k9m").unwrap(),
		// 	pica_amt / 100000000,
		// )
		// .await
		// .is_err()
		// {
		// 	tokio::time::sleep(Duration::from_secs(2)).await;
		// }

		// while send_transfer_to(
		// 	a,
		// 	b,
		// 	AnyAssetId::Cosmos("ppica".to_owned()).clone(),
		// 	a.channel_whitelist().iter().next().unwrap().0,
		// 	None,
		// 	Signer::from_str("0xF66605eDE7BfCCc460097CAFD34B4924f1C6969D").unwrap(),
		// 	pica_amt / 100000000000,
		// )
		// .await
		// .map_err(|e| {
		// 	error!("{e}");
		// })
		// .is_err()
		// {
		// 	tokio::time::sleep(Duration::from_secs(2)).await;
		// }

		// dbg!(
		// 	get_balance(
		// 		&abi,
		// 		Address::from_str("0x7C12ff36c44c1B10c13cC76ea8A3aEba0FFf6403").unwrap()
		// 	)
		// 	.await
		// );

		// 70000000000000000ppica
		for user in users {
			let x = [
				(pica_amt, asset_id_b_pica.clone()),
				// (atom_amt, asset_id_b_atom.clone())
			];
			// for (amt, denom) in x {
			// 	// dbg!(user, get_balance(&abi, Address::from_str(user).unwrap()).await);
			// 	while send_transfer_to(
			// 		a,
			// 		b,
			// 		denom.clone(),
			// 		a.channel_whitelist().iter().next().unwrap().0,
			// 		None,
			// 		Signer::from_str(&user.clone()).unwrap(),
			// 		amt,
			// 	)
			// 	.await
			// 	.map_err(|e| {
			// 		error!("{e}");
			// 	})
			// 	.is_err()
			// 	{
			// 		tokio::time::sleep(Duration::from_secs(2)).await;
			// 	}
			// 	dbg!(user, get_balance(&abi, Address::from_str(user).unwrap()).await);
			// }
		}

		async fn get_balance<M>(abi: &Ics20BankAbi<M>, acc: H160) -> U256
		where
			M: Middleware + Debug + Send + Sync,
		{
			abi.method("balanceOf", (acc, "transfer/channel-3/ppica".to_string()))
				.unwrap()
				.call()
				.await
				.unwrap()
		};
		// dbg!(
		// 	get_balance(&abi,
		// Address::from_str("0xF66605eDE7BfCCc460097CAFD34B4924f1C6969D").unwrap()) 		.await
		// );

		// let tx = client_a
		// 	.client()
		// 	.get_transaction_receipt(
		// 		H256::from_str("0x0ca7e6f45de3bffeaf93995748a181b4d469b2d7936218bdcc4927fde78ce831")
		// 			.unwrap(),
		// 	)
		// 	.await
		// 	.unwrap()
		// 	.unwrap();
		// // let ev = client_a.yui.event_for_name("TransferInitiated").unwrap();
		// // ev.filter.signature()
		// dbg!(SendPacketFilter::signature());
		// dbg!(TransferInitiatedFilter::signature());
		// tx.logs.iter().for_each(|x| {
		// 	// SendPacketFilter::
		// 	// TransferInitiatedFilter::new
		// 	println!("{:?}", x);
		// });

		// client_a.send_transfer()

		// let block = client_a
		// 	.client()
		// 	.get_block(H256::from_str(
		// 		"0xe44b85448b031c68a2e3b7377b895750bed23ea21bff086360443caeb82d8e62",
		// 	)?)
		// 	.await?
		// 	.unwrap();
		// dbg!(block.transactions.len());
		//
		// let tx = client_a
		// 	.client()
		// 	.get_transaction_receipt(H256::from_str(
		// 		"0x9af4ef7c3c1c1f27d426480ee1348740023131d3eb06988a7fc62d92f173b5fc",
		// 	)?)
		// 	.await?
		// 	.unwrap();
		// tx.logs.iter().for_each(|x| {
		// 	println!("{:?}", x);
		// });
		//
		// let (height, _) = client_a.latest_height_and_timestamp().await.unwrap();
		//
		// let seqs = client_a.query_packet_commitments(height, channel_id, port_id.clone()).await?;
		// seqs.iter().for_each(|x| {
		// 	println!("{:?}", x);
		// });
		//
		// let ps = client_a
		// 	.query_send_packets(height, channel_id, port_id, vec![0, 1, 2, 3])
		// 	.await
		// 	.unwrap();
		// dbg!(ps);

		/*
		Sender account: 0x73db010c3275eb7a92e5c38770316248f4c644ee
		Diamond init address: 0x4d9654e1da9826361519be28c6db135e560f20a0
		Deployed IBCClient on 0xb7198a3674e37433579be45aa9dd09f5ab4b314a
		Deployed IBCConnection on 0xb26397cfa7e111e844086bdd3da5080f9de65cb7
		Deployed IBCChannelHandshake on 0xfbf766071d0fdee42b78ab029b97194543b6d7a5
		Deployed IBCPacket on 0x844d2447e6c00cf6a5fbe9ad5eebebe31e40368e
		Deployed IBCQuerier on 0x992966599e81b9d4a3ef92172b9fa162d2e50d5b
		Deployed DiamondCutFacet on 0x3bf46cf159422e1791d20d45683b21f34ecae4be
		Deployed DiamondLoupeFacet on 0xb16af4cfc553ae0a8f43e812e22dc6caabdf5e63
		Deployed OwnershipFacet on 0x4f6e145fbaf72be9ea283f5793e70a1c594d5ceb
		Deployed update client delegate contract address: 0xe566a7e344f2aef783319a76233e54e7f8b47823
		Deployed light client address: 0x56378f9b88f341b1913a2fc6ac2bcbaa1b9a9f9f
		Deployed Bank module address: 0x0486ee42d89d569c4d8143e47a82c4b14545ae43
		Deployed ICS-20 Transfer module address: 0x4976bb932815783f092dd0e3cca567d5502be46e
		 */

		// relay(client_a, client_b, None, None, None).await.unwrap();
		Ok(())
	}

	#[tokio::test]
	async fn send_tokens() {
		let config = toml::from_str::<EthereumClientConfig>(
			&std::fs::read_to_string("../../config/ethereum-testnet.toml").unwrap(),
		)
		.unwrap();
		let mut client = EthereumClient::new(config).await.unwrap();
		let abi = Ics20BankAbi::new(
			Address::from_str("0x0486ee42d89d569c4d8143e47a82c4b14545ae43").unwrap(),
			client.client(),
		);
		let from = Address::from_str("0xF66605eDE7BfCCc460097CAFD34B4924f1C6969D").unwrap();
		let to = Address::from_str("0x5c1c17fBe28B4c2a2b67048cCe256B83FC65e181").unwrap();

		// async fn get_balance<M>(abi: &Ics20BankAbi<M>, acc: H160) -> U256
		// where
		// 	M: Middleware + Debug + Send + Sync,
		// {
		// 	abi.method("balanceOf", (acc, "pica".to_string()))
		// 		.unwrap()
		// 		.call()
		// 		.await
		// 		.unwrap()
		// };
		// dbg!(get_balance(&abi, from).await);
		// dbg!(get_balance(&abi, to).await);

		dbg!(abi.client().get_balance(from, None).await.unwrap());
		dbg!(abi.client().get_balance(to, None).await.unwrap());
		let tx = TransactionRequest::new().to(to).value(100000000000000000u64).from(from);
		let tx = abi.client().send_transaction(tx, None).await.unwrap().await.unwrap().unwrap();
		// let tx = abi
		// 	.method::<_, ()>("transferFrom", (from, to, "pica".to_string(), U256::from(10000000u32)))
		// 	.unwrap()
		// 	.send()
		// 	.await
		// 	.unwrap()
		// 	.await
		// 	.unwrap()
		// 	.unwrap();
		assert_eq!(tx.status, Some(1u32.into()));

		dbg!(tx.transaction_hash);

		// dbg!(get_balance(&abi, from).await);
		// dbg!(get_balance(&abi, to).await);
	}
}
 */

#[tokio::test(flavor = "multi_thread", worker_threads = 10)]
#[ignore]
async fn ethereum_to_cosmos_governance_and_filters_test() {
	logging::setup_logging();
	let (chain_a, chain_b, indexer_handle) = setup_clients().await;
	sleep(Duration::from_secs(12)).await;
	indexer_handle.abort();
	use ibc_provider::{
		CALLBATCHFACETABI_ABI, DIAMONDABI_ABI, DIAMONDCUTFACETABI_ABI, DIAMONDLOUPEFACETABI_ABI,
		ERC20TOKENABI_ABI, GOVERNANCEFACETABI_ABI, IBCCHANNELABI_ABI, IBCCLIENTABI_ABI,
		IBCCONNECTIONABI_ABI, IBCPACKETABI_ABI, IBCQUERIERABI_ABI, ICS20BANKABI_ABI,
		ICS20TRANSFERBANKABI_ABI, OWNERSHIPFACETABI_ABI, RELAYERWHITELISTFACETABI_ABI,
		TENDERMINTCLIENTABI_ABI,
	};
	use CallableBy::*;
	use ContractName::*;

	let all_abis = [
		(IbcCoreDiamond, &DIAMONDABI_ABI),
		(DiamondCutFacet, &DIAMONDCUTFACETABI_ABI),
		(DiamondLoupeFacet, &DIAMONDLOUPEFACETABI_ABI),
		(ERC20Token, &ERC20TOKENABI_ABI),
		(GovernanceFacet, &GOVERNANCEFACETABI_ABI),
		(IBCChannelHandshake, &IBCCHANNELABI_ABI),
		(IBCClient, &IBCCLIENTABI_ABI),
		(IBCConnection, &IBCCONNECTIONABI_ABI),
		(IBCPacket, &IBCPACKETABI_ABI),
		(IBCQuerier, &IBCQUERIERABI_ABI),
		(ICS20Bank, &ICS20BANKABI_ABI),
		(ICS20TransferBank, &ICS20TRANSFERBANKABI_ABI),
		(OwnershipFacet, &OWNERSHIPFACETABI_ABI),
		(RelayerWhitelistFacet, &RELAYERWHITELISTFACETABI_ABI),
		(TendermintLightClientZK, &TENDERMINTCLIENTABI_ABI),
		(CallBatchFacet, &CALLBATCHFACETABI_ABI),
	];

	#[derive(Copy, Clone, Debug)]
	#[allow(dead_code)]
	enum CallableBy {
		Anyone,
		Relayer,
		Owner,
		Ibc,
		Module,
		Undefined,
	}

	let functions = [
		(CallBatchFacet, "callBatch", Anyone),
		(DiamondCutFacet, "diamondCut", Owner),
		(ERC20Token, "approve", Anyone),
		(ERC20Token, "burn", Module),
		(ERC20Token, "decreaseAllowance", Anyone),
		(ERC20Token, "increaseAllowance", Anyone),
		(ERC20Token, "mint", Module),
		(ERC20Token, "transfer", Anyone),
		(ERC20Token, "transferFrom", Anyone),
		(ERC20Token, "setDecimals", Module),
		(ERC20Token, "setName", Module),
		(ERC20Token, "setSymbol", Module),
		(ERC20Token, "renounceOwnership", Module),
		(ERC20Token, "transferOwnership", Module),
		(ERC20Token, "updateOwnership", Module),
		(GovernanceFacet, "execute", Anyone),
		(GovernanceFacet, "setTendermintClient", Owner),
		(GovernanceFacet, "setProxy", Owner),
		(GovernanceFacet, "addSignatory", Owner),
		(GovernanceFacet, "removeSignatory", Owner),
		(IBCChannelHandshake, "bindPort", Owner),
		(IBCChannelHandshake, "unbindPort", Owner),
		(IBCChannelHandshake, "setExpectedBlockTime", Owner),
		(IBCChannelHandshake, "channelCloseConfirm", Relayer),
		(IBCChannelHandshake, "channelCloseInit", Relayer),
		(IBCChannelHandshake, "channelOpenAck", Relayer),
		(IBCChannelHandshake, "channelOpenConfirm", Relayer),
		(IBCChannelHandshake, "channelOpenInit", Relayer),
		(IBCChannelHandshake, "channelOpenTry", Relayer),
		(IBCClient, "registerClient", Owner),
		(IBCClient, "createClient", Relayer),
		(IBCClient, "updateClient", Relayer),
		(IBCConnection, "connectionOpenAck", Relayer),
		(IBCConnection, "connectionOpenConfirm", Relayer),
		(IBCConnection, "connectionOpenInit", Relayer),
		(IBCConnection, "connectionOpenTry", Relayer),
		(IBCPacket, "acknowledgePacket", Relayer),
		(IBCPacket, "recvPacket", Relayer),
		(IBCPacket, "sendPacket", Module),
		(IBCPacket, "timeoutOnClose", Relayer),
		(IBCPacket, "timeoutPacket", Relayer),
		(IBCPacket, "writeAcknowledgement", Module),
		(IBCPacket, "setPaused", Relayer),
		(ICS20Bank, "init", Anyone),
		(ICS20Bank, "burn", Module),
		(ICS20Bank, "mint", Module),
		(ICS20Bank, "transfer", Module),
		(ICS20Bank, "transferFrom", Module), // Also Anyone, if `from` == sender
		(ICS20Bank, "renounceRole", Module),
		(ICS20Bank, "transferRole", Module),
		(ICS20Bank, "tokenUpdateOwnership", Owner),
		(ICS20Bank, "tokenSetDecimals", Owner),
		(ICS20Bank, "tokenSetName", Owner),
		(ICS20Bank, "tokenSetSymbol", Owner),
		(ICS20Bank, "whitelistToken", Owner),
		(ICS20Bank, "unwhitelistToken", Owner),
		(ICS20Bank, "unwhitelistToken", Owner),
		(ICS20TransferBank, "init", Anyone),
		(ICS20TransferBank, "onAcknowledgementPacket", Ibc),
		(ICS20TransferBank, "onChanCloseConfirm", Ibc),
		(ICS20TransferBank, "onChanCloseInit", Ibc),
		(ICS20TransferBank, "onChanOpenAck", Ibc),
		(ICS20TransferBank, "onChanOpenConfirm", Ibc),
		(ICS20TransferBank, "onChanOpenInit", Ibc),
		(ICS20TransferBank, "onChanOpenTry", Ibc),
		(ICS20TransferBank, "onRecvPacket", Ibc),
		(ICS20TransferBank, "onTimeoutPacket", Ibc),
		(ICS20TransferBank, "sendTransfer", Anyone),
		(ICS20TransferBank, "sendTransferNativeToken", Anyone),
		(ICS20TransferBank, "setMinTimeoutTimestamp", Owner),
		(ICS20TransferBank, "setFeePercentage", Owner),
		(ICS20TransferBank, "setFeeCollector", Owner),
		(ICS20TransferBank, "setMinTokenSendAmount", Owner),
		(OwnershipFacet, "transferOwnership", Owner),
		(RelayerWhitelistFacet, "addRelayer", Owner),
		(RelayerWhitelistFacet, "removeRelayer", Owner),
		(TendermintLightClientZK, "init", Anyone),
		(TendermintLightClientZK, "initializeClient", Ibc),
		(TendermintLightClientZK, "updateClient", Ibc),
	]
	.into_iter()
	.map(|(name, f_name, mode)| ((name, f_name), mode))
	.collect::<HashMap<_, _>>();

	let AnyChain::Ethereum(eth_client) = chain_a else { unreachable!() };
	let AnyChain::Wasm(wasm_chain) = chain_b else { unreachable!() };
	let AnyChain::Cosmos(cosmos_client) = *wasm_chain.inner else { unreachable!() };

	let relayer_client = eth_client.client();
	let user_client = {
		let client = Provider::<Http>::try_from(eth_client.config.http_rpc_url.to_string())
			.map_err(|_| ClientError::UriParseError(eth_client.config.http_rpc_url.clone()))
			.unwrap();
		let chain_id = client.get_chainid().await.unwrap();
		let mnemonic = Mnemonic::<English>::new(&mut rand::thread_rng());
		let wallet: LocalWallet = MnemonicBuilder::<English>::default()
			.phrase(mnemonic.to_phrase().as_str())
			.build()
			.unwrap();
		Arc::new(SignerMiddleware::new(client, wallet.with_chain_id(chain_id.as_u64())))
	};
	let fake_owner_client = {
		let client = Provider::<Http>::try_from(eth_client.config.http_rpc_url.to_string())
			.map_err(|_| ClientError::UriParseError(eth_client.config.http_rpc_url.clone()))
			.unwrap();
		let chain_id = client.get_chainid().await.unwrap();
		let mnemonic = Mnemonic::<English>::new(&mut rand::thread_rng());
		let wallet: LocalWallet = MnemonicBuilder::<English>::default()
			.phrase(mnemonic.to_phrase().as_str())
			.build()
			.unwrap();
		Arc::new(SignerMiddleware::new(client, wallet.with_chain_id(chain_id.as_u64())))
	};
	let transaction = TypedTransaction::Legacy(TransactionRequest {
		to: Some(fake_owner_client.address().into()),
		value: Some(100_000_000_000_000_000_000_u128.into()),
		..Default::default()
	});
	let _receipt = relayer_client
		.send_transaction(transaction, None)
		.await
		.unwrap()
		.await
		.unwrap()
		.unwrap();

	let path = utils::yui_ibc_solidity_path();
	let project_output = compile_yui(&path, "contracts/apps/20-transfer");
	let erc20_token = deploy_contract(
		"ERC20Token",
		&[&project_output],
		("Test Token".to_string(), "TEST".to_string(), 100u32, 0u8),
		fake_owner_client.clone(),
	)
	.await;

	let mut fns_to_check = functions.iter().map(|((x, y), _)| (*x, *y)).collect::<HashSet<_>>();
	for (name, abi) in all_abis {
		info!("{}:", name);
		for (f_name, fs) in &abi.functions {
			for f in fs {
				if f.state_mutability == StateMutability::NonPayable ||
					f.state_mutability == StateMutability::Payable
				{
					let mode = *functions
						.get(&(name, &f_name))
						.expect(format!("not defined {}:{}", name, f_name).as_str());
					info!(
						"\t{f_name} [{mode:?}]: {}",
						f.inputs.iter().map(|x| format!("{}:{}", x.name, x.kind)).join(", ")
					);
					assert!(fns_to_check.remove(&(name, f_name)), "duplicate function");
					let params = f.inputs.iter().map(|x| x.kind.clone()).collect::<Vec<_>>();
					let mut tx = test_tx(&eth_client, name, f_name, &params).await;
					match name {
						ERC20Token => {
							tx.set_to(erc20_token.address());
						},
						ICS20Bank => {
							tx.set_to(eth_client.yui.bank_diamond.as_ref().unwrap().address());
						},
						ICS20TransferBank => {
							tx.set_to(
								eth_client.yui.ibc_transfer_diamond.as_ref().unwrap().address(),
							);
						},
						TendermintLightClientZK => {
							tx.set_to(
								eth_client.yui.tendermint_diamond.as_ref().unwrap().address(),
							);
						},
						_ => (),
					}
					let owner_tx = owner_test_tx(
						&eth_client,
						&cosmos_client,
						test_call(name, f_name, &params).await,
						*tx.to().unwrap().as_address().unwrap(),
					)
					.await;

					warn!("Checking {}:{}", name, f_name);

					let not_contract_owner_err = "0xff4127cb";
					let not_contract_owner_err2 = "caller is not the owner";
					let not_contract_owner_err3 = "caller is not owner";
					let not_whitelisted_err = "Relayer not whitelisted";
					let no_capability_err = "NoCapability";
					let unauthorized_err = "unauthorized";
					let not_ibc_err = "caller is not the IBC contract";
					let not_enough_signatories = "not enough signatories";
					let invalid_additional_sigs = "Invalid additional signatures";
					match mode {
						Anyone => {
							let result = user_client.call(&tx, None).await;
							if let Err(e) = result {
								let string = e.to_string();
								info!("{string}");
								assert!(!string.contains(not_whitelisted_err));
							}
						},
						Relayer => {
							let result = relayer_client.call(&tx, None).await;
							if let Err(e) = result {
								let string = e.to_string();
								info!("{string}");
								assert!(!string.contains(not_whitelisted_err));
							}
							let err = user_client.call(&tx, None).await.unwrap_err().to_string();
							info!("{err}");
							assert!(err.contains(not_whitelisted_err));
						},
						Owner => {
							let err = relayer_client.call(&tx, None).await.unwrap_err().to_string();
							info!("{err}");
							assert!(
								err.contains(not_contract_owner_err) ||
									err.contains(not_contract_owner_err2) ||
									err.contains(not_contract_owner_err3)
							);
							let err = user_client.call(&tx, None).await.unwrap_err().to_string();
							info!("{err}");
							assert!(
								err.contains(not_contract_owner_err) ||
									err.contains(not_contract_owner_err2) ||
									err.contains(not_contract_owner_err3)
							);
							if name == ERC20Token {
								warn!("Skipping governance call to {}:{}", name, f_name);
								continue;
							}
							let err = get_error_from_call(user_client.call(&owner_tx, None).await);
							info!("{err}");
							assert!(
								!err.contains(not_whitelisted_err) &&
									!err.contains(not_contract_owner_err) &&
									!err.contains(not_contract_owner_err2) &&
									!err.contains(not_contract_owner_err3) &&
									!err.contains(not_enough_signatories) &&
									!err.contains(invalid_additional_sigs) &&
									!err.contains("message already executed") &&
									!err.contains("validators hash mismatch")
							);
						},
						Undefined | Module | Ibc => {
							warn!("{}:{} not defined", name, f_name);
							// At least it shouldn't be callable by basic users:
							let err = get_error_from_call(user_client.call(&tx, None).await);
							info!("{err}");
							assert!(
								err.contains(not_whitelisted_err) ||
									err.contains(not_contract_owner_err) || err
									.contains(not_contract_owner_err2) || err
									.contains(not_contract_owner_err3) || err
									.contains(no_capability_err) || err.contains(unauthorized_err) ||
									err.contains(not_ibc_err)
							);
						},
					}
				}
			}
		}
	}
	if !fns_to_check.is_empty() {
		panic!("not all functions checked: {:?}", fns_to_check);
	}
}

fn default_token(param: &ParamType) -> Token {
	match param {
		ParamType::Address => Token::Address(Address::zero()),
		ParamType::Bytes => Token::Bytes(vec![]),
		ParamType::Int(_) => Token::Int(0.into()),
		ParamType::Uint(_) => Token::Uint(0.into()),
		ParamType::Bool => Token::Bool(false),
		ParamType::String => Token::String("".to_string()),
		ParamType::Array(_) => Token::Array(vec![]),
		ParamType::FixedBytes(n) => Token::FixedBytes(vec![0u8; *n]),
		ParamType::FixedArray(p, n) => Token::FixedArray(vec![default_token(&*p); *n]),
		ParamType::Tuple(ps) => Token::Tuple(ps.into_iter().map(|p| default_token(p)).collect()),
	}
}

fn get_error_from_call<E: ToString>(result: Result<ethers::types::Bytes, E>) -> String {
	match result {
		Ok(bytes) => format!(
			"{}, (0x{})",
			String::from_utf8_lossy(bytes.as_ref()).to_string(),
			hex::encode(bytes.as_ref())
		),
		Err(e) => e.to_string(),
	}
}

mod indexer {
	use ethers::types::Address;
	use evm_indexer::{
		chains::chains::ETHEREUM_DEVNET, configs::indexer_config::EVMIndexerConfig,
		db::db::Database, rpc::rpc::Rpc,
	};
	use log::info;

	pub async fn run_indexer(db_url: String, redis_url: String, contract_address: Option<Address>) {

		for i in 0..20{
			std::thread::sleep(std::time::Duration::from_millis(5));
			println!("Waiting for block production from parachain: {}", i);
			info!(target: "hyperspace", "Waiting for block production from parachain");
		}
		let config = EVMIndexerConfig {
			start_block: None,
			db_url,
			redis_url,
			debug: false,
			chain: ETHEREUM_DEVNET,
			batch_size: 200,
			reset: false,
			rpcs: vec!["http://127.0.0.1:8545".to_string()],
			recalc_blocks_indexer: false,
			contract_addresses: contract_address.into_iter().collect(),
			block_confirmation_length: 14,
		};

		for i in 0..20{
			std::thread::sleep(std::time::Duration::from_millis(5));
			println!("Waiting for block production from parachain: {}", i);
			info!(target: "hyperspace", "Waiting for block production from parachain");
		}

		for i in 0..20{
			std::thread::sleep(std::time::Duration::from_millis(5));
			info!(target: "hyperspace", "Starting EVM Indexer.");
			info!(target: "hyperspace", "Syncing chain {}.", config.chain.name);
		}

		info!(target: "hyperspace", "Starting EVM Indexer.");
		info!(target: "hyperspace", "Syncing chain {}.", config.chain.name);

		let rpc = Rpc::new(&config).await.expect("Unable to start RPC client.");

		info!(target: "hyperspace", "Connected EVM Indexer.");
		info!(target: "hyperspace", "Connected Syncing chain {}.", config.chain.name);

		let db =
			Database::new(config.db_url.clone(), config.redis_url.clone(), config.chain.clone())
				.await
				.expect("Unable to start DB connection.");

<<<<<<< HEAD
		let from_block = match config.start_block {
			Some(n) => n,
			None => rpc.get_last_block().await.unwrap(),
		};
=======
		info!(target: "hyperspace", "DB created EVM Indexer.");
		info!(target: "hyperspace", "DB created Syncing chain {}.", config.chain.name);
>>>>>>> d75fab80

		loop {
			let mut indexed_blocks = db.get_indexed_blocks().await.unwrap();
			evm_indexer::indexer::sync_chain(&rpc, &db, &config, &mut indexed_blocks, from_block)
				.await;
			tokio::time::sleep(std::time::Duration::from_millis(50)).await;
		}
	}
}
mod xx {
	use super::*;
	use ethers::prelude::{Address, Middleware, TransactionRequest};
	use hyperspace_core::relay;
	use hyperspace_ethereum::{
		client::EthereumClient, config::EthereumClientConfig, ibc_provider::Ics20BankAbi,
	};

	// #[tokio::test(flavor = "multi_thread", worker_threads = 2)]
	// async fn devnet() -> anyhow::Result<()> {
	// 	logging::setup_logging();

	// 	let config_a = toml::from_str::<EthereumClientConfig>(include_str!(
	// 		"../../../config/ethereum-goerli.toml"
	// 	))
	// 	.unwrap();
	// 	let config_b = toml::from_str::<CosmosClientConfig>(include_str!(
	// 		"../../../config/centauri-goerli.toml"
	// 	))
	// 	.unwrap();

	// 	let (client_a, client_b) = (
	// 		EthereumClient::new(config_a).await.unwrap(),
	// 		CosmosClient::<()>::new(config_b).await.unwrap(),
	// 	);
	// 	// let id = client_a.client_id();
	// 	// client_a.set_client_id(client_b.client_id());
	// 	// client_b.set_client_id(id);
	// 	let _client = client_a.client();
	// 	let asset_str = "ppica".to_string();
	// 	let _asset_id_a = AnyAssetId::Ethereum(asset_str.clone());
	// 	let _asset_id_b_atom = AnyAssetId::Cosmos("uatom".to_string());
	// 	let asset_id_b_pica = AnyAssetId::Cosmos("ppica".to_string());
	// 	// let channel_id = ChannelId::new(0);
	// 	let _port_id = PortId::transfer();

	// 	let users = [
	// 		"0xF66605eDE7BfCCc460097CAFD34B4924f1C6969D",
	// 		"0x7C12ff36c44c1B10c13cC76ea8A3aEba0FFf6403",
	// 		"0xD36554eF26E9B2ad72f2b53986469A8180522E5F",
	// 	];
	// 	let pica_amt = 10000000000000000000000u128;
	// 	let _atom_amt = 10000000000000000u128;
	// 	// let pica_amt = 100_000000000000u128;
	// 	// let atom_amt = 10000000000u128;
	// 	// let a = &mut AnyChain::Cosmos(client_b);
	// 	// let b = &mut AnyChain::Ethereum(client_a);
	// 	relay(AnyChain::Ethereum(client_a), AnyChain::Cosmos(client_b), None, None, None)
	// 		.await
	// 		.unwrap();
	// 	// let abi = Ics20BankAbi::new(
	// 	// 	Address::from_str("0x136484d4a64b3a53a82b13b0fb1ea7c79517be9f").unwrap(),
	// 	// 	client,
	// 	// );
	// 	// dbg!(
	// 	// 	get_balance(
	// 	// 		&abi,
	// 	// 		Address::from_str("0xF66605eDE7BfCCc460097CAFD34B4924f1C6969D").unwrap()
	// 	// 	)
	// 	// 	.await
	// 	// );

	// 	// while send_transfer_to(
	// 	// 	b,
	// 	// 	a,
	// 	// 	AnyAssetId::Ethereum("transfer/channel-0/ppica".to_owned()),
	// 	// 	b.channel_whitelist().iter().next().unwrap().0,
	// 	// 	None,
	// 	// 	Signer::from_str("centauri10556m38z4x6pqalr9rl5ytf3cff8q46nk85k9m").unwrap(),
	// 	// 	pica_amt / 100000000,
	// 	// )
	// 	// .await
	// 	// .is_err()
	// 	// {
	// 	// 	tokio::time::sleep(Duration::from_secs(2)).await;
	// 	// }

	// 	// while send_transfer_to(
	// 	// 	a,
	// 	// 	b,
	// 	// 	AnyAssetId::Cosmos("ppica".to_owned()).clone(),
	// 	// 	a.channel_whitelist().iter().next().unwrap().0,
	// 	// 	None,
	// 	// 	Signer::from_str("0xF66605eDE7BfCCc460097CAFD34B4924f1C6969D").unwrap(),
	// 	// 	pica_amt / 1000000,
	// 	// )
	// 	// .await
	// 	// .map_err(|e| {
	// 	// 	error!("{e}");
	// 	// })
	// 	// .is_err()
	// 	// {
	// 	// 	tokio::time::sleep(Duration::from_secs(2)).await;
	// 	// }

	// 	// dbg!(
	// 	// 	get_balance(
	// 	// 		&abi,
	// 	// 		Address::from_str("0x7C12ff36c44c1B10c13cC76ea8A3aEba0FFf6403").unwrap()
	// 	// 	)
	// 	// 	.await
	// 	// );

	// 	// 70000000000000000ppica
	// 	for _user in users {
	// 		let _x = [
	// 			(pica_amt, asset_id_b_pica.clone()),
	// 			// (atom_amt, asset_id_b_atom.clone())
	// 		];
	// 		// for (amt, denom) in x {
	// 		// 	// dbg!(user, get_balance(&abi, Address::from_str(user).unwrap()).await);
	// 		// 	while send_transfer_to(
	// 		// 		a,
	// 		// 		b,
	// 		// 		denom.clone(),
	// 		// 		a.channel_whitelist().iter().next().unwrap().0,
	// 		// 		None,
	// 		// 		Signer::from_str(&user.clone()).unwrap(),
	// 		// 		amt,
	// 		// 	)
	// 		// 	.await
	// 		// 	.map_err(|e| {
	// 		// 		error!("{e}");
	// 		// 	})
	// 		// 	.is_err()
	// 		// 	{
	// 		// 		tokio::time::sleep(Duration::from_secs(2)).await;
	// 		// 	}
	// 		// 	dbg!(user, get_balance(&abi, Address::from_str(user).unwrap()).await);
	// 		// }
	// 	}

	// 	// async fn get_balance<M>(abi: &Ics20BankAbi<M>, acc: H160) -> U256
	// 	// where
	// 	// 	M: Middleware + Debug + Send + Sync,
	// 	// {
	// 	// 	abi.method("balanceOf", (acc, "transfer/channel-0/ppica".to_string()))
	// 	// 		.unwrap()
	// 	// 		.call()
	// 	// 		.await
	// 	// 		.unwrap()
	// 	// };
	// 	// dbg!(
	// 	// 	get_balance(&abi,
	// 	// Address::from_str("0xF66605eDE7BfCCc460097CAFD34B4924f1C6969D").unwrap()) 		.await
	// 	// );

	// 	// let tx = client_a
	// 	// 	.client()
	// 	// 	.get_transaction_receipt(
	// 	// 		H256::from_str("0x0ca7e6f45de3bffeaf93995748a181b4d469b2d7936218bdcc4927fde78ce831")
	// 	// 			.unwrap(),
	// 	// 	)
	// 	// 	.await
	// 	// 	.unwrap()
	// 	// 	.unwrap();
	// 	// // let ev = client_a.yui.event_for_name("TransferInitiated").unwrap();
	// 	// // ev.filter.signature()
	// 	// dbg!(SendPacketFilter::signature());
	// 	// dbg!(TransferInitiatedFilter::signature());
	// 	// tx.logs.iter().for_each(|x| {
	// 	// 	// SendPacketFilter::
	// 	// 	// TransferInitiatedFilter::new
	// 	// 	println!("{:?}", x);
	// 	// });

	// 	// client_a.send_transfer()

	// 	// let block = client_a
	// 	// 	.client()
	// 	// 	.get_block(H256::from_str(
	// 	// 		"0xe44b85448b031c68a2e3b7377b895750bed23ea21bff086360443caeb82d8e62",
	// 	// 	)?)
	// 	// 	.await?
	// 	// 	.unwrap();
	// 	// dbg!(block.transactions.len());
	// 	//
	// 	// let tx = client_a
	// 	// 	.client()
	// 	// 	.get_transaction_receipt(H256::from_str(
	// 	// 		"0x9af4ef7c3c1c1f27d426480ee1348740023131d3eb06988a7fc62d92f173b5fc",
	// 	// 	)?)
	// 	// 	.await?
	// 	// 	.unwrap();
	// 	// tx.logs.iter().for_each(|x| {
	// 	// 	println!("{:?}", x);
	// 	// });
	// 	//
	// 	// let (height, _) = client_a.latest_height_and_timestamp().await.unwrap();
	// 	//
	// 	// let seqs = client_a.query_packet_commitments(height, channel_id, port_id.clone()).await?;
	// 	// seqs.iter().for_each(|x| {
	// 	// 	println!("{:?}", x);
	// 	// });
	// 	//
	// 	// let ps = client_a
	// 	// 	.query_send_packets(height, channel_id, port_id, vec![0, 1, 2, 3])
	// 	// 	.await
	// 	// 	.unwrap();
	// 	// dbg!(ps);

	// 	/*
	// 	Sender account: 0x73db010c3275eb7a92e5c38770316248f4c644ee
	// 	Diamond init address: 0x4d9654e1da9826361519be28c6db135e560f20a0
	// 	Deployed IBCClient on 0xb7198a3674e37433579be45aa9dd09f5ab4b314a
	// 	Deployed IBCConnection on 0xb26397cfa7e111e844086bdd3da5080f9de65cb7
	// 	Deployed IBCChannelHandshake on 0xfbf766071d0fdee42b78ab029b97194543b6d7a5
	// 	Deployed IBCPacket on 0x844d2447e6c00cf6a5fbe9ad5eebebe31e40368e
	// 	Deployed IBCQuerier on 0x992966599e81b9d4a3ef92172b9fa162d2e50d5b
	// 	Deployed DiamondCutFacet on 0x3bf46cf159422e1791d20d45683b21f34ecae4be
	// 	Deployed DiamondLoupeFacet on 0xb16af4cfc553ae0a8f43e812e22dc6caabdf5e63
	// 	Deployed OwnershipFacet on 0x4f6e145fbaf72be9ea283f5793e70a1c594d5ceb
	// 	Deployed update client delegate contract address: 0xe566a7e344f2aef783319a76233e54e7f8b47823
	// 	Deployed light client address: 0x56378f9b88f341b1913a2fc6ac2bcbaa1b9a9f9f
	// 	Deployed Bank module address: 0x0486ee42d89d569c4d8143e47a82c4b14545ae43
	// 	Deployed ICS-20 Transfer module address: 0x4976bb932815783f092dd0e3cca567d5502be46e
	// 	 */

	// 	// relay(client_a, client_b, None, None, None).await.unwrap();
	// 	Ok(())
	// }

	#[tokio::test]
	async fn send_tokens() {
		let config = toml::from_str::<EthereumClientConfig>(
			&std::fs::read_to_string("../../config/ethereum-testnet.toml").unwrap(),
		)
		.unwrap();
		let client = EthereumClient::new(config).await.unwrap();
		let abi = Ics20BankAbi::new(
			Address::from_str("0x0486ee42d89d569c4d8143e47a82c4b14545ae43").unwrap(),
			client.client(),
		);
		let from = Address::from_str("0x73db010c3275eb7a92e5c38770316248f4c644ee").unwrap();
		let to = Address::from_str("0x5c1c17fBe28B4c2a2b67048cCe256B83FC65e181").unwrap();

		// async fn get_balance<M>(abi: &Ics20BankAbi<M>, acc: H160) -> U256
		// where
		// 	M: Middleware + Debug + Send + Sync,
		// {
		// 	abi.method("balanceOf", (acc, "pica".to_string()))
		// 		.unwrap()
		// 		.call()
		// 		.await
		// 		.unwrap()
		// };
		// dbg!(get_balance(&abi, from).await);
		// dbg!(get_balance(&abi, to).await);

		dbg!(abi.client().get_balance(from, None).await.unwrap());
		dbg!(abi.client().get_balance(to, None).await.unwrap());
		let tx = TransactionRequest::new().to(to).value(100000000000000000u64).from(from);
		let tx = abi.client().send_transaction(tx, None).await.unwrap().await.unwrap().unwrap();
		// let tx = abi
		// 	.method::<_, ()>("transferFrom", (from, to, "pica".to_string(), U256::from(10000000u32)))
		// 	.unwrap()
		// 	.send()
		// 	.await
		// 	.unwrap()
		// 	.await
		// 	.unwrap()
		// 	.unwrap();
		assert_eq!(tx.status, Some(1u32.into()));

		dbg!(tx.transaction_hash);

		// dbg!(get_balance(&abi, from).await);
		// dbg!(get_balance(&abi, to).await);
	}
}<|MERGE_RESOLUTION|>--- conflicted
+++ resolved
@@ -34,12 +34,7 @@
 use hyperspace_cosmos::{client::{CosmosClient, CosmosClientConfig}, eth_zk_utils::CreateProofInput};
 use hyperspace_cosmos::eth_zk_utils::ZKProver;
 use hyperspace_ethereum::{
-<<<<<<< HEAD
-	client::{ClientError, EthereumClient},
-	config::{ContractName, ContractName::ICS20Bank},
-	ibc_provider,
-	ibc_provider::PublicKeyData,
-	mock::{
+	client::{ClientError, EthereumClient}, config::{ContractName, ContractName::ICS20Bank}, ibc_provider, ibc_provider::PublicKeyData, mock::{
 		utils,
 		utils::{hyperspace_ethereum_client_fixture, ETH_NODE_PORT, USE_GETH},
 	},
@@ -48,12 +43,6 @@
 };
 use hyperspace_primitives::{
 	packet_info_to_packet, utils::create_clients, Chain, CommonClientConfig, IbcProvider,
-=======
-	chain::client_state_from_abi_token, client::{ClientError, EthereumClient, COMMITMENTS_STORAGE_INDEX}, config::{ContractName, ContractName::ICS20Bank}, ibc_provider, ibc_provider::PublicKeyData, mock::{
-		utils,
-		utils::{hyperspace_ethereum_client_fixture, ETH_NODE_PORT, USE_GETH},
-	}, utils::{check_code_size, deploy_contract, send_retrying, DeployYuiIbc, ProviderImpl}
->>>>>>> d75fab80
 };
 use hyperspace_testsuite::{
 	assert_send_transfer, ibc_messaging_packet_height_timeout_with_connection_delay,
@@ -71,12 +60,8 @@
 use itertools::Itertools;
 use log::{info, warn};
 use pallet_ibc::light_clients::AnyClientState;
-<<<<<<< HEAD
 use sp_core::{hashing::sha2_256, H160};
-=======
-use sp_core::hashing::sha2_256;
 use sp_runtime::print;
->>>>>>> d75fab80
 use std::{
 	collections::{HashMap, HashSet},
 	path::PathBuf,
@@ -88,14 +73,10 @@
 use tokio::{task::JoinHandle, time::sleep};
 
 const USE_CONFIG: bool = false;
-<<<<<<< HEAD
 const SAVE_TO_CONFIG: bool = false;
 
 pub const FEE_PERCENTAGE: u32 = 1_00; // 1%
 pub const FEE_COLLECTOR: Address = H160([1; 20]);
-=======
-const SAVE_TO_CONFIG: bool = true;
->>>>>>> d75fab80
 
 #[derive(Debug, Clone)]
 pub struct Args {
@@ -317,7 +298,6 @@
 		yui_ibc.ibc_transfer_facets = ibc_transfer_facets;
 		yui_ibc.bank_diamond = Some(bank_diamond);
 		yui_ibc.bank_facets = bank_facets;
-<<<<<<< HEAD
 
 		let addr = yui_ibc
 			.method_diamond::<_, Address>(
@@ -352,9 +332,6 @@
 			send_retrying(&method).await.unwrap();
 		}
 
-=======
-		//Vlad suggested to comment for local testing
->>>>>>> d75fab80
 		// yui_ibc = hyperspace_ethereum::utils::deploy_governance(
 		// 	&deploy.path,
 		// 	deploy.client.clone(),
@@ -408,7 +385,7 @@
 	let db_url = config_a.indexer_pg_url.clone();
 	let redis_url = config_a.indexer_redis_url.clone();
 	let indexer_handle = tokio::spawn(async move {
-		
+
 		indexer::run_indexer(db_url, redis_url, config_a.ibc_core_diamond_address).await;
 	});
 
@@ -519,9 +496,9 @@
 	//bitmask will be sent to eth side together with zk proof
 
 
-	// let bitmask: u64 = 0b00000000000001100110; 
+	// let bitmask: u64 = 0b00000000000001100110;
     let mut actual_validators = vec![0; size]; // Assuming 7-bit bitmask
-    
+
     for i in 0..size {
         if (bitmask >> i) & 1 == 1 {
             actual_validators[i] = 1;
@@ -575,7 +552,7 @@
 	std::env::set_var("RUST_LOG", "hyperspace_cosmos=debug,hyperspace_ethereum=debug,hyperspace=trace,prover=debug");
 	// std::env::set_var("RUST_LOG", "hyperspace_cosmos=trace,hyperspace_ethereum=trace,hyperspace=trace,prover=debug,info");
 	logging::setup_logging();
-	
+
 
 	let asset_str = "pica".to_string();
 	let asset_native_str = "ETH".to_string();
@@ -634,51 +611,9 @@
 		let msg = construct_recv_message(&chain_b, &chain_a, packet, h).await.unwrap();
 		info!("type_url: {}, data: {}", msg.type_url, hex::encode(&msg.value));
 
-<<<<<<< HEAD
 		let mut msg = MsgRecvPacket::decode_vec(&msg.value)
 			.map_err(|e| ClientError::Other(format!("recv_packet: failed to decode_vec : {:?}", e)))
 			.unwrap();
-=======
-		// let method = eth
-		// 	.yui
-		// 	.method_diamond::<_, ()>(
-		// 		"whitelistToken",
-		// 		(erc20_token.address(), "TST".to_string()),
-		// 		ContractName::BankDiamond,
-		// 	)
-		// 	.unwrap();
-		// send_retrying(&method).await.unwrap();
-	}
-
-	let (handle, channel_a, channel_b, connection_id_a, connection_id_b) =
-		setup_connection_and_channel(&mut chain_a, &mut chain_b, Duration::from_secs(1)).await;
-
-	let asset_id_b_on_a =
-		AnyAssetId::Ethereum(format!("transfer/{}/{}", channel_a, asset_str.clone()));
-	let asset_id_b = AnyAssetId::Cosmos(asset_str.to_string());
-
-	log::info!(target: "hyperspace", "Conn A: {connection_id_a:?} B: {connection_id_b:?}");
-	log::info!(target: "hyperspace", "Chann A: {channel_a:?} B: {channel_b:?}");
-
-	let asset_id_native_b: AnyAssetId = AnyAssetId::Cosmos(format!(
-		"ibc/{}",
-		hex::encode(&sha2_256(
-			format!("{}/{channel_b}/{asset_native_str}", PortId::transfer()).as_bytes()
-		))
-		.to_uppercase()
-	));
-	let asset_id_a_on_b: AnyAssetId = AnyAssetId::Cosmos(format!(
-		"ibc/{}",
-		hex::encode(&sha2_256(format!("{}/{channel_b}/TST", PortId::transfer()).as_bytes()))
-			.to_uppercase()
-	));
-
-	log::info!(target: "hyperspace", "Asset A: {asset_id_a:?} B: {asset_id_b:?}");
-
-	// Set connections and channel whitelist
-	chain_a.set_connection_id(connection_id_a);
-	chain_b.set_connection_id(connection_id_b);
->>>>>>> d75fab80
 
 		let mut token = msg.clone().into_token();
 		info!("ethabi: {}", hex::encode(&*ethabi::encode(&[token])));
@@ -1595,15 +1530,10 @@
 				.await
 				.expect("Unable to start DB connection.");
 
-<<<<<<< HEAD
 		let from_block = match config.start_block {
 			Some(n) => n,
 			None => rpc.get_last_block().await.unwrap(),
 		};
-=======
-		info!(target: "hyperspace", "DB created EVM Indexer.");
-		info!(target: "hyperspace", "DB created Syncing chain {}.", config.chain.name);
->>>>>>> d75fab80
 
 		loop {
 			let mut indexed_blocks = db.get_indexed_blocks().await.unwrap();

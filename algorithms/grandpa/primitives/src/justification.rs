// Copyright (C) 2022 ComposableFi.
// SPDX-License-Identifier: Apache-2.0

// Licensed under the Apache License, Version 2.0 (the "License");
// you may not use this file except in compliance with the License.
// You may obtain a copy of the License at
//
// 	http://www.apache.org/licenses/LICENSE-2.0
//
// Unless required by applicable law or agreed to in writing, software
// distributed under the License is distributed on an "AS IS" BASIS,
// WITHOUT WARRANTIES OR CONDITIONS OF ANY KIND, either express or implied.
// See the License for the specific language governing permissions and
// limitations under the License.

use crate::{error, Commit, HostFunctions};
use alloc::collections::{BTreeMap, BTreeSet};
use anyhow::anyhow;
use codec::{Decode, Encode};
use finality_grandpa::voter_set::VoterSet;
use frame_support::log;
use sp_finality_grandpa::{
	AuthorityId, AuthorityList, AuthoritySignature, ConsensusLog, Equivocation, RoundNumber,
	ScheduledChange, SetId, GRANDPA_ENGINE_ID,
};
use sp_runtime::{generic::OpaqueDigestItemId, traits::Header as HeaderT};
use sp_std::prelude::*;

/// A GRANDPA justification for block finality, it includes a commit message and
/// an ancestry proof including all headers routing all precommit target blocks
/// to the commit target block. Due to the current voting strategy the precommit
/// targets should be the same as the commit target, since honest voters don't
/// vote past authority set change blocks.
///
/// This is meant to be stored in the db and passed around the network to other
/// nodes, and are used by syncing nodes to prove authority set handoffs.
#[cfg_attr(any(feature = "std", test), derive(Debug))]
#[derive(Clone, Encode, Decode, PartialEq, Eq)]
pub struct GrandpaJustification<H: HeaderT> {
	/// Current voting round number, monotonically increasing
	pub round: u64,
	/// Contains block hash & number that's being finalized and the signatures.
	pub commit: Commit<H>,
	/// Contains the path from a [`PreCommit`]'s target hash to the GHOST finalized block.
	pub votes_ancestries: Vec<H>,
}

impl<H> GrandpaJustification<H>
where
	H: HeaderT,
	H::Number: finality_grandpa::BlockNumberOps,
{
	/// Validate the commit and the votes' ancestry proofs.
	pub fn verify<Host>(&self, set_id: u64, authorities: &AuthorityList) -> Result<(), error::Error>
	where
		Host: HostFunctions,
	{
		// It's safe to assume that the authority list will not contain duplicates,
		// since this list is extracted from a verified relaychain header.
		let voters =
			VoterSet::new(authorities.iter().cloned()).ok_or(anyhow!("Invalid AuthoritiesSet"))?;

		self.verify_with_voter_set::<Host>(set_id, &voters)
	}

	/// Validate the commit and the votes' ancestry proofs.
	pub fn verify_with_voter_set<Host>(
		&self,
		set_id: u64,
		voters: &VoterSet<AuthorityId>,
	) -> Result<(), error::Error>
	where
		Host: HostFunctions,
	{
		use finality_grandpa::Chain;

		let ancestry_chain = AncestryChain::<H>::new(&self.votes_ancestries);

		match finality_grandpa::validate_commit(&self.commit, voters, &ancestry_chain) {
			Ok(ref result) if result.is_valid() => {
				if result.num_duplicated_precommits() > 0 ||
					result.num_invalid_voters() > 0 ||
					result.num_equivocations() > 0
				{
					Err(anyhow!("Invalid commit, found one of `duplicate precommits`, `invalid voters`, or `equivocations` {result:?}"))?
				}
			},
			err => {
				let result = err.map_err(|_| {
					anyhow!("[verify_with_voter_set] Invalid ancestry while validating commit!")
				})?;
				Err(anyhow!("invalid commit in grandpa justification: {result:?}"))?
			},
		}

		// we pick the precommit for the lowest block as the base that
		// should serve as the root block for populating ancestry (i.e.
		// collect all headers from all precommit blocks to the base)
		let base_hash = self
			.commit
			.precommits
			.iter()
			.map(|signed| &signed.precommit)
			.min_by_key(|precommit| precommit.target_number)
			.map(|precommit| precommit.target_hash.clone())
			.expect(
				"can only fail if precommits is empty; \
				 commit has been validated above; \
				 valid commits must include precommits; \
				 qed.",
			);

		let mut visited_hashes = BTreeSet::new();
		for signed in self.commit.precommits.iter() {
			let message = finality_grandpa::Message::Precommit(signed.precommit.clone());

			check_message_signature::<Host, _, _>(
				&message,
				&signed.id,
				&signed.signature,
				self.round,
				set_id,
			)?;

			if base_hash == signed.precommit.target_hash {
				continue
			}

			let route = ancestry_chain
				.ancestry(base_hash, signed.precommit.target_hash)
				.map_err(|_| anyhow!("[verify_with_voter_set] Invalid ancestry!"))?;
			// ancestry starts from parent hash but the precommit target hash has been
			// visited
			visited_hashes.insert(signed.precommit.target_hash);
			for hash in route {
				visited_hashes.insert(hash);
			}
		}

		let ancestry_hashes: BTreeSet<_> =
			self.votes_ancestries.iter().map(|h: &H| h.hash()).collect();

		if visited_hashes != ancestry_hashes {
			Err(anyhow!(
				"invalid precommit ancestries in grandpa justification with unused headers",
			))?
		}

		Ok(())
	}

	/// The target block number and hash that this justifications proves finality for.
	pub fn target(&self) -> (H::Number, H::Hash) {
		(self.commit.target_number, self.commit.target_hash)
	}
}

/// A utility trait implementing `finality_grandpa::Chain` using a given set of headers.
/// This is useful when validating commits, using the given set of headers to
/// verify a valid ancestry route to the target commit block.
pub struct AncestryChain<H: HeaderT> {
	ancestry: BTreeMap<H::Hash, H>,
}

impl<H: HeaderT> AncestryChain<H> {
	/// Initialize the ancestry chain given a set of relay chain headers.
	pub fn new(ancestry: &[H]) -> AncestryChain<H> {
		let ancestry: BTreeMap<_, _> = ancestry.iter().cloned().map(|h: H| (h.hash(), h)).collect();

		AncestryChain { ancestry }
	}

	/// Fetch a header from the ancestry chain, given it's hash. Returns [`None`] if it doesn't
	/// exist.
	pub fn header(&self, hash: &H::Hash) -> Option<&H> {
		self.ancestry.get(hash)
	}
}

impl<H: HeaderT> finality_grandpa::Chain<H::Hash, H::Number> for AncestryChain<H>
where
	H::Number: finality_grandpa::BlockNumberOps,
{
	fn ancestry(
		&self,
		base: H::Hash,
		block: H::Hash,
	) -> Result<Vec<H::Hash>, finality_grandpa::Error> {
		let mut route = vec![block];
		let mut current_hash = block;
		while current_hash != base {
			match self.ancestry.get(&current_hash) {
				Some(current_header) => {
					current_hash = *current_header.parent_hash();
					route.push(current_hash);
				},
				_ => return Err(finality_grandpa::Error::NotDescendent),
			};
		}
		Ok(route)
	}
}

/// Checks the given header for a consensus digest signalling a **standard** scheduled change and
/// extracts it.
pub fn find_scheduled_change<H: HeaderT>(header: &H) -> Option<ScheduledChange<H::Number>> {
	let id = OpaqueDigestItemId::Consensus(&GRANDPA_ENGINE_ID);

	let filter_log = |log: ConsensusLog<H::Number>| match log {
		ConsensusLog::ScheduledChange(change) => Some(change),
		_ => None,
	};

	// find the first consensus digest with the right ID which converts to
	// the right kind of consensus log.
	header.digest().convert_first(|l| l.try_to(id).and_then(filter_log))
}

/// Checks the given header for a consensus digest signalling a **forced** scheduled change and
/// extracts it.
pub fn find_forced_change<H: HeaderT>(
	header: &H,
) -> Option<(H::Number, ScheduledChange<H::Number>)> {
	let id = OpaqueDigestItemId::Consensus(&GRANDPA_ENGINE_ID);

	let filter_log = |log: ConsensusLog<H::Number>| match log {
		ConsensusLog::ForcedChange(delay, change) => Some((delay, change)),
		_ => None,
	};

	// find the first consensus digest with the right ID which converts to
	// the right kind of consensus log.
	header.digest().convert_first(|l| l.try_to(id).and_then(filter_log))
}

/// Check a message signature by encoding the message and verifying the provided signature using the
/// expected authority id.
pub fn check_message_signature<Host, H, N>(
	message: &finality_grandpa::Message<H, N>,
	id: &AuthorityId,
	signature: &AuthoritySignature,
	round: RoundNumber,
	set_id: SetId,
) -> Result<(), anyhow::Error>
where
	Host: HostFunctions,
	H: Encode,
	N: Encode,
{
<<<<<<< HEAD
	let mut i = 0;
	loop {
		let buf = (message, round, set_id + i).encode();

		if !Host::ed25519_verify(signature.as_ref(), &buf, id.as_ref()) {
			if i > 50 {
				return Err(anyhow!("invalid signature for precommit in grandpa justification"))
			} else {
				i += 1;
			}
		} else {
			break
		}
=======
	log::trace!(target: "pallet_ibc", "Justification Message {:?}", (round, set_id));
	let buf = (message, round, set_id).encode();

	if !Host::ed25519_verify(signature.as_ref(), &buf, id.as_ref()) {
		Err(anyhow!("invalid signature for precommit in grandpa justification"))?
>>>>>>> 56edeca8
	}

	Ok(())
}

/// Verifies the equivocation proof by making sure that both votes target
/// different blocks and that its signatures are valid.
pub fn check_equivocation_proof<Host, H, N>(
	set_id: u64,
	equivocation: Equivocation<H, N>,
) -> Result<(), anyhow::Error>
where
	Host: HostFunctions,
	H: Clone + Encode + PartialEq,
	N: Clone + Encode + PartialEq,
{
	// NOTE: the bare `Prevote` and `Precommit` types don't share any trait,
	// this is implemented as a macro to avoid duplication.
	macro_rules! check {
		( $equivocation:expr, $message:expr ) => {
			// if both votes have the same target the equivocation is invalid.
			if $equivocation.first.0.target_hash == $equivocation.second.0.target_hash &&
				$equivocation.first.0.target_number == $equivocation.second.0.target_number
			{
				return Err(anyhow!("both votes have the same target!"))
			}

			// check signatures on both votes are valid
			check_message_signature::<Host, _, _>(
				&$message($equivocation.first.0),
				&$equivocation.identity,
				&$equivocation.first.1,
				$equivocation.round_number,
				set_id,
			)?;

			check_message_signature::<Host, _, _>(
				&$message($equivocation.second.0),
				&$equivocation.identity,
				&$equivocation.second.1,
				$equivocation.round_number,
				set_id,
			)?;

			return Ok(())
		};
	}

	match equivocation {
		Equivocation::Prevote(equivocation) => {
			check!(equivocation, finality_grandpa::Message::Prevote);
		},
		Equivocation::Precommit(equivocation) => {
			check!(equivocation, finality_grandpa::Message::Precommit);
		},
	}
}

#[cfg(test)]
mod tests {
	use super::*;
	use finality_grandpa::Chain;
	use sp_runtime::{generic::Header, traits::BlakeTwo256};

	#[test]
	fn test_ancestry_route() {
		let mut headers: Vec<Header<u32, BlakeTwo256>> = vec![];
		for (i, h) in (40u32..=50).enumerate() {
			let mut header = Header::new(
				h,
				Default::default(),
				Default::default(),
				Default::default(),
				Default::default(),
			);
			if i != 0 {
				header.parent_hash = headers[i - 1].hash();
			}
			headers.push(header);
		}

		let slice = &headers[3..=6];
		let ancestry = AncestryChain::new(&headers);

		let mut route = ancestry.ancestry(slice[0].hash(), slice[3].hash()).unwrap();
		route.sort();
		let mut expected = slice.iter().map(|h| h.hash()).collect::<Vec<_>>();
		expected.sort();

		assert_eq!(route, expected);
	}
}<|MERGE_RESOLUTION|>--- conflicted
+++ resolved
@@ -247,7 +247,6 @@
 	H: Encode,
 	N: Encode,
 {
-<<<<<<< HEAD
 	let mut i = 0;
 	loop {
 		let buf = (message, round, set_id + i).encode();
@@ -261,13 +260,6 @@
 		} else {
 			break
 		}
-=======
-	log::trace!(target: "pallet_ibc", "Justification Message {:?}", (round, set_id));
-	let buf = (message, round, set_id).encode();
-
-	if !Host::ed25519_verify(signature.as_ref(), &buf, id.as_ref()) {
-		Err(anyhow!("invalid signature for precommit in grandpa justification"))?
->>>>>>> 56edeca8
 	}
 
 	Ok(())

--- conflicted
+++ resolved
@@ -39,8 +39,7 @@
 					}
 				}
 				let event_types = events.iter().map(|ev| ev.event_type()).collect::<Vec<_>>();
-				log::info!("Received events: {event_types:#?}");
-				let (messages, timeouts) =
+				let (mut messages, timeouts) =
 					parse_events(&mut $source, &mut $sink, events, $mode).await?;
 				if !timeouts.is_empty() {
 					if let Some(metrics) = $metrics.as_ref() {
@@ -74,12 +73,8 @@
 					),
 				};
 				// insert client update at first position.
-<<<<<<< HEAD
-				msg_update_client.extend(messages);
-=======
 				msg_update_client.append(&mut messages);
 
->>>>>>> 56edeca8
 				if let Some(metrics) = $metrics.as_ref() {
 					metrics.handle_messages(msg_update_client.as_slice()).await;
 				}

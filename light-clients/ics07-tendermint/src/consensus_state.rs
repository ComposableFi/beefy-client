--- conflicted
+++ resolved
@@ -48,13 +48,8 @@
 		self.timestamp.into()
 	}
 
-<<<<<<< HEAD
-	fn encode_to_vec(&self) -> Vec<u8> {
+	fn encode_to_vec(&self) -> Result<Vec<u8>, tendermint_proto::Error> {
 		self.encode_vec().expect("encode to vec cannot fail")
-=======
-	fn encode_to_vec(&self) -> Result<Vec<u8>, tendermint_proto::Error> {
-		self.encode_vec()
->>>>>>> 106fe625
 	}
 }
 

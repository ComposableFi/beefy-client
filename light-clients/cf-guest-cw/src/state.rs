// Copyright (C) 2022 ComposableFi.
// SPDX-License-Identifier: Apache-2.0

// Licensed under the Apache License, Version 2.0 (the "License");
// you may not use this file except in compliance with the License.
// You may obtain a copy of the License at
//
// 	http://www.apache.org/licenses/LICENSE-2.0
//
// Unless required by applicable law or agreed to in writing, software
// distributed under the License is distributed on an "AS IS" BASIS,
// WITHOUT WARRANTIES OR CONDITIONS OF ANY KIND, either express or implied.
// See the License for the specific language governing permissions and
// limitations under the License.

use cosmwasm_std::Storage;
use prost::Message;

<<<<<<< HEAD
use crate::{
	fake_inner::FakeInner,
	ibc,
	ibc::{proto::google::protobuf::Any, protobuf::Protobuf},
};
=======
use crate::{fake_inner::FakeInner, ibc, ibc::proto::google::protobuf::Any};
use ibc::protobuf::Protobuf;
>>>>>>> fed2e67c

type Result<T, E = crate::Error> = core::result::Result<T, E>;

pub type ClientMessage = cf_guest::ClientMessage<crate::PubKey>;
pub type ClientState = cf_guest::ClientState<crate::PubKey>;
pub type ConsensusState = cf_guest::ConsensusState;
pub type Header = cf_guest::Header<crate::PubKey>;
pub type Misbehaviour = cf_guest::Misbehaviour<crate::PubKey>;

type WasmClientState = ics08_wasm::client_state::ClientState<FakeInner, FakeInner, FakeInner>;
type WasmConsensusState = ics08_wasm::consensus_state::ConsensusState<FakeInner>;

#[derive(Clone, Copy, Debug, PartialEq, Eq)]
pub(crate) struct Metadata {
	pub host_timestamp_ns: u64,
	pub host_height: u64,
}

/// Wrapper for accessing client state saved in the storage.
#[repr(transparent)]
pub(crate) struct ClientStates(dyn Storage);

impl ClientStates {
	pub fn new<'a>(storage: &'a mut dyn Storage) -> &'a mut Self {
		// SAFETY: Self is repr(transparent) over dyn Storage so the
		// transmutation is sound.
		unsafe { wrap_mut(storage) }
	}

	pub fn new_ro<'a>(storage: &'a dyn Storage) -> &'a Self {
		// SAFETY: Self is repr(transparent) over dyn Storage so the
		// transmutation is sound.
		unsafe { wrap_ref(storage) }
	}

	pub fn get(&self) -> Result<Option<ClientState>> {
		self.get_impl(Self::KEY)
	}

	pub fn set(&mut self, state: &ClientState) {
		self.set_impl(Self::KEY, state)
	}

	const KEY: &'static [u8] = b"clientState";

	fn get_impl(&self, key: &[u8]) -> Result<Option<ClientState>> {
		let value = match self.0.get(&key) {
			None => return Ok(None),
			Some(value) => value,
		};
		let any = Any::decode(value.as_slice())?;
<<<<<<< HEAD
		let wasm_state =
			ics08_wasm::client_state::ClientState::<FakeInner, FakeInner, FakeInner>::decode_vec(
				&any.value,
			)?;
=======
		let wasm_state = WasmClientState::decode_vec(&any.value)?;
>>>>>>> fed2e67c
		let any = Any::decode(wasm_state.data.as_slice())?;
		Ok(Some(ClientState::try_from(any)?))
	}

	fn set_impl(&mut self, _key: &[u8], _state: &ClientState) {
		todo!()
	}
}

/// Wrapper for accessing consensus state saved in the storage.
#[repr(transparent)]
pub(crate) struct ConsensusStates(dyn Storage);

impl ConsensusStates {
	pub fn new<'a>(storage: &'a mut dyn Storage) -> &'a mut Self {
		// SAFETY: Self is repr(transparent) over dyn Storage so the
		// transmutation is sound.
		unsafe { wrap_mut(storage) }
	}

	pub fn new_ro<'a>(storage: &'a dyn Storage) -> &'a Self {
		// SAFETY: Self is repr(transparent) over dyn Storage so the
		// transmutation is sound.
		unsafe { wrap_ref(storage) }
	}

	pub fn get(&self, height: ibc::Height) -> Result<Option<ConsensusState>> {
		self.get_impl(&Self::key(height))
	}

	pub fn set(&mut self, height: ibc::Height, state: &ConsensusState, metadata: Metadata) {
		self.set_impl(Self::key(height), state, metadata)
	}

	pub fn prune_oldest_consensus_state(
		&mut self,
		_client_state: &ClientState,
		_now_ns: u64,
	) -> Result<()> {
		todo!()
	}

	pub fn del(&mut self, height: ibc::Height) {
		self.0.remove(&Self::key(height))
	}

	fn key(height: ibc::Height) -> Vec<u8> {
		format!("consensusStates/{height}").into_bytes()
	}

<<<<<<< HEAD
	fn key_impl(rev_number: u64, rev_height: u64) -> Vec<u8> {
		let rev_number = rev_number.to_be_bytes();
		let rev_height = rev_height.to_be_bytes();
		[b"consensusStates/", &rev_number[..], b"-", &rev_height[..]].concat()
	}

	fn get_impl<T, E>(&self, key: &[u8]) -> Result<Option<(T, Metadata)>, E>
	where
		T: TryFrom<Any>,
		E: From<T::Error> + From<prost::DecodeError>,
	{
		// panic!("key {:?}",  String::from_utf8(key);
		let value = match self.0.get(&key) {
=======
	fn get_impl(&self, key: &[u8]) -> Result<Option<ConsensusState>> {
		let value = match self.0.get(key) {
>>>>>>> fed2e67c
			None => return Ok(None),
			Some(value) => value,
		};
		let any = Any::decode(value.as_slice())?;
		let wasm_state = WasmConsensusState::decode_vec(&any.value)?;
		let any = Any::decode(wasm_state.data.as_slice())?;
		Ok(Some(ConsensusState::try_from(any)?))
	}

	fn set_impl(&mut self, _key: Vec<u8>, _state: &ConsensusState, _metadata: Metadata) {
		todo!()
	}
}

/// Extension of protobuf’s Any type to include host height and host timestamp.
#[derive(Clone, PartialEq, prost::Message)]
struct ConsensusWithMetadata {
	#[prost(string, tag = "1")]
	pub type_url: ::prost::alloc::string::String,
	#[prost(bytes = "vec", tag = "2")]
	pub value: ::prost::alloc::vec::Vec<u8>,
	#[prost(uint64, tag = "3")]
	pub host_timestamp_ns: u64,
	#[prost(uint64, tag = "4")]
	pub host_height: u64,
}

impl ConsensusWithMetadata {
	fn new(state: impl Into<Any>, metadata: Metadata) -> Self {
		let Any { type_url, value } = state.into();
		let Metadata { host_timestamp_ns, host_height } = metadata;
		Self { type_url, value, host_timestamp_ns, host_height }
	}

	fn into_parts(self) -> (Any, Metadata) {
		(
			Any { type_url: self.type_url, value: self.value },
			Metadata { host_timestamp_ns: self.host_timestamp_ns, host_height: self.host_height },
		)
	}
}

unsafe fn wrap_ref<F: ?Sized, T: ?Sized>(from: &F) -> &T {
	assert!(core::mem::size_of::<*const F>() == core::mem::size_of::<*const T>());
	let inner_ptr = core::mem::ManuallyDrop::new(from as *const F);
	// SAFETY: Caller guarantees soundness.
	unsafe {
		// A pointer cast doesn't work here because rustc can't tell
		// that the vtables match (because of the `?Sized` restriction
		// relaxation).  A `transmute` doesn't work because the sizes
		// are unspecified.
		let outer_ptr: *const T = core::mem::transmute_copy(&inner_ptr);
		&*outer_ptr
	}
}

unsafe fn wrap_mut<F: ?Sized, T: ?Sized>(from: &mut F) -> &mut T {
	assert!(core::mem::size_of::<*mut F>() == core::mem::size_of::<*mut T>());
	let inner_ptr = core::mem::ManuallyDrop::new(from as *mut F);
	// SAFETY: Caller guarantees soundness.
	unsafe {
		// A pointer cast doesn't work here because rustc can't tell
		// that the vtables match (because of the `?Sized` restriction
		// relaxation).  A `transmute` doesn't work because the sizes
		// are unspecified.
		let outer_ptr: *mut T = core::mem::transmute_copy(&inner_ptr);
		&mut *outer_ptr
	}
}

mod tests {
	use cf_guest::ClientState;
	use ibc_proto::google::protobuf::Any;

	use crate::crypto::PubKey;

	#[test]
	fn test_something() {
		use prost::Message;
		let value: Vec<u8> = vec![
			10, 37, 47, 105, 98, 99, 46, 108, 105, 103, 104, 116, 99, 108, 105, 101, 110, 116, 115,
			46, 119, 97, 115, 109, 46, 118, 49, 46, 67, 108, 105, 101, 110, 116, 83, 116, 97, 116,
			101, 18, 179, 1, 10, 135, 1, 10, 52, 99, 111, 109, 112, 111, 115, 97, 98, 108, 101, 46,
			102, 105, 110, 97, 110, 99, 101, 47, 108, 105, 103, 104, 116, 99, 108, 105, 101, 110,
			116, 115, 46, 103, 117, 101, 115, 116, 46, 118, 49, 46, 67, 108, 105, 101, 110, 116,
			83, 116, 97, 116, 101, 18, 79, 10, 32, 23, 73, 231, 109, 175, 164, 147, 98, 253, 128,
			9, 235, 178, 102, 105, 78, 146, 41, 118, 36, 214, 13, 209, 83, 105, 66, 53, 156, 72,
			20, 209, 47, 16, 241, 4, 24, 128, 128, 144, 202, 210, 198, 14, 34, 32, 23, 73, 231,
			109, 175, 164, 147, 98, 253, 128, 9, 235, 178, 102, 105, 78, 146, 41, 118, 36, 214, 13,
			209, 83, 105, 66, 53, 156, 72, 20, 209, 47, 18, 32, 209, 131, 161, 8, 250, 155, 213,
			117, 252, 41, 115, 130, 66, 71, 146, 79, 9, 83, 151, 243, 192, 113, 135, 219, 133, 172,
			74, 201, 183, 16, 77, 4, 26, 5, 8, 1, 16, 241, 4,
		];
		let any = Any::decode(value.as_slice()).expect("jaskldjald");
		ClientState::<PubKey>::try_from(any).unwrap();
	}
}<|MERGE_RESOLUTION|>--- conflicted
+++ resolved
@@ -14,18 +14,14 @@
 // limitations under the License.
 
 use cosmwasm_std::Storage;
+use ::ibc::Height;
 use prost::Message;
 
-<<<<<<< HEAD
 use crate::{
 	fake_inner::FakeInner,
 	ibc,
 	ibc::{proto::google::protobuf::Any, protobuf::Protobuf},
 };
-=======
-use crate::{fake_inner::FakeInner, ibc, ibc::proto::google::protobuf::Any};
-use ibc::protobuf::Protobuf;
->>>>>>> fed2e67c
 
 type Result<T, E = crate::Error> = core::result::Result<T, E>;
 
@@ -65,7 +61,7 @@
 		self.get_impl(Self::KEY)
 	}
 
-	pub fn set(&mut self, state: &ClientState) {
+	pub fn set(&mut self, state: impl Into<Any>) {
 		self.set_impl(Self::KEY, state)
 	}
 
@@ -77,20 +73,16 @@
 			Some(value) => value,
 		};
 		let any = Any::decode(value.as_slice())?;
-<<<<<<< HEAD
 		let wasm_state =
 			ics08_wasm::client_state::ClientState::<FakeInner, FakeInner, FakeInner>::decode_vec(
 				&any.value,
 			)?;
-=======
-		let wasm_state = WasmClientState::decode_vec(&any.value)?;
->>>>>>> fed2e67c
 		let any = Any::decode(wasm_state.data.as_slice())?;
 		Ok(Some(ClientState::try_from(any)?))
 	}
 
-	fn set_impl(&mut self, _key: &[u8], _state: &ClientState) {
-		todo!()
+	fn set_impl(&mut self, key: &[u8], state: impl Into<Any>) {
+		self.0.set(&key, state.into().encode_to_vec().as_slice())
 	}
 }
 
@@ -111,20 +103,46 @@
 		unsafe { wrap_ref(storage) }
 	}
 
-	pub fn get(&self, height: ibc::Height) -> Result<Option<ConsensusState>> {
+	pub fn get(&self, height: ibc::Height) -> Result<Option<ConsensusState>>
+	{
 		self.get_impl(&Self::key(height))
 	}
 
-	pub fn set(&mut self, height: ibc::Height, state: &ConsensusState, metadata: Metadata) {
+	pub fn set(&mut self, height: ibc::Height, state: impl Into<Any>, metadata: Metadata) {
 		self.set_impl(Self::key(height), state, metadata)
+	}
+
+	fn all<'a>(
+		&'a self,
+	) -> impl Iterator<Item = Result<(Vec<u8>, Any, Metadata), prost::DecodeError>> + 'a {
+		self.0
+			.range(
+				Some(Self::key(Height::new(0, 0)).as_slice()),
+				Some(Self::key(Height::new(u64::MAX, u64::MAX)).as_slice()),
+				cosmwasm_std::Order::Ascending,
+			)
+			.map(|(key, value)| {
+				let (any, metadata) = ConsensusWithMetadata::decode(value.as_slice())?.into_parts();
+				Ok((key, any, metadata))
+			})
 	}
 
 	pub fn prune_oldest_consensus_state(
 		&mut self,
-		_client_state: &ClientState,
-		_now_ns: u64,
+		client_state: &ClientState,
+		now_ns: u64,
 	) -> Result<()> {
-		todo!()
+		let (key, any) = match self.all().next() {
+			None => return Ok(()),
+			Some(Err(err)) => return Err(err.into()),
+			Some(Ok((key, any, _metadata))) => (key, any),
+		};
+		let state = ConsensusState::try_from(any)?;
+		let elapsed = now_ns.saturating_sub(state.timestamp_ns.get());
+		if elapsed >= client_state.trusting_period_ns {
+			self.0.remove(key.as_slice());
+		}
+		Ok(())
 	}
 
 	pub fn del(&mut self, height: ibc::Height) {
@@ -135,35 +153,25 @@
 		format!("consensusStates/{height}").into_bytes()
 	}
 
-<<<<<<< HEAD
-	fn key_impl(rev_number: u64, rev_height: u64) -> Vec<u8> {
-		let rev_number = rev_number.to_be_bytes();
-		let rev_height = rev_height.to_be_bytes();
-		[b"consensusStates/", &rev_number[..], b"-", &rev_height[..]].concat()
-	}
-
-	fn get_impl<T, E>(&self, key: &[u8]) -> Result<Option<(T, Metadata)>, E>
-	where
-		T: TryFrom<Any>,
-		E: From<T::Error> + From<prost::DecodeError>,
+	fn get_impl(&self, key: &[u8]) -> Result<Option<ConsensusState>>
 	{
 		// panic!("key {:?}",  String::from_utf8(key);
 		let value = match self.0.get(&key) {
-=======
-	fn get_impl(&self, key: &[u8]) -> Result<Option<ConsensusState>> {
-		let value = match self.0.get(key) {
->>>>>>> fed2e67c
 			None => return Ok(None),
 			Some(value) => value,
 		};
 		let any = Any::decode(value.as_slice())?;
-		let wasm_state = WasmConsensusState::decode_vec(&any.value)?;
+		let wasm_state =
+			ics08_wasm::consensus_state::ConsensusState::<FakeInner>::decode_vec(
+				&any.value,
+			).unwrap();
 		let any = Any::decode(wasm_state.data.as_slice())?;
-		Ok(Some(ConsensusState::try_from(any)?))
-	}
-
-	fn set_impl(&mut self, _key: Vec<u8>, _state: &ConsensusState, _metadata: Metadata) {
-		todo!()
+		Ok(Some(ConsensusState::try_from(any).unwrap()))
+	}
+
+	fn set_impl(&mut self, key: Vec<u8>, state: impl Into<Any>, metadata: Metadata) {
+		let state = ConsensusWithMetadata::new(state, metadata);
+		self.0.set(&key, state.encode_to_vec().as_slice())
 	}
 }
 

--- conflicted
+++ resolved
@@ -62,16 +62,11 @@
 use std::{collections::BTreeMap, fmt::Display, pin::Pin, str::FromStr, time::Duration};
 use subxt::tx::{BaseExtrinsicParamsBuilder, ExtrinsicParams, PlainTip};
 
-<<<<<<< HEAD
-// Temp fix
-type AssetId = u128;
-
 pub struct TransactionId<Hash> {
 	pub ext_hash: Hash,
 	pub block_hash: Hash,
 }
-=======
->>>>>>> e5c63398
+
 #[async_trait::async_trait]
 impl<T: config::Config + Send + Sync> IbcProvider for ParachainClient<T>
 where

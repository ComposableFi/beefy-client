--- conflicted
+++ resolved
@@ -175,9 +175,12 @@
 
 	for log in logs {
 		let raw_log = RawLog::from(log.clone());
-		let height = Height::new(0, log.block_number.ok_or(
-			ClientError::Other("block number not found".to_string())
-		)?.as_u64());
+		let height = Height::new(
+			0,
+			log.block_number
+				.ok_or(ClientError::Other("block number not found".to_string()))?
+				.as_u64(),
+		);
 		let topic0 = log.topics[0];
 
 		macro_rules! handle_events {
@@ -275,18 +278,23 @@
 		log::info!(target: "hyperspace_ethereum", "Getting blocks {}..{}", from, to);
 		let filter =
 			Filter::new().from_block(from).to_block(to).address(self.yui.diamond.address());
-		let mut logs = self.client().get_logs(&filter).await.map_err(|e| {
-			ClientError::Other(format!("failed to get logs: {}", e))
-		})?;
-		let filter = Filter::new()
-			.from_block(from)
-			.to_block(to)
-			.address(self.yui.bank.as_ref().ok_or(
-				ClientError::Other("bank contract not found".to_string())
-			)?.address());
-		let logs2 = self.client().get_logs(&filter).await.map_err(
-			|e| ClientError::Other(format!("failed to get logs: {}", e)),
-		)?;
+		let mut logs = self
+			.client()
+			.get_logs(&filter)
+			.await
+			.map_err(|e| ClientError::Other(format!("failed to get logs: {}", e)))?;
+		let filter = Filter::new().from_block(from).to_block(to).address(
+			self.yui
+				.bank
+				.as_ref()
+				.ok_or(ClientError::Other("bank contract not found".to_string()))?
+				.address(),
+		);
+		let logs2 = self
+			.client()
+			.get_logs(&filter)
+			.await
+			.map_err(|e| ClientError::Other(format!("failed to get logs: {}", e)))?;
 		logs.extend(logs2);
 
 		let maybe_proof = prove_fast(self, &client_state, block.slot).await;
@@ -571,9 +579,9 @@
 		let mut event_filter = self
 			.yui
 			.event_for_name::<UpdateClientFilter>("UpdateClient")
-			.map_err(
-				|err| ClientError::Other(format!("contract is missing UpdateClient event: {}", err)),
-			)?
+			.map_err(|err| {
+				ClientError::Other(format!("contract is missing UpdateClient event: {}", err))
+			})?
 			.from_block(BlockNumber::Earliest)
 			.to_block(at.revision_height);
 		event_filter.filter = event_filter.filter.topic1({
@@ -598,35 +606,41 @@
 		let batch_func = self.yui.function("callBatch")?;
 		match maybe_log {
 			Some(log) => {
-				let tx_hash = log.transaction_hash.ok_or(
-					ClientError::Other("tx hash not found".to_string()),
-				)?;
+				let tx_hash = log
+					.transaction_hash
+					.ok_or(ClientError::Other("tx hash not found".to_string()))?;
 				let func = self.yui.function("updateClient")?;
-				let tx =
-					self.client().get_transaction(tx_hash).await.map_err(
-						|err| ClientError::Other(format!("failed to get transaction: {}", err)),
-					)?.ok_or_else(|| {
+				let tx = self
+					.client()
+					.get_transaction(tx_hash)
+					.await
+					.map_err(|err| {
+						ClientError::Other(format!("failed to get transaction: {}", err))
+					})?
+					.ok_or_else(|| {
 						ClientError::Other(format!("transaction not found: {}", tx_hash))
 					})?;
 				let Token::Array(batch_calldata) =
-					batch_func.decode_input(&tx.input[4..])?.pop().ok_or(
-						ClientError::Other("batch calldata not found".to_string()),
-					)?
+					batch_func
+						.decode_input(&tx.input[4..])?
+						.pop()
+						.ok_or(ClientError::Other("batch calldata not found".to_string()))?
 				else {
 					return Err(ClientError::Other("batch calldata not found".to_string()))
 				};
 
 				for input_tok in batch_calldata.into_iter().rev() {
-					let Token::Bytes(input) = input_tok else { 
+					let Token::Bytes(input) = input_tok else {
 						return Err(ClientError::Other("input token should be bytes".to_string()))
-					 };
+					};
 					if input[..4] == func.short_signature() {
-						let calldata = func.decode_input(&input[4..])?.pop().ok_or(
-							ClientError::Other("calldata not found".to_string()),
-						)?;
-						let Token::Tuple(toks) = calldata else { 
+						let calldata = func
+							.decode_input(&input[4..])?
+							.pop()
+							.ok_or(ClientError::Other("calldata not found".to_string()))?;
+						let Token::Tuple(toks) = calldata else {
 							return Err(ClientError::Other("calldata should be bytes".to_string()))
-						 };
+						};
 						let header = tm_header_from_abi_token(toks[1].clone())?;
 						let client_state_token = toks[2].clone();
 						let mut cs =
@@ -649,9 +663,12 @@
 				let mut event_filter = self
 					.yui
 					.event_for_name::<CreateClientFilter>("CreateClient")
-					.map_err(
-						|err| ClientError::Other(format!("contract is missing CreateClient event: {}", err)),
-					)?
+					.map_err(|err| {
+						ClientError::Other(format!(
+							"contract is missing CreateClient event: {}",
+							err
+						))
+					})?
 					.from_block(BlockNumber::Earliest)
 					.to_block(at.revision_height);
 				event_filter.filter = event_filter.filter.topic1({
@@ -666,40 +683,46 @@
 					.client()
 					.get_logs(&event_filter.filter)
 					.await
-					.map_err(
-						|err| ClientError::Other(format!("failed to get logs: {}", err)),
-					)?
+					.map_err(|err| ClientError::Other(format!("failed to get logs: {}", err)))?
 					.pop() // get only the last event
 					.ok_or_else(|| ClientError::Other("no events found".to_string()))?;
 
-				let tx_hash = log.transaction_hash.ok_or(
-					ClientError::Other("tx hash not found".to_string()),
-				)?;
+				let tx_hash = log
+					.transaction_hash
+					.ok_or(ClientError::Other("tx hash not found".to_string()))?;
 				let func = self.yui.function("createClient")?;
-				let tx =
-					self.client().get_transaction(tx_hash).await.
-					map_err(|err| ClientError::Other(format!("failed to get transaction: {}", err)))?
+				let tx = self
+					.client()
+					.get_transaction(tx_hash)
+					.await
+					.map_err(|err| {
+						ClientError::Other(format!("failed to get transaction: {}", err))
+					})?
 					.ok_or_else(|| {
 						ClientError::Other(format!("transaction not found: {}", tx_hash))
 					})?;
 
 				let Token::Array(batch_calldata) =
-					batch_func.decode_input(&tx.input[4..])?.pop().
-					ok_or(ClientError::Other("batch calldata not found".to_string()))?
+					batch_func
+						.decode_input(&tx.input[4..])?
+						.pop()
+						.ok_or(ClientError::Other("batch calldata not found".to_string()))?
 				else {
 					return Err(ClientError::Other("batch calldata not found".to_string()))
 				};
 
 				for input_tok in batch_calldata.into_iter().rev() {
-					let Token::Bytes(input) = input_tok else { 
+					let Token::Bytes(input) = input_tok else {
 						return Err(ClientError::Other("input token should be bytes".to_string()))
 					};
 					if input[..4] == func.short_signature() {
-						let calldata = func.decode_input(&input[4..])?.pop().
-						ok_or(ClientError::Other("calldata not found".to_string()))?;
-						let Token::Tuple(toks) = calldata else { 
+						let calldata = func
+							.decode_input(&input[4..])?
+							.pop()
+							.ok_or(ClientError::Other("calldata not found".to_string()))?;
+						let Token::Tuple(toks) = calldata else {
 							return Err(ClientError::Other("calldata should be bytes".to_string()))
-						 };
+						};
 						let client_state_token = toks[1].clone();
 						client_state = Some(client_state_from_abi_token::<LocalClientTypes>(
 							client_state_token,
@@ -713,9 +736,11 @@
 		let proof_height = Some(at.into());
 
 		Ok(QueryClientStateResponse {
-			client_state: Some(client_state.ok_or(
-				ClientError::Other("client state not found".to_string())
-			)?.to_any()),
+			client_state: Some(
+				client_state
+					.ok_or(ClientError::Other("client state not found".to_string()))?
+					.to_any(),
+			),
 			proof_height,
 			proof: vec![0],
 		})
@@ -729,9 +754,9 @@
 		let (connection_end, exists): (ConnectionEndData, bool) = self
 			.yui
 			.method("getConnection", (connection_id.to_string(),))
-			.map_err(
-				|err| ClientError::Other(format!("contract is missing getConnectionEnd {}", err)),
-			)?
+			.map_err(|err| {
+				ClientError::Other(format!("contract is missing getConnectionEnd {}", err))
+			})?
 			.block(BlockId::Number(BlockNumber::Number(at.revision_height.into())))
 			.call()
 			.await
@@ -781,21 +806,16 @@
 				"getChannel",
 				(port_id.as_str().to_owned(), channel_id.to_string()),
 			)
-			.map_err(
-				|err| ClientError::Other(format!("contract is missing getChannel {}", err)),
-			)?;
+			.map_err(|err| ClientError::Other(format!("contract is missing getChannel {}", err)))?;
 
 		let channel_data = binding
 			.block(BlockId::Number(BlockNumber::Number(at.revision_height.into())))
 			.call()
 			.await
-			.map_err(
-				|err| ClientError::Other(format!("failed to query channel: {}", err)),
-			)?;
-
-		let _state = State::from_i32(channel_data.state as _).map_err(
-			|err| ClientError::Other(format!("invalid channel state: {}", err)),
-		)?;
+			.map_err(|err| ClientError::Other(format!("failed to query channel: {}", err)))?;
+
+		let _state = State::from_i32(channel_data.state as _)
+			.map_err(|err| ClientError::Other(format!("invalid channel state: {}", err)))?;
 		let counterparty = Some(ChannelCounterparty {
 			port_id: channel_data.counterparty.port_id,
 			channel_id: channel_data.counterparty.channel_id,
@@ -850,9 +870,10 @@
 		let proof = self
 			.eth_query_proof(&path, Some(at.revision_height), COMMITMENTS_STORAGE_INDEX)
 			.await?;
-		let storage = proof.storage_proof.first().ok_or(
-			ClientError::Other("storage proof not found".to_string()),
-		)?;
+		let storage = proof
+			.storage_proof
+			.first()
+			.ok_or(ClientError::Other("storage proof not found".to_string()))?;
 		let bytes = u256_to_bytes(&storage.value);
 
 		Ok(QueryPacketCommitmentResponse {
@@ -882,9 +903,10 @@
 		let proof = self
 			.eth_query_proof(&path, Some(at.revision_height), COMMITMENTS_STORAGE_INDEX)
 			.await?;
-		let storage = proof.storage_proof.first().ok_or(
-			ClientError::Other("storage proof not found".to_string()),
-		)?;
+		let storage = proof
+			.storage_proof
+			.first()
+			.ok_or(ClientError::Other("storage proof not found".to_string()))?;
 
 		let bytes = u256_to_bytes(&storage.value);
 
@@ -909,17 +931,15 @@
 				"getNextSequenceRecv",
 				(channel_id.to_string(), port_id.as_str().to_owned()),
 			)
-			.map_err(
-				|err| ClientError::Other(format!("contract is missing getNextSequenceRecv {}", err)),
-			)?;
+			.map_err(|err| {
+				ClientError::Other(format!("contract is missing getNextSequenceRecv {}", err))
+			})?;
 
 		let channel_data = binding
 			.block(BlockId::Number(BlockNumber::Number(at.revision_height.into())))
 			.call()
 			.await
-			.map_err(
-				|err| ClientError::Other(format!("failed to query channel_data: {}", err)),
-			)?;
+			.map_err(|err| ClientError::Other(format!("failed to query channel_data: {}", err)))?;
 
 		Ok(QueryNextSequenceReceiveResponse {
 			next_sequence_receive: todo!(),
@@ -945,9 +965,10 @@
 		let proof = self
 			.eth_query_proof(&path, Some(at.revision_height), COMMITMENTS_STORAGE_INDEX)
 			.await?;
-		let storage = proof.storage_proof.first().ok_or(
-			ClientError::Other("storage proof not found".to_string()),
-		)?;
+		let storage = proof
+			.storage_proof
+			.first()
+			.ok_or(ClientError::Other("storage proof not found".to_string()))?;
 
 		let received = self
 			.has_packet_receipt(at, port_id.as_str().to_owned(), format!("{channel_id}"), sequence)
@@ -976,9 +997,9 @@
 			.ok_or_else(|| ClientError::MiddlewareError(todo!()))?;
 
 		let nanoseconds = Duration::from_secs(block.timestamp.as_u64()).as_nanos() as u64;
-		let timestamp = Timestamp::from_nanoseconds(nanoseconds).map_err(
-			|e| ClientError::Other(format!("failed to parse timestamp : {nanoseconds}, err: {e}")),
-		)?;
+		let timestamp = Timestamp::from_nanoseconds(nanoseconds).map_err(|e| {
+			ClientError::Other(format!("failed to parse timestamp : {nanoseconds}, err: {e}"))
+		})?;
 
 		log::info!(target: "hyperspace_ethereum", "latest_height_and_timestamp: {height:?}, {timestamp:?}");
 
@@ -999,17 +1020,17 @@
 				"hasCommitments",
 				(port_id.as_str().to_owned(), channel_id.to_string(), start_seq, end_seq),
 			)
-			.map_err(
-				|err| ClientError::Other(format!("contract is missing hasCommitments {}", err)),
-			)?;
+			.map_err(|err| {
+				ClientError::Other(format!("contract is missing hasCommitments {}", err))
+			})?;
 
 		let bitmap: U256 = binding
 			.block(BlockId::Number(BlockNumber::Number(at.revision_height.into())))
 			.call()
 			.await
-			.map_err(
-				|err| ClientError::Other(format!("failed to query_packet_commitments: {}", err)),
-			)?;
+			.map_err(|err| {
+				ClientError::Other(format!("failed to query_packet_commitments: {}", err))
+			})?;
 		let mut seqs = vec![];
 		for i in 0..256u64 {
 			if bitmap.bit(i as _).into() {
@@ -1041,17 +1062,17 @@
 				"hasAcknowledgements",
 				(port_id.as_str().to_owned(), channel_id.to_string(), start_seq, end_seq),
 			)
-			.map_err(
-				|err| ClientError::Other(format!("contract is missing hasAcknowledgements {}", err)),
-			)?;
+			.map_err(|err| {
+				ClientError::Other(format!("contract is missing hasAcknowledgements {}", err))
+			})?;
 
 		let bitmap: U256 = binding
 			.block(BlockId::Number(BlockNumber::Number(at.revision_height.into())))
 			.call()
 			.await
-			.map_err(
-				|err| ClientError::Other(format!("failed to query_packet_acknowledgements: {}", err)),
-			)?;
+			.map_err(|err| {
+				ClientError::Other(format!("failed to query_packet_acknowledgements: {}", err))
+			})?;
 		let mut seqs = vec![];
 		for i in 0..256u64 {
 			if bitmap.bit(i as _).into() {
@@ -1137,9 +1158,7 @@
 		let event_filter = self
 			.yui
 			.event_for_name::<SendPacketFilter>("SendPacket")
-			.map_err(
-				|err| ClientError::ContractAbiError(err),
-			)?
+			.map_err(|err| ClientError::ContractAbiError(err))?
 			.from_block(BlockNumber::Earliest) // TODO: use contract creation height
 			.to_block(BlockNumber::Latest)
 			.topic1(ValueOrArray::Array(
@@ -1175,72 +1194,44 @@
 				data.into_iter().map(hex::encode).collect::<Vec<_>>().join(", ")
 			);
 		}
-		let mut logs = self.yui.diamond.client().get_logs(&event_filter.filter).await.map_err(
-			|err| ClientError::Other(format!("failed to get logs: {}", err)),
-		)?;
+		let mut logs = self
+			.yui
+			.diamond
+			.client()
+			.get_logs(&event_filter.filter)
+			.await
+			.map_err(|err| ClientError::Other(format!("failed to get logs: {}", err)))?;
 		let logs2 = self
 			.yui
 			.bank
 			.as_ref()
-			.ok_or(
-				ClientError::Other("bank contract not found".to_string()),
-			)?
+			.ok_or(ClientError::Other("bank contract not found".to_string()))?
 			.client()
 			.get_logs(&event_filter.filter)
 			.await
-			.map_err(
-				|err| ClientError::Other(format!("failed to get logs: {}", err)),
-			)?;
+			.map_err(|err| ClientError::Other(format!("failed to get logs: {}", err)))?;
 		logs.extend(logs2);
 		let channel = self.query_channel_end(at, channel_id, port_id).await?;
 
-<<<<<<< HEAD
-		let channel = channel.channel.expect("channel is none");
-		let counterparty = channel.counterparty.expect("counterparty is none");
-		Ok(logs
-			.into_iter()
-			.filter_map(move |log| {
-				let value = SendPacketFilter::decode_log(&log.clone().into()).unwrap();
-				if !seqs.contains(&value.sequence) {
-					return None
-				}
-				Some(PacketInfo {
-					height: Some(log.block_number.unwrap().as_u64().into()),
-					source_port: source_port.clone(),
-					source_channel: source_channel.clone(),
-					destination_port: counterparty.port_id.clone(),
-					destination_channel: counterparty.channel_id.clone(),
-					sequence: value.sequence,
-					timeout_height: value.timeout_height.into(),
-					timeout_timestamp: value.timeout_timestamp,
-					data: value.data.to_vec(),
-					channel_order: Order::from_i32(channel.ordering)
-						.map_err(|_| Self::Error::Other("invalid channel order".to_owned()))
-						.unwrap()
-						.to_string(),
-					ack: None,
-				})
-			})
-			.collect())
-=======
-		let channel = channel.channel.ok_or(
-			ClientError::Other("channel is none".to_string()),
-		)?;
-		let counterparty = channel.counterparty.ok_or(
-			ClientError::Other("counterparty is none".to_string()),
-		)?;
+		let channel = channel.channel.ok_or(ClientError::Other("channel is none".to_string()))?;
+		let counterparty = channel
+			.counterparty
+			.ok_or(ClientError::Other("counterparty is none".to_string()))?;
 
 		let mut ret = vec![];
-		
 		for log in logs.into_iter() {
-			log::debug!(target: "hyperspace_ethereum", "log: {:?}", log);
-			let value = SendPacketFilter::decode_log(&log.clone().into()).map_err(
-				|err| ClientError::Other(format!("failed to decode log: {}", err)),
-			)?;
+			let value = SendPacketFilter::decode_log(&log.clone().into())
+				.map_err(|err| ClientError::Other(format!("failed to decode log: {}", err)))?;
+			if !seqs.contains(&value.sequence) {
+				continue
+			}
 			let packet_info = PacketInfo {
-				height: Some(log.block_number.ok_or(
-					ClientError::Other("block number not found".to_string()),
-				)?.as_u64().into()),
+				height: Some(
+					log.block_number
+						.ok_or(ClientError::Other("block number not found".to_string()))?
+						.as_u64()
+						.into(),
+				),
 				source_port: source_port.clone(),
 				source_channel: source_channel.clone(),
 				destination_port: counterparty.port_id.clone(),
@@ -1250,16 +1241,13 @@
 				timeout_timestamp: value.timeout_timestamp,
 				data: value.data.to_vec(),
 				channel_order: Order::from_i32(channel.ordering)
-					.map_err(|_| 
-						ClientError::Other("invalid channel order".to_string())
-					)?
+					.map_err(|_| ClientError::Other("invalid channel order".to_string()))?
 					.to_string(),
 				ack: None,
 			};
 			ret.push(packet_info);
 		}
 		Ok(ret)
->>>>>>> 6f3feb89
 	}
 
 	async fn query_received_packets(
@@ -1274,9 +1262,7 @@
 		let event_filter = self
 			.yui
 			.event_for_name::<RecvPacketFilter>("RecvPacket")
-			.map_err(
-				|err| ClientError::ContractAbiError(err),
-			)?
+			.map_err(|err| ClientError::ContractAbiError(err))?
 			.from_block(BlockNumber::Earliest) // TODO: use contract creation height
 			.to_block(BlockNumber::Latest)
 			.topic1(ValueOrArray::Array(
@@ -1299,20 +1285,17 @@
 				)])))
 			});
 
-		let logs = self.yui.diamond.client().get_logs(&event_filter.filter).await.map_err(
-			|err| ClientError::Other(format!("failed to get logs in query_received_packets: {}", err)),
-		)?;
+		let logs =
+			self.yui.diamond.client().get_logs(&event_filter.filter).await.map_err(|err| {
+				ClientError::Other(format!("failed to get logs in query_received_packets: {}", err))
+			})?;
 		let channel = self.query_channel_end(at, channel_id, port_id).await?;
-		let channel = channel.channel.ok_or(
-			ClientError::Other("channel is none".to_string()),
-		)?;
+		let channel = channel.channel.ok_or(ClientError::Other("channel is none".to_string()))?;
 
 		let acks_filter = self
 			.yui
 			.event_for_name::<WriteAcknowledgementFilter>("WriteAcknowledgement")
-			.map_err(
-				|err| ClientError::ContractAbiError(err),
-			)?
+			.map_err(|err| ClientError::ContractAbiError(err))?
 			.from_block(BlockNumber::Earliest) // TODO: use contract creation height
 			.to_block(BlockNumber::Latest)
 			.topic3(ValueOrArray::Array(
@@ -1338,51 +1321,32 @@
 		let mut acks_map = acks_filter
 			.query()
 			.await
-			.map_err(
-				|err| ClientError::Other(format!("failed to get acks_map in query_received_packets: {}", err)),
-			)?
+			.map_err(|err| {
+				ClientError::Other(format!(
+					"failed to get acks_map in query_received_packets: {}",
+					err
+				))
+			})?
 			.into_iter()
 			.map(|ack| (ack.sequence, ack.acknowledgement.to_vec()))
 			.collect::<HashMap<_, _>>();
 
-<<<<<<< HEAD
-		Ok(logs
-			.into_iter()
-			.filter_map(move |log| {
-				let value = RecvPacketFilter::decode_log(&log.clone().into()).unwrap();
-				if !seqs.contains(&value.sequence) {
-					return None
-				}
-
-				Some(PacketInfo {
-					height: Some(log.block_number.unwrap().as_u64().into()),
-					source_port: value.source_port.clone(),
-					source_channel: value.source_channel.clone(),
-					destination_port: destination_port.clone(),
-					destination_channel: destination_channel.clone(),
-					sequence: value.sequence,
-					timeout_height: value.timeout_height.into(),
-					timeout_timestamp: value.timeout_timestamp,
-					data: value.data.to_vec(),
-					channel_order: Order::from_i32(channel.ordering)
-						.map_err(|_| Self::Error::Other("invalid channel order".to_owned()))
-						.unwrap()
-						.to_string(),
-					ack: acks_map.get(&value.sequence).cloned(),
-				})
-			})
-			.collect())
-=======
 		let mut ret = vec![];
-	
+
 		for log in logs.into_iter() {
-			let value = RecvPacketFilter::decode_log(&log.clone().into()).map_err(
-				|err| ClientError::Other(format!("failed to decode log in query_send_packets: {}", err)),
-			)?;
+			let value = RecvPacketFilter::decode_log(&log.clone().into()).map_err(|err| {
+				ClientError::Other(format!("failed to decode log in query_send_packets: {}", err))
+			})?;
+			if !seqs.contains(&value.sequence) {
+				continue
+			}
 			let packet_info = PacketInfo {
-				height: Some(log.block_number.ok_or(
-					ClientError::Other("block number not found".to_string()),
-				)?.as_u64().into()),
+				height: Some(
+					log.block_number
+						.ok_or(ClientError::Other("block number not found".to_string()))?
+						.as_u64()
+						.into(),
+				),
 				source_port: value.source_port.clone(),
 				source_channel: value.source_channel.clone(),
 				destination_port: destination_port.clone(),
@@ -1392,7 +1356,9 @@
 				timeout_timestamp: value.timeout_timestamp,
 				data: value.data.to_vec(),
 				channel_order: Order::from_i32(channel.ordering)
-					.map_err(|_| Self::Error::Other("invalid channel order in query_send_packets".to_owned()))?
+					.map_err(|_| {
+						Self::Error::Other("invalid channel order in query_send_packets".to_owned())
+					})?
 					.to_string(),
 				ack: acks_map.get(&value.sequence).cloned(),
 			};
@@ -1400,7 +1366,6 @@
 		}
 
 		Ok(ret)
->>>>>>> 6f3feb89
 	}
 
 	fn expected_block_time(&self) -> Duration {
@@ -1416,9 +1381,7 @@
 		let event_filter = self
 			.yui
 			.event_for_name::<UpdateClientHeightFilter>("UpdateClientHeight")
-			.map_err(
-				|err| ClientError::ContractAbiError(err),
-			)?
+			.map_err(|err| ClientError::ContractAbiError(err))?
 			.from_block(BlockNumber::Earliest) // TODO: use contract creation height
 			.to_block(BlockNumber::Latest)
 			.topic1({
@@ -1442,27 +1405,32 @@
 			.client()
 			.get_logs(&event_filter.filter)
 			.await
-			.map_err(
-				|err| ClientError::Other(format!("failed to get logs in query_client_update_time_and_height: {}", err)),
-			)?
+			.map_err(|err| {
+				ClientError::Other(format!(
+					"failed to get logs in query_client_update_time_and_height: {}",
+					err
+				))
+			})?
 			.pop()
-<<<<<<< HEAD
 			.ok_or_else(|| Self::Error::Other("no logs found".to_owned()))?;
-=======
-			.ok_or(
-				ClientError::Other("no logs found".to_string()),
-			)?;
->>>>>>> 6f3feb89
-
-		let height = Height::new(0, log.block_number.ok_or(
-			ClientError::Other("block number not found in query_client_update_time_and_height".to_string()),
-		)?.as_u64());
+
+		let height = Height::new(
+			0,
+			log.block_number
+				.ok_or(ClientError::Other(
+					"block number not found in query_client_update_time_and_height".to_string(),
+				))?
+				.as_u64(),
+		);
 
 		let timestamp =
 			Timestamp::from_nanoseconds(self.query_timestamp_at(height.revision_height).await?)
-				.map_err(
-					|err| ClientError::Other(format!("failed to get timestamp in query_client_update_time_and_height: {}", err)),
-				)?;
+				.map_err(|err| {
+					ClientError::Other(format!(
+						"failed to get timestamp in query_client_update_time_and_height: {}",
+						err
+					))
+				})?;
 
 		Ok((height, timestamp))
 	}
@@ -1482,14 +1450,15 @@
 			.yui
 			.bank
 			.as_ref()
-			.ok_or(
-				ClientError::Other("bank contract not found".to_string()),
-			)?
+			.ok_or(ClientError::Other("bank contract not found".to_string()))?
 			.method::<_, U256>(
 				"balanceOf",
-				(H160::from_str(&self.account_id().to_string()).map_err(
-					|_| ClientError::Other("failed get bytes from account id".to_string()),
-				)?, asset_id.clone()),
+				(
+					H160::from_str(&self.account_id().to_string()).map_err(|_| {
+						ClientError::Other("failed get bytes from account id".to_string())
+					})?,
+					asset_id.clone(),
+				),
 			)?
 			.call()
 			.await?;
@@ -1587,13 +1556,19 @@
 	) -> Result<(AnyClientState, AnyConsensusState), Self::Error> {
 		let sync_committee_prover = self.prover();
 		let block_id = "head";
-		let block_header = sync_committee_prover.fetch_header(&block_id).await.map_err(
-			|err| ClientError::Other(format!("failed to fetch header in initialize_client_state: {}", err)),
-		)?;
-
-		let state = sync_committee_prover.fetch_beacon_state(block_id).await.map_err(
-			|err| ClientError::Other(format!("failed to fetch beacon state in initialize_client_state: {}", err)),
-		)?;
+		let block_header = sync_committee_prover.fetch_header(&block_id).await.map_err(|err| {
+			ClientError::Other(format!(
+				"failed to fetch header in initialize_client_state: {}",
+				err
+			))
+		})?;
+
+		let state = sync_committee_prover.fetch_beacon_state(block_id).await.map_err(|err| {
+			ClientError::Other(format!(
+				"failed to fetch beacon state in initialize_client_state: {}",
+				err
+			))
+		})?;
 
 		// TODO: query `at` block
 		// let finality_checkpoint =
@@ -1613,12 +1588,11 @@
 			.client()
 			.get_block(BlockId::Number(BlockNumber::Number(execution_header.block_number.into())))
 			.await
-			.map_err(
-				|err| ClientError::MiddlewareError(err),
-			)?
-			.ok_or(
-				ClientError::Other(format!("not able to find a block : {}", execution_header.block_number.to_string())),
-			)?;
+			.map_err(|err| ClientError::MiddlewareError(err))?
+			.ok_or(ClientError::Other(format!(
+				"not able to find a block : {}",
+				execution_header.block_number.to_string()
+			)))?;
 
 		dbg!(&block.state_root);
 		dbg!(&block.hash.unwrap_or_default());
@@ -1642,9 +1616,13 @@
 				// block.timestamp.as_u64() as i64,
 				0,
 			)
-			.map_err(
-				|err| ClientError::Other(format!("failed to get timestamp in initialize_client_state: {}, timestamp{}", err, execution_header.timestamp)),
-			)?.into(),
+			.map_err(|err| {
+				ClientError::Other(format!(
+					"failed to get timestamp in initialize_client_state: {}, timestamp{}",
+					err, execution_header.timestamp
+				))
+			})?
+			.into(),
 			root: CommitmentRoot { bytes: execution_header.state_root.to_vec() },
 			// root: CommitmentRoot { bytes: block.state_root.0.to_vec() },
 		});
@@ -1660,22 +1638,20 @@
 			.client()
 			.get_block(BlockId::Hash(block_hash))
 			.await
-			.map_err(
-				|err| ClientError::MiddlewareError(err)
-			)?
-			.ok_or(
-				ClientError::Other(format!("not able to find a block : {}", block_hash.to_string()))
-			)?
+			.map_err(|err| ClientError::MiddlewareError(err))?
+			.ok_or(ClientError::Other(format!(
+				"not able to find a block : {}",
+				block_hash.to_string()
+			)))?
 			.number
-			.ok_or(
-				ClientError::Other(format!("not able to find a block number with hash: {}", block_hash.to_string()))
-			)?;
+			.ok_or(ClientError::Other(format!(
+				"not able to find a block number with hash: {}",
+				block_hash.to_string()
+			)))?;
 		let event_filter = self
 			.yui
 			.event_for_name::<GeneratedClientIdentifierFilter>("GeneratedClientIdentifier")
-			.map_err(
-				|err| ClientError::ContractAbiError(err)
-			)?
+			.map_err(|err| ClientError::ContractAbiError(err))?
 			.from_block(block_number)
 			.to_block(block_number);
 		let log = self
@@ -1684,18 +1660,21 @@
 			.client()
 			.get_logs(&event_filter.filter)
 			.await
-			.map_err(
-				|err| ClientError::MiddlewareError(err)
-			)?
+			.map_err(|err| ClientError::MiddlewareError(err))?
 			.into_iter()
 			.find(|log| log.transaction_hash == Some(tx_hash))
-			.ok_or(
-				ClientError::Other(format!("not able to find a log with tx hash: {}", tx_hash.to_string()))
-			)?;
-
-		let decoded_log = GeneratedClientIdentifierFilter::decode_log(&log.clone().into()).map_err(
-			|err| ClientError::Other(format!("failed to decode log in query_client_id_from_tx_hash: {}", err))
-		)?;
+			.ok_or(ClientError::Other(format!(
+				"not able to find a log with tx hash: {}",
+				tx_hash.to_string()
+			)))?;
+
+		let decoded_log = GeneratedClientIdentifierFilter::decode_log(&log.clone().into())
+			.map_err(|err| {
+				ClientError::Other(format!(
+					"failed to decode log in query_client_id_from_tx_hash: {}",
+					err
+				))
+			})?;
 		Ok(decoded_log.0.parse()?)
 	}
 
@@ -1707,22 +1686,20 @@
 			.client()
 			.get_block(BlockId::Hash(block_hash))
 			.await
-			.map_err(
-				|err| ClientError::MiddlewareError(err),
-			)?
-			.ok_or(
-				ClientError::Other(format!("not able to find a block with hash: {}", block_hash.to_string())),
-			)?
+			.map_err(|err| ClientError::MiddlewareError(err))?
+			.ok_or(ClientError::Other(format!(
+				"not able to find a block with hash: {}",
+				block_hash.to_string()
+			)))?
 			.number
-			.ok_or(
-				ClientError::Other(format!("not able to find a block number with hash: {}", block_hash.to_string())),
-			)?;
+			.ok_or(ClientError::Other(format!(
+				"not able to find a block number with hash: {}",
+				block_hash.to_string()
+			)))?;
 		let event_filter = self
 			.yui
 			.event_for_name::<OpenInitConnectionFilter>("OpenInitConnection")
-			.map_err(
-				|err| ClientError::ContractAbiError(err),
-			)?
+			.map_err(|err| ClientError::ContractAbiError(err))?
 			.from_block(block_number)
 			.to_block(block_number);
 		let log = self
@@ -1731,14 +1708,13 @@
 			.client()
 			.get_logs(&event_filter.filter)
 			.await
-			.map_err(
-				|err| ClientError::MiddlewareError(err),
-			)?
+			.map_err(|err| ClientError::MiddlewareError(err))?
 			.into_iter()
 			.find(|log| log.transaction_hash == Some(tx_hash))
-			.ok_or(
-				ClientError::Other(format!("not able to find a log with tx hash: {}", tx_hash.to_string())),
-			)?;
+			.ok_or(ClientError::Other(format!(
+				"not able to find a log with tx hash: {}",
+				tx_hash.to_string()
+			)))?;
 
 		let decoded_log = OpenInitConnectionFilter::decode_log(&log.clone().into()).map_err(
 			|err| ClientError::Other(format!("failed to decode OpenInitConnectionFilter in query_connection_id_from_tx_hash: {}", err)),
@@ -1754,22 +1730,20 @@
 			.client()
 			.get_block(BlockId::Hash(block_hash))
 			.await
-			.map_err(
-				|err| ClientError::MiddlewareError(err),
-			)?
-			.ok_or(
-				ClientError::Other(format!("not able to find a block with hash: {}", block_hash.to_string())),
-			)?
+			.map_err(|err| ClientError::MiddlewareError(err))?
+			.ok_or(ClientError::Other(format!(
+				"not able to find a block with hash: {}",
+				block_hash.to_string()
+			)))?
 			.number
-			.ok_or(
-				ClientError::Other(format!("not able to find a block number with hash: {}", block_hash.to_string())),
-			)?;
+			.ok_or(ClientError::Other(format!(
+				"not able to find a block number with hash: {}",
+				block_hash.to_string()
+			)))?;
 		let event_filter = self
 			.yui
 			.event_for_name::<OpenInitChannelFilter>("OpenInitChannel")
-			.map_err(
-				|err| ClientError::ContractAbiError(err),
-			)?
+			.map_err(|err| ClientError::ContractAbiError(err))?
 			.from_block(block_number)
 			.to_block(block_number);
 		let log = self
@@ -1778,25 +1752,28 @@
 			.client()
 			.get_logs(&event_filter.filter)
 			.await
-			.map_err(
-				|err| ClientError::MiddlewareError(err),
-			)?
+			.map_err(|err| ClientError::MiddlewareError(err))?
 			.into_iter()
-			.find(|log| 
+			.find(|log| {
 				if let Some(transaction_hash) = &log.transaction_hash {
 					*transaction_hash == tx_hash
 				} else {
 					log::error!(target: "hyperspace_ethereum", "tx hash should exist: {tx_hash}");
-					return false;
+					return false
 				}
-			)
-			.ok_or(
-				ClientError::Other(format!("not able to find a log with tx hash: {}", tx_hash.to_string())),
-			)?;
-
-		let decoded_log = OpenInitChannelFilter::decode_log(&log.clone().into()).map_err(
-			|err| ClientError::Other(format!("failed to decode OpenInitChannelFilter in query_channel_id_from_tx_hash: {}", err)),
-		)?;
+			})
+			.ok_or(ClientError::Other(format!(
+				"not able to find a log with tx hash: {}",
+				tx_hash.to_string()
+			)))?;
+
+		let decoded_log =
+			OpenInitChannelFilter::decode_log(&log.clone().into()).map_err(|err| {
+				ClientError::Other(format!(
+					"failed to decode OpenInitChannelFilter in query_channel_id_from_tx_hash: {}",
+					err
+				))
+			})?;
 		Ok((decoded_log.channel_id.parse()?, decoded_log.port_id.parse()?))
 	}
 

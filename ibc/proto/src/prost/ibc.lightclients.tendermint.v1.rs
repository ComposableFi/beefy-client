--- conflicted
+++ resolved
@@ -81,11 +81,7 @@
 pub struct Misbehaviour {
     /// ClientID is deprecated
     #[deprecated]
-<<<<<<< HEAD
-    #[prost(string, tag="1")]
-=======
     #[prost(string, tag = "1")]
->>>>>>> 106fe625
     pub client_id: ::prost::alloc::string::String,
     #[prost(message, optional, tag = "2")]
     pub header_1: ::core::option::Option<Header>,

[package]
name = "hyperspace-cosmos"
version = "0.1.0"
edition = "2021"

[dependencies]
anyhow = "1.0.65"
async-trait = "0.1.53"
bech32 = "0.9.1"
bitcoin = { version = "0.29.1", features = ["serde"] }
codec = { package = "parity-scale-codec", version = "3.0.0", features = ["derive"] }
dirs-next = "2.0.0"
log = "0.4.17"
env_logger = "0.9.0"
k256 = { version = "0.10.4", features = ["ecdsa-core", "ecdsa", "sha256"]}
futures = "0.3.21"
primitives = { path = "../primitives", package = "hyperspace-primitives" }
prost = { version = "0.11" }
jsonrpsee = "0.15.1"
jsonrpsee-ws-client = "0.14.0"
serde = {version="1.0.137", features = ["derive"]}
serde_json = { version = "1" }
ss58-registry = "1.28.0"
thiserror = "1.0.31"
<<<<<<< HEAD
tonic = { version = "0.7.2", features = ["tls", "tls-roots"] }
=======
tokio = { version = "1.19.2", features = ["macros", "sync", "time"] }
tonic = { version = "0.8.2", features = ["tls", "tls-roots"] }
>>>>>>> af419aaa

# ibc
ibc = { path = "../../ibc/modules" }
ibc-proto = { path = "../../ibc/proto" }
ibc-rpc = { path = "../../contracts/pallet-ibc/rpc" }
pallet-ibc = { path = "../../contracts/pallet-ibc" }
# light-client-common = { path = "../../light-clients/common" }

# Tendermint
tendermint = { workspace = true }
tendermint-rpc   = { workspace = true }
tendermint-proto = { workspace = true }
tendermint-light-client = { workspace = true }
tendermint-light-client-verifier = { workspace = true }
ics07-tendermint = { path = "../../light-clients/ics07-tendermint" }

[features]
testing = []<|MERGE_RESOLUTION|>--- conflicted
+++ resolved
@@ -22,12 +22,8 @@
 serde_json = { version = "1" }
 ss58-registry = "1.28.0"
 thiserror = "1.0.31"
-<<<<<<< HEAD
-tonic = { version = "0.7.2", features = ["tls", "tls-roots"] }
-=======
 tokio = { version = "1.19.2", features = ["macros", "sync", "time"] }
 tonic = { version = "0.8.2", features = ["tls", "tls-roots"] }
->>>>>>> af419aaa
 
 # ibc
 ibc = { path = "../../ibc/modules" }

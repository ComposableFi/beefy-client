#![allow(clippy::all)]
use super::{
	key_provider::KeyEntry,
	light_client::LightClient,
	tx::{broadcast_tx, confirm_tx, sign_tx, simulate_tx},
};
use crate::error::Error;
use bech32::ToBase32;
use bip32::{DerivationPath, ExtendedPrivateKey, XPrv, XPub as ExtendedPublicKey};
use core::convert::{From, Into, TryFrom};
use digest::Digest;
use ibc::core::{
	ics02_client::height::Height,
	ics23_commitment::commitment::{CommitmentPrefix, CommitmentProofBytes},
	ics24_host::{
		identifier::{ChainId, ChannelId, ClientId, ConnectionId, PortId},
		IBC_QUERY_PATH,
	},
};
use ibc_proto::{
	cosmos::auth::v1beta1::{query_client::QueryClient, BaseAccount, QueryAccountRequest},
	google::protobuf::Any,
};
<<<<<<< HEAD
use std::{
	str::FromStr,
	sync::{Arc, Mutex},
};

=======
>>>>>>> 6b7e0312
use ics07_tendermint::{
	client_message::Header, client_state::ClientState, consensus_state::ConsensusState,
	merkle::convert_tm_to_ics_merkle_proof,
};
use pallet_ibc::light_clients::{AnyClientState, AnyConsensusState, HostFunctionsManager};
use primitives::{Chain, IbcProvider, KeyProvider, UpdateType};
use prost::Message;
use quick_cache::sync::Cache;
use rand::Rng;
use ripemd::Ripemd160;
use serde::{Deserialize, Serialize};
use std::{
	collections::HashSet,
	str::FromStr,
	sync::{Arc, Mutex},
	time::Duration,
};
use tendermint::{block::Height as TmHeight, Hash};
use tendermint_light_client::components::io::{AtHeight, Io};
use tendermint_light_client_verifier::types::{LightBlock, ValidatorSet};
use tendermint_rpc::{endpoint::abci_query::AbciQuery, Client, Url, WebSocketClient};
use tokio::{
	task::JoinSet,
	time::{error::Elapsed, sleep, timeout},
};

const DEFAULT_FEE_DENOM: &str = "stake";
const DEFAULT_FEE_AMOUNT: &str = "4000";
const DEFAULT_GAS_LIMIT: u64 = (i64::MAX - 1) as u64;

fn default_gas_limit() -> u64 {
	DEFAULT_GAS_LIMIT
}

fn default_fee_denom() -> String {
	DEFAULT_FEE_DENOM.to_string()
}

fn default_fee_amount() -> String {
	DEFAULT_FEE_AMOUNT.to_string()
}

#[derive(Debug, Serialize, Deserialize, Clone)]
pub struct ConfigKeyEntry {
	pub public_key: String,
	pub private_key: String,
	pub account: String,
	pub address: Vec<u8>,
}

impl TryFrom<ConfigKeyEntry> for KeyEntry {
	type Error = bip32::Error;

	fn try_from(value: ConfigKeyEntry) -> Result<Self, Self::Error> {
		Ok(KeyEntry {
			public_key: ExtendedPublicKey::from_str(&value.public_key)?,
			private_key: ExtendedPrivateKey::from_str(&value.private_key)?,
			account: value.account,
			address: value.address,
		})
	}
}

impl TryFrom<MnemonicEntry> for KeyEntry {
	type Error = bip32::Error;

	fn try_from(mnemonic_entry: MnemonicEntry) -> Result<Self, Self::Error> {
		// From mnemonic to pubkey
		let mnemonic =
			bip39::Mnemonic::from_phrase(&mnemonic_entry.mnemonic, bip39::Language::English)
				.unwrap();
		let seed = bip39::Seed::new(&mnemonic, "");
		let key_m = XPrv::derive_from_path(seed, &DerivationPath::from_str("m/44'/118'/0'/0/0")?)?;

		// From pubkey to address
		let sha256 = sha2::Sha256::digest(key_m.public_key().to_bytes());
		let public_key_hash: [u8; 20] = Ripemd160::digest(sha256).into();
		let account = bech32::encode(
			&mnemonic_entry.prefix,
			public_key_hash.to_base32(),
			bech32::Variant::Bech32,
		)
		.unwrap();
		Ok(KeyEntry {
			public_key: key_m.public_key(),
			private_key: key_m,
			account,
			address: public_key_hash.into(),
		})
	}
}
#[derive(Debug, Serialize, Deserialize, Clone)]
pub struct MnemonicEntry {
	pub mnemonic: String,
	pub prefix: String,
}
// Implements the [`crate::Chain`] trait for cosmos.
/// This is responsible for:
/// 1. Tracking a cosmos light client on a counter-party chain, advancing this light
/// client state  as new finality proofs are observed.
/// 2. Submitting new IBC messages to this cosmos.
#[derive(Clone)]
pub struct CosmosClient<H> {
	/// Chain name
	pub name: String,
	/// Chain rpc client
	pub rpc_client: WebSocketClient,
	/// Reusable GRPC client
	pub grpc_client: tonic::transport::Channel,
	/// Chain rpc address
	pub rpc_url: Url,
	/// Chain grpc address
	pub grpc_url: Url,
	/// Websocket chain ws client
	pub websocket_url: Url,
	/// Chain Id
	pub chain_id: ChainId,
	/// Light client id on counterparty chain
	pub client_id: Arc<Mutex<Option<ClientId>>>,
	/// Connection Id
	pub connection_id: Arc<Mutex<Option<ConnectionId>>>,
	/// Channels cleared for packet relay
	pub channel_whitelist: Arc<Mutex<HashSet<(ChannelId, PortId)>>>,
	/// Light Client instance
	pub light_client: LightClient,
	/// The key that signs transactions
	pub keybase: KeyEntry,
	/// Account prefix
	pub account_prefix: String,
	/// Reference to commitment
	pub commitment_prefix: CommitmentPrefix,
	/// Fee denom
	pub fee_denom: String,
	/// Fee amount
	pub fee_amount: String,
	/// Fee amount
	pub gas_limit: u64,
	/// Maximun transaction size
	pub max_tx_size: usize,
	/// Finality protocol to use, eg Tenderminet
	pub _phantom: std::marker::PhantomData<H>,
	/// Mutex used to sequentially send transactions. This is necessary because
	/// account sequence numbers are not updated until the transaction is processed.
	pub tx_mutex: Arc<tokio::sync::Mutex<()>>,
<<<<<<< HEAD
=======
	/// Delay between parallel RPC calls to be friendly with the node and avoid MaxSlotsExceeded
	/// error
	pub rpc_call_delay: Duration,
>>>>>>> 6b7e0312
	/// Used to determine whether client updates should be forced to send
	/// even if it's optional. It's required, because some timeout packets
	/// should use proof of the client states.
	///
	/// Set inside `on_undelivered_sequences`.
	pub maybe_has_undelivered_packets: Arc<Mutex<bool>>,
<<<<<<< HEAD
=======
	/// Light-client blocks cache
	pub light_block_cache: Arc<Cache<TmHeight, LightBlock>>,
>>>>>>> 6b7e0312
}

/// config options for [`ParachainClient`]
#[derive(Debug, Serialize, Deserialize, Clone)]
pub struct CosmosClientConfig {
	/// Chain name
	pub name: String,
	/// rpc url for cosmos
	pub rpc_url: Url,
	/// grpc url for cosmos
	pub grpc_url: Url,
	/// websocket url for cosmos
	pub websocket_url: Url,
	/// Cosmos chain Id
	pub chain_id: String,
	/// Light client id on counterparty chain
	pub client_id: Option<ClientId>,
	/// Connection Id
	pub connection_id: Option<ConnectionId>,
	/// Account prefix
	pub account_prefix: String,
	/// Fee denom
	#[serde(default = "default_fee_denom")]
	pub fee_denom: String,
	/// Fee amount
	#[serde(default = "default_fee_amount")]
	pub fee_amount: String,
	/// Fee amount
	#[serde(default = "default_gas_limit")]
	pub gas_limit: u64,
	/// Store prefix
	pub store_prefix: String,
	/// Maximun transaction size
	pub max_tx_size: usize,
	/// All the client states and headers will be wrapped in WASM ones using the WASM code ID.
	#[serde(default)]
	pub wasm_code_id: Option<String>,
	/*
	Here is a list of dropped configuration parameters from Hermes Config.toml
	that could be set to default values or removed for the MVP phase:

	pub key_store_type: Store,					// TODO: Could be set to any of SyncCryptoStorePtr or KeyStore or KeyEntry types, but not sure yet
	pub rpc_timeout: Duration,				    // TODO: Could be set to '15s' by default
	pub default_gas: Option<u64>,	  			// TODO: Could be set to `0` by default
	pub max_gas: Option<u64>,                   // TODO: DEFAULT_MAX_GAS: u64 = 400_000
	pub gas_multiplier: Option<GasMultiplier>,  // TODO: Could be set to `1.1` by default
	pub fee_granter: Option<String>,            // TODO: DEFAULT_FEE_GRANTER: &str = ""
	pub max_msg_num: MaxMsgNum,                 // TODO: Default is 30, Could be set usize = 1 for test
												// TODO: Could be set to const MAX_LEN: usize = 50;
	pub proof_specs: Option<ProofSpecs>,        // TODO: Could be set to None
	pub sequential_batch_tx: bool,			    // TODO: sequential_send_batched_messages_and_wait_commit() or send_batched_messages_and_wait_commit() ?
	pub trust_threshold: TrustThreshold,
	pub gas_price: GasPrice,   				    // TODO: Could be set to `0`
	pub packet_filter: PacketFilter,            // TODO: AllowAll
	pub address_type: AddressType,			    // TODO: Type = cosmos
	pub extension_options: Vec<ExtensionOption>,// TODO: Could be set to None
	*/
	/// Whitelisted channels
	pub channel_whitelist: Vec<(ChannelId, PortId)>,
	/// The key that signs transactions
<<<<<<< HEAD
	pub keybase: ConfigKeyEntry,
=======
	pub mnemonic: String,
>>>>>>> 6b7e0312
}

impl<H> CosmosClient<H>
where
	Self: KeyProvider,
	H: Clone + Send + Sync + 'static,
{
	/// Initializes a [`CosmosClient`] given a [`CosmosClientConfig`]
	pub async fn new(config: CosmosClientConfig) -> Result<Self, Error> {
		let (rpc_client, rpc_driver) = WebSocketClient::new(config.websocket_url.clone())
			.await
			.map_err(|e| Error::RpcError(format!("{:?}", e)))?;
		tokio::spawn(rpc_driver.run());
		let grpc_client = tonic::transport::Endpoint::new(config.grpc_url.to_string())
			.map_err(|e| Error::RpcError(format!("{:?}", e)))?
			.connect()
			.await
			.map_err(|e| Error::RpcError(format!("{:?}", e)))?;

		let chain_id = ChainId::from(config.chain_id);
		let light_client = LightClient::init_light_client(config.rpc_url.clone()).await?;
		let commitment_prefix = CommitmentPrefix::try_from(config.store_prefix.as_bytes().to_vec())
			.map_err(|e| Error::from(format!("Invalid store prefix {:?}", e)))?;

		let keybase: KeyEntry = KeyEntry::try_from(MnemonicEntry {
			mnemonic: config.mnemonic,
			prefix: config.account_prefix.clone(),
		})
		.map_err(|e| e.to_string())?;

		Ok(Self {
			name: config.name,
			chain_id,
			rpc_client,
			grpc_client,
			rpc_url: config.rpc_url,
			grpc_url: config.grpc_url,
			websocket_url: config.websocket_url,
			client_id: Arc::new(Mutex::new(config.client_id)),
			connection_id: Arc::new(Mutex::new(config.connection_id)),
			channel_whitelist: Arc::new(Mutex::new(config.channel_whitelist.into_iter().collect())),
			light_client,
			account_prefix: config.account_prefix,
			commitment_prefix,
			fee_denom: config.fee_denom,
			fee_amount: config.fee_amount,
			gas_limit: config.gas_limit,
			max_tx_size: config.max_tx_size,
			keybase,
			_phantom: std::marker::PhantomData,
			tx_mutex: Default::default(),
<<<<<<< HEAD
			maybe_has_undelivered_packets: Default::default(),
=======
			rpc_call_delay: Duration::from_millis(1000),
			maybe_has_undelivered_packets: Default::default(),
			light_block_cache: Arc::new(Cache::new(100000)),
>>>>>>> 6b7e0312
		})
	}

	pub fn client_id(&self) -> ClientId {
		self.client_id
			.lock()
			.unwrap()
			.as_ref()
			.expect("Client Id should be defined")
			.clone()
	}

	pub fn set_client_id(&mut self, client_id: ClientId) {
		*self.client_id.lock().unwrap() = Some(client_id);
	}

	/// Construct a tendermint client state to be submitted to the counterparty chain
	pub async fn construct_tendermint_client_state(
		&self,
	) -> Result<(ClientState<HostFunctionsManager>, ConsensusState), Error>
	where
		Self: KeyProvider + IbcProvider,
		H: Clone + Send + Sync + 'static,
	{
		let (client_state, consensus_state) =
			self.initialize_client_state().await.map_err(|e| {
				Error::from(format!(
					"Failed to initialize client state for chain {:?} with error {:?}",
					self.name, e
				))
			})?;
		match (client_state, consensus_state) {
			(
				AnyClientState::Tendermint(client_state),
				AnyConsensusState::Tendermint(consensus_state),
			) => Ok((client_state, consensus_state)),
			_ => Err(Error::from(format!(
				"Failed to initialize client state for chain {:?}",
				self.name
			))),
		}
	}

	pub async fn submit_call(&self, messages: Vec<Any>) -> Result<Hash, Error> {
		let _lock = self.tx_mutex.lock().await;
		let account_info = self.query_account().await?;

		// Sign transaction
		let (tx, _, tx_bytes) = sign_tx(
			self.keybase.clone(),
			self.chain_id.clone(),
			&account_info,
			messages,
			self.get_fee(),
		)?;

		// Simulate transaction
		let res = simulate_tx(self.grpc_url.clone(), tx, tx_bytes.clone()).await?;
		res.result
			.map(|r| log::debug!(target: "hyperspace_cosmos", "Simulated transaction: events: {:?}\nlogs: {}", r.events, r.log));

		// Broadcast transaction
		let hash = broadcast_tx(&self.rpc_client, tx_bytes).await?;
		log::debug!(target: "hyperspace_cosmos", "🤝 Transaction sent with hash: {:?}", hash);

		// wait for confirmation
		confirm_tx(&self.rpc_client, hash).await
	}

	pub async fn fetch_light_block_with_cache(
		&self,
		height: TmHeight,
		sleep_duration: Duration,
	) -> Result<LightBlock, Error> {
		let fut = async move {
			sleep(sleep_duration).await;
			self.light_client.io.fetch_light_block(AtHeight::At(height)).map_err(|e| {
				Error::from(format!(
					"Failed to fetch light block for chain {:?} with error {:?}",
					self.name, e
				))
			})
		};
		self.light_block_cache.get_or_insert_async(&height, fut).await
	}

	pub async fn msg_update_client_header(
		&self,
		from: TmHeight,
		to: TmHeight,
		trusted_height: Height,
	) -> Result<Vec<(Header, UpdateType)>, Error> {
		let mut xs = Vec::new();
		let heightss = (from.value()..=to.value()).collect::<Vec<_>>();
		let client = Arc::new(self.clone());
		let to = self.rpc_call_delay().as_millis();
		for heights in heightss.chunks(5) {
			let mut join_set = JoinSet::<Result<Result<_, Error>, Elapsed>>::new();
			for height in heights.to_owned() {
				let client = client.clone();
				let duration = Duration::from_millis(rand::thread_rng().gen_range(0..to) as u64);
				let fut = async move {
					log::trace!(target: "hyperspace_cosmos", "Fetching header at height {:?}", height);
					let latest_light_block =
						client.fetch_light_block_with_cache(height.try_into()?, duration).await?;

					let height =
						TmHeight::try_from(trusted_height.revision_height).map_err(|e| {
							Error::from(format!(
								"Failed to convert height for chain {:?} with error {:?}",
								client.name, e
							))
						})?;
					let trusted_light_block =
						client.fetch_light_block_with_cache(height.increment(), duration).await?;

					let update_type = match is_validators_equal(
						&latest_light_block.validators,
						&latest_light_block.next_validators,
					) {
						true => UpdateType::Mandatory,
						false => UpdateType::Mandatory,
					};
					Ok((
						Header {
							signed_header: latest_light_block.signed_header,
							validator_set: latest_light_block.validators,
							trusted_height,
							trusted_validator_set: trusted_light_block.validators,
						},
						update_type,
					))
<<<<<<< HEAD
				})?;
			let height = TmHeight::try_from(trusted_height.revision_height).map_err(|e| {
				Error::from(format!(
					"Failed to convert height for chain {:?} with error {:?}",
					self.name, e
				))
			})?;
			let trusted_light_block = self
				.light_client
				.io
				.fetch_light_block(AtHeight::At(height.increment()))
				.map_err(|e| {
					Error::from(format!(
						"Failed to fetch light block for chain {:?} with error {:?}",
						self.name, e
					))
				})?;

			let update_type =
				match latest_light_block.validators == latest_light_block.next_validators {
					true => UpdateType::Optional,
					false => UpdateType::Mandatory,
=======
>>>>>>> 6b7e0312
				};
				join_set.spawn(timeout(Duration::from_secs(30), fut));
			}
			while let Some(res) = join_set.join_next().await {
				xs.push(res.map_err(|e| Error::Custom(e.to_string()))?.map_err(|_| {
					Error::Custom("failed to fetch light block: timeout".to_string())
				})??);
			}
		}
		xs.sort_by_key(|(h, _)| h.signed_header.header.height.value());
		for (x, _) in &xs {
			log::debug!(target: "hyperspace_cosmos", "Sorted: {:?}, {:?}", x.trusted_height, x.signed_header);
		}
		Ok(xs)
	}

	/// Uses the GRPC client to retrieve the account sequence
	pub async fn query_account(&self) -> Result<BaseAccount, Error> {
		let mut client = QueryClient::connect(self.grpc_url.clone().to_string())
			.await
			.map_err(|e| Error::from(format!("GRPC client error: {:?}", e)))?;

		let request =
			tonic::Request::new(QueryAccountRequest { address: self.keybase.account.to_string() });

		let response = client.account(request).await;

		// Querying for an account might fail, i.e. if the account doesn't actually exist
		let resp_account =
			match response.map_err(|e| Error::from(format!("{:?}", e)))?.into_inner().account {
				Some(account) => account,
				None => return Err(Error::from(format!("Account not found"))),
			};

		Ok(BaseAccount::decode(resp_account.value.as_slice())
			.map_err(|e| Error::from(format!("Failed to decode account {}", e)))?)
	}

	pub async fn query_path(
		&self,
		data: Vec<u8>,
		height_query: Height,
		prove: bool,
	) -> Result<(AbciQuery, Vec<u8>), Error> {
		let path = IBC_QUERY_PATH;
		let height = TmHeight::try_from(height_query.revision_height)
			.map_err(|e| Error::from(format!("Invalid height {}", e)))?;

		let height = match height.value() {
			0 => None,
			_ => Some(height),
		};

		// Use the Tendermint-rs RPC client to do the query.
		let response = self
			.rpc_client
			.abci_query(Some(path.to_owned()), data, height, prove)
			.await
			.map_err(|e| {
				Error::from(format!("Failed to query chain {} with error {:?}", self.name, e))
			})?;

		if !response.code.is_ok() {
			// Fail with response log.
			return Err(Error::from(format!(
				"Query failed with code {:?} and log {:?}",
				response.code, response.log
			)))
		}

		if prove && response.proof.is_none() {
			// Fail due to empty proof
			return Err(Error::from(format!(
				"Query failed due to empty proof for chain {}",
				self.name
			)))
		}

		let merkle_proof = response
			.clone()
			.proof
			.map(|p| convert_tm_to_ics_merkle_proof::<H>(&p))
			.transpose()
			.map_err(|_| Error::Custom(format!("bad client state proof")))?
			.ok_or_else(|| Error::Custom(format!("proof not found")))?;
		let proof = CommitmentProofBytes::try_from(merkle_proof)
			.map_err(|err| Error::Custom(format!("bad client state proof: {}", err)))?;
		Ok((response, proof.into()))
	}
}

/// Checks that the two validator sets are equal. The default implementation
/// of `Eq` cannot be used, because the `proposer` should be ignored.
fn is_validators_equal(set_a: &ValidatorSet, set_b: &ValidatorSet) -> bool {
	set_a.hash() == set_b.hash()
}

#[cfg(test)]
pub mod tests {

	use crate::key_provider::KeyEntry;

	use super::MnemonicEntry;

	struct TestVector {
		mnemonic: &'static str,
		private_key: [u8; 32],
		public_key: [u8; 33],
		account: &'static str,
	}
	const TEST_VECTORS : &[TestVector] = &[
		TestVector {
			mnemonic: "idea gap afford glow ugly suspect exile wedding fiber turn opinion weekend moon project egg certain play obvious slice delay present weekend toe ask",
			private_key: [
				220, 53, 10, 206, 12, 57, 15, 47, 116, 210, 236, 140, 173, 220, 159, 74,
				105, 112, 131, 55, 152, 173, 197, 173, 254, 22, 161, 53, 60, 30, 97, 181
			],
			public_key: [
				2, 21, 157, 166, 61, 81, 112, 226, 211, 32, 5, 1, 133, 147, 182, 183, 41,
				26, 243, 17, 241, 200, 87, 140, 93, 229, 26, 42, 81, 39, 208, 4, 219
			],
			account: "cosmos15hf3dgggyt4azpd693ax7fdfve8d5m6ct72z9p",
		},
		TestVector {
			mnemonic: "elite program lift later ask fox change process dirt talk type coconut",
			private_key: [97, 173, 171, 67, 228, 198, 20, 233, 30, 232, 208, 250, 151, 66, 76, 129, 83, 100, 17, 219, 74, 20, 43, 202, 110, 166, 72, 184, 100, 180, 135, 132],
			public_key: [2, 167, 203, 215, 223, 101, 49, 90, 51, 44, 171, 156, 157, 167, 99, 213, 97, 84, 38, 210, 64, 168, 133, 38, 159, 49, 4, 24, 159, 137, 83, 92, 160],
			account: "cosmos1dxsre7u4zkg28k4fqtgy2slcrrq46hqafe6547",
		},
		TestVector {
			mnemonic: "habit few zero correct fancy hair common club slow lunch brief spawn away brief loyal flee witness possible faint legend spell arrive gravity hybrid",
			private_key: [91, 189, 78, 43, 217, 14, 16, 247, 18, 196, 173, 149, 131, 156, 254, 191, 156, 154, 60, 255, 196, 2, 97, 219, 92, 160, 15, 224, 177, 216, 27, 44],
			public_key: [3, 45, 249, 112, 87, 75, 114, 244, 199, 129, 6, 142, 9, 221, 205, 100, 226, 233, 131, 167, 146, 187, 181, 7, 176, 80, 107, 61, 151, 44, 185, 116, 116],
			account: "cosmos1xf5280nzgqxyxps526vw0t6vd90gthd76fv6s8",
		},
	];

	#[test]
	fn test_from_mnemonic() {
		for vector in TEST_VECTORS {
			match KeyEntry::try_from(MnemonicEntry {
				mnemonic: vector.mnemonic.to_string(),
				prefix: "cosmos".to_string(),
			}) {
				Ok(key_entry) => {
					assert_eq!(key_entry.private_key.to_bytes(), vector.private_key);
					assert_eq!(key_entry.public_key.to_bytes(), vector.public_key);
					assert_eq!(key_entry.account, vector.account);
				},
				Err(_) => panic!("Try from mnemonic failed"),
			}
		}
	}
}<|MERGE_RESOLUTION|>--- conflicted
+++ resolved
@@ -21,14 +21,6 @@
 	cosmos::auth::v1beta1::{query_client::QueryClient, BaseAccount, QueryAccountRequest},
 	google::protobuf::Any,
 };
-<<<<<<< HEAD
-use std::{
-	str::FromStr,
-	sync::{Arc, Mutex},
-};
-
-=======
->>>>>>> 6b7e0312
 use ics07_tendermint::{
 	client_message::Header, client_state::ClientState, consensus_state::ConsensusState,
 	merkle::convert_tm_to_ics_merkle_proof,
@@ -173,23 +165,17 @@
 	/// Mutex used to sequentially send transactions. This is necessary because
 	/// account sequence numbers are not updated until the transaction is processed.
 	pub tx_mutex: Arc<tokio::sync::Mutex<()>>,
-<<<<<<< HEAD
-=======
 	/// Delay between parallel RPC calls to be friendly with the node and avoid MaxSlotsExceeded
 	/// error
 	pub rpc_call_delay: Duration,
->>>>>>> 6b7e0312
 	/// Used to determine whether client updates should be forced to send
 	/// even if it's optional. It's required, because some timeout packets
 	/// should use proof of the client states.
 	///
 	/// Set inside `on_undelivered_sequences`.
 	pub maybe_has_undelivered_packets: Arc<Mutex<bool>>,
-<<<<<<< HEAD
-=======
 	/// Light-client blocks cache
 	pub light_block_cache: Arc<Cache<TmHeight, LightBlock>>,
->>>>>>> 6b7e0312
 }
 
 /// config options for [`ParachainClient`]
@@ -250,11 +236,7 @@
 	/// Whitelisted channels
 	pub channel_whitelist: Vec<(ChannelId, PortId)>,
 	/// The key that signs transactions
-<<<<<<< HEAD
-	pub keybase: ConfigKeyEntry,
-=======
 	pub mnemonic: String,
->>>>>>> 6b7e0312
 }
 
 impl<H> CosmosClient<H>
@@ -306,13 +288,9 @@
 			keybase,
 			_phantom: std::marker::PhantomData,
 			tx_mutex: Default::default(),
-<<<<<<< HEAD
-			maybe_has_undelivered_packets: Default::default(),
-=======
 			rpc_call_delay: Duration::from_millis(1000),
 			maybe_has_undelivered_packets: Default::default(),
 			light_block_cache: Arc::new(Cache::new(100000)),
->>>>>>> 6b7e0312
 		})
 	}
 
@@ -433,7 +411,7 @@
 						&latest_light_block.validators,
 						&latest_light_block.next_validators,
 					) {
-						true => UpdateType::Mandatory,
+						true => UpdateType::Optional,
 						false => UpdateType::Mandatory,
 					};
 					Ok((
@@ -445,31 +423,6 @@
 						},
 						update_type,
 					))
-<<<<<<< HEAD
-				})?;
-			let height = TmHeight::try_from(trusted_height.revision_height).map_err(|e| {
-				Error::from(format!(
-					"Failed to convert height for chain {:?} with error {:?}",
-					self.name, e
-				))
-			})?;
-			let trusted_light_block = self
-				.light_client
-				.io
-				.fetch_light_block(AtHeight::At(height.increment()))
-				.map_err(|e| {
-					Error::from(format!(
-						"Failed to fetch light block for chain {:?} with error {:?}",
-						self.name, e
-					))
-				})?;
-
-			let update_type =
-				match latest_light_block.validators == latest_light_block.next_validators {
-					true => UpdateType::Optional,
-					false => UpdateType::Mandatory,
-=======
->>>>>>> 6b7e0312
 				};
 				join_set.spawn(timeout(Duration::from_secs(30), fut));
 			}

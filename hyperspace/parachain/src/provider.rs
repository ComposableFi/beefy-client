// Copyright 2022 ComposableFi
//
// Licensed under the Apache License, Version 2.0 (the "License");
// you may not use this file except in compliance with the License.
// You may obtain a copy of the License at
//
//      http://www.apache.org/licenses/LICENSE-2.0
//
// Unless required by applicable law or agreed to in writing, software
// distributed under the License is distributed on an "AS IS" BASIS,
// WITHOUT WARRANTIES OR CONDITIONS OF ANY KIND, either express or implied.
// See the License for the specific language governing permissions and
// limitations under the License.

use super::{error::Error, ParachainClient};
use crate::{finality_protocol::FinalityEvent, FinalityProtocol, GrandpaClientState};
use beefy_prover::helpers::fetch_timestamp_extrinsic_with_proof;
use codec::{Decode, Encode};
use finality_grandpa::BlockNumberOps;
use futures::Stream;
use grandpa_light_client_primitives::ParachainHeaderProofs;
use ibc::{
	applications::transfer::{Amount, PrefixedCoin, PrefixedDenom},
	core::{
		ics02_client::client_state::{ClientState, ClientType},
		ics23_commitment::commitment::CommitmentPrefix,
		ics24_host::identifier::{ChannelId, ClientId, ConnectionId, PortId},
	},
	events::IbcEvent,
	timestamp::Timestamp,
	Height,
};
use ibc_proto::{
	google::protobuf::Any,
	ibc::core::{
		channel::v1::{
			IdentifiedChannel, QueryChannelResponse, QueryChannelsResponse,
			QueryNextSequenceReceiveResponse, QueryPacketAcknowledgementResponse,
			QueryPacketCommitmentResponse, QueryPacketReceiptResponse,
		},
		client::v1::{
			IdentifiedClientState, QueryClientStateResponse, QueryConsensusStateResponse,
		},
		connection::v1::{IdentifiedConnection, QueryConnectionResponse},
	},
};
use ibc_rpc::{IbcApiClient, PacketInfo};
use ics11_beefy::client_state::ClientState as BeefyClientState;
use light_client_common::config::{AsInnerEvent, IbcEventsT, RuntimeStorage};
use pallet_ibc::{
	light_clients::{AnyClientState, AnyConsensusState, HostFunctionsManager},
	HostConsensusProof,
};
use primitives::{apply_prefix, Chain, IbcProvider, KeyProvider, UpdateType};
use sp_core::H256;
use sp_runtime::{
	traits::{IdentifyAccount, One, Verify},
	MultiSignature, MultiSigner,
};
use std::{
	collections::{BTreeMap, HashSet},
	fmt::Display,
	pin::Pin,
	str::FromStr,
	time::Duration,
};
use subxt::config::{
	extrinsic_params::BaseExtrinsicParamsBuilder, ExtrinsicParams, Header as HeaderT, Header,
};
use tokio_stream::wrappers::ReceiverStream;

#[derive(Debug)]
pub struct TransactionId<Hash> {
	pub ext_hash: Hash,
	pub block_hash: Hash,
}

#[async_trait::async_trait]
impl<T: light_client_common::config::Config + Send + Sync + Clone> IbcProvider
	for ParachainClient<T>
where
	u32: From<<<T as subxt::Config>::Header as HeaderT>::Number>,
	u32: From<<<T as subxt::Config>::Header as Header>::Number>,
	Self: KeyProvider,
	<<T as light_client_common::config::Config>::Signature as Verify>::Signer:
		From<MultiSigner> + IdentifyAccount<AccountId = T::AccountId>,
	MultiSigner: From<MultiSigner>,
	<T as subxt::Config>::Address: From<<T as subxt::Config>::AccountId>,
	<T as subxt::Config>::Signature: From<MultiSignature> + Send + Sync,
	<<T as subxt::Config>::Header as Header>::Number:
		BlockNumberOps + From<u32> + Display + Ord + sp_runtime::traits::Zero + One + Send + Sync,
	<T as subxt::Config>::Header: Decode + Send + Sync,
	T::Hash: From<sp_core::H256> + From<[u8; 32]>,
	sp_core::H256: From<T::Hash>,
	BTreeMap<sp_core::H256, ParachainHeaderProofs>:
		From<BTreeMap<<T as subxt::Config>::Hash, ParachainHeaderProofs>>,
	<T::ExtrinsicParams as ExtrinsicParams<T::Index, T::Hash>>::OtherParams:
		From<BaseExtrinsicParamsBuilder<T, T::Tip>> + Send + Sync,
	<T as subxt::Config>::AccountId: Send + Sync,
	<T as subxt::Config>::Address: Send + Sync,
	<T as light_client_common::config::Config>::AssetId: Clone,
{
	type FinalityEvent = FinalityEvent;
	type TransactionId = TransactionId<T::Hash>;
	type Error = Error;
	type AssetId = <T as light_client_common::config::Config>::AssetId;

	async fn query_latest_ibc_events<C>(
		&mut self,
		finality_event: Self::FinalityEvent,
		counterparty: &C,
	) -> Result<Vec<(Any, Vec<IbcEvent>, UpdateType)>, anyhow::Error>
	where
		C: Chain,
	{
		self.finality_protocol
			.clone()
			.query_latest_ibc_events(self, finality_event, counterparty)
			.await
	}

	async fn ibc_events(&self) -> Pin<Box<dyn Stream<Item = IbcEvent> + Send + 'static>> {
		use futures::StreamExt;

		let (tx, rx) = tokio::sync::mpsc::channel(32);
		let event = self.para_client.events();
		let para_client = self.para_client.clone();
		tokio::spawn(async move {
			let stream = para_client
				.blocks()
				.subscribe_all()
				.await
				.expect("should susbcribe to blocks")
				.filter_map(|block| async {
					let block = block.ok()?;
					let events = event.at(block.hash()).await.ok()?;
					let result = events
						.find::<<T::Events as AsInnerEvent>::Inner>()
						.filter_map(|ev| {
							let ev = <T::Events as AsInnerEvent>::from_inner(ev.ok()?).events();
							ev.into_iter()
								.map(|ev| TryInto::<IbcEvent>::try_into(ev))
								.collect::<Result<Vec<_>, _>>()
								.ok()
						})
						.flatten()
						.collect::<Vec<_>>();
					Some(result)
				});

			let mut stream = Box::pin(stream);

			while let Some(evs) = stream.next().await {
				let mut should_exit = false;
				for ev in evs {
					if let Err(_) = tx.send(ev).await {
						should_exit = true;
						break
					}
				}
				if should_exit {
					break
				}
			}
		});

		Box::pin(ReceiverStream::new(rx))
	}

	async fn query_client_consensus(
		&self,
		at: Height,
		client_id: ClientId,
		consensus_height: Height,
	) -> Result<QueryConsensusStateResponse, Self::Error> {
		let res = IbcApiClient::<u32, H256, <T as light_client_common::config::Config>::AssetId>::query_client_consensus_state(
			&*self.para_ws_client,
			Some(at.revision_height as u32),
			client_id.to_string(),
			consensus_height.revision_height,
			consensus_height.revision_number,
			false,
		)
		.await
		.map_err(|e| Error::from(format!("Rpc Error {:?}", e)))?;
		Ok(res)
	}

	async fn query_client_state(
		&self,
		at: Height,
		client_id: ClientId,
	) -> Result<QueryClientStateResponse, Self::Error> {
		let response =
			IbcApiClient::<u32, H256, <T as light_client_common::config::Config>::AssetId>::query_client_state(
				&*self.para_ws_client,
				at.revision_height as u32,
				client_id.to_string(),
			)
			.await
			.map_err(|e| Error::from(format!("Rpc Error {:?}", e)))?;
		Ok(response)
	}

	async fn query_connection_end(
		&self,
		at: Height,
		connection_id: ConnectionId,
	) -> Result<QueryConnectionResponse, Self::Error> {
		let response = IbcApiClient::<u32, H256, <T as light_client_common::config::Config>::AssetId>::query_connection(
			&*self.para_ws_client,
			at.revision_height as u32,
			connection_id.to_string(),
		)
		.await
		.map_err(|e| Error::from(format!("Rpc Error {:?}", e)))?;
		Ok(response)
	}

	async fn query_channel_end(
		&self,
		at: Height,
		channel_id: ChannelId,
		port_id: PortId,
	) -> Result<QueryChannelResponse, Self::Error> {
		let response = IbcApiClient::<u32, H256, <T as light_client_common::config::Config>::AssetId>::query_channel(
			&*self.para_ws_client,
			at.revision_height as u32,
			channel_id.to_string(),
			port_id.to_string(),
		)
		.await
		.map_err(|e| Error::from(format!("Rpc Error {:?}", e)))?;
		Ok(response)
	}

	/// Query the proof of the given keys at the given height.
	///
	/// Note: all the keys will be prefixed with the connection prefix.
	async fn query_proof(&self, at: Height, keys: Vec<Vec<u8>>) -> Result<Vec<u8>, Self::Error> {
		let prefix = self.connection_prefix().into_vec();
		let prefixed_keys =
			keys.into_iter().map(|path| apply_prefix(prefix.clone(), path)).collect();

		let proof = IbcApiClient::<u32, H256, <T as light_client_common::config::Config>::AssetId>::query_proof(
			&*self.para_ws_client,
			at.revision_height as u32,
			prefixed_keys,
		)
		.await
		.map_err(|e| Error::from(format!("Rpc Error {:?}", e)))?;
		Ok(proof.proof)
	}

	async fn query_packet_commitment(
		&self,
		at: Height,
		port_id: &PortId,
		channel_id: &ChannelId,
		seq: u64,
	) -> Result<QueryPacketCommitmentResponse, Self::Error> {
		let res =
			IbcApiClient::<u32, H256, <T as light_client_common::config::Config>::AssetId>::query_packet_commitment(
				&*self.para_ws_client,
				at.revision_height as u32,
				channel_id.to_string(),
				port_id.to_string(),
				seq,
			)
			.await
			.map_err(|e| Error::from(format!("Rpc Error {:?}", e)))?;
		Ok(res)
	}

	async fn query_packet_acknowledgement(
		&self,
		at: Height,
		port_id: &PortId,
		channel_id: &ChannelId,
		seq: u64,
	) -> Result<QueryPacketAcknowledgementResponse, Self::Error> {
		let res = IbcApiClient::<u32, H256, <T as light_client_common::config::Config>::AssetId>::query_packet_acknowledgement(
			&*self.para_ws_client,
			at.revision_height as u32,
			channel_id.to_string(),
			port_id.to_string(),
			seq,
		)
		.await
		.map_err(|e| Error::from(format!("Rpc Error {:?}", e)))?;
		Ok(res)
	}

	async fn query_next_sequence_recv(
		&self,
		at: Height,
		port_id: &PortId,
		channel_id: &ChannelId,
	) -> Result<QueryNextSequenceReceiveResponse, Self::Error> {
		let res = IbcApiClient::<u32, H256, <T as light_client_common::config::Config>::AssetId>::query_next_seq_recv(
			&*self.para_ws_client,
			at.revision_height as u32,
			channel_id.to_string(),
			port_id.to_string(),
		)
		.await
		.map_err(|e| Error::from(format!("Rpc Error {:?}", e)))?;
		Ok(res)
	}

	async fn query_packet_receipt(
		&self,
		at: Height,
		port_id: &PortId,
		channel_id: &ChannelId,
		seq: u64,
	) -> Result<QueryPacketReceiptResponse, Self::Error> {
		let res = IbcApiClient::<u32, H256, <T as light_client_common::config::Config>::AssetId>::query_packet_receipt(
			&*self.para_ws_client,
			at.revision_height as u32,
			channel_id.to_string(),
			port_id.to_string(),
			seq,
		)
		.await
		.map_err(|e| Error::from(format!("Rpc Error {:?}", e)))?;
		Ok(res)
	}

	async fn latest_height_and_timestamp(&self) -> Result<(Height, Timestamp), Self::Error> {
		let finalized_header = self
			.para_client
			.rpc()
			.header(None)
			.await?
			.ok_or_else(|| Error::Custom("Latest height query returned None".to_string()))?;
		let latest_height: u64 = (finalized_header.number()).into();
		let height = Height::new(self.para_id.into(), latest_height.into());

		let subxt_block_number: subxt::rpc::types::BlockNumber = latest_height.into();
		let block_hash =
			self.para_client.rpc().block_hash(Some(subxt_block_number)).await?.ok_or_else(
				|| Error::Custom("Latest block hash query returned None".to_string()),
			)?;
		let timestamp_addr = T::Storage::timestamp_now();
		let unix_timestamp_millis = self
			.para_client
			.storage()
			.at(block_hash)
			.fetch(&timestamp_addr)
			.await?
			.ok_or_else(|| Error::from("Timestamp should exist".to_string()))?;
		let timestamp_nanos = Duration::from_millis(unix_timestamp_millis).as_nanos() as u64;

		Ok((height, Timestamp::from_nanoseconds(timestamp_nanos)?))
	}

	async fn query_packet_commitments(
		&self,
		at: Height,
		channel_id: ChannelId,
		port_id: PortId,
	) -> Result<Vec<u64>, Self::Error> {
		let res =
			IbcApiClient::<u32, H256, <T as light_client_common::config::Config>::AssetId>::query_packet_commitments(
				&*self.para_ws_client,
				at.revision_height as u32,
				channel_id.to_string(),
				port_id.to_string(),
			)
			.await
			.map_err(|e| Error::from(format!("Rpc Error {:?}", e)))?;
		Ok(res.commitments.into_iter().map(|packet_state| packet_state.sequence).collect())
	}

	async fn query_packet_acknowledgements(
		&self,
		at: Height,
		channel_id: ChannelId,
		port_id: PortId,
	) -> Result<Vec<u64>, Self::Error> {
		let res = IbcApiClient::<u32, H256, <T as light_client_common::config::Config>::AssetId>::query_packet_acknowledgements(
			&*self.para_ws_client,
			at.revision_height as u32,
			channel_id.to_string(),
			port_id.to_string(),
		)
		.await
		.map_err(|e| Error::from(format!("Rpc Error {:?}", e)))?;
		Ok(res
			.acknowledgements
			.into_iter()
			.map(|packet_state| packet_state.sequence)
			.collect())
	}

	async fn query_unreceived_packets(
		&self,
		at: Height,
		channel_id: ChannelId,
		port_id: PortId,
		seqs: Vec<u64>,
	) -> Result<Vec<u64>, Self::Error> {
		let res =
			IbcApiClient::<u32, H256, <T as light_client_common::config::Config>::AssetId>::query_unreceived_packets(
				&*self.para_ws_client,
				at.revision_height as u32,
				channel_id.to_string(),
				port_id.to_string(),
				seqs,
			)
			.await
			.map_err(|e| Error::from(format!("Rpc Error {:?}", e)))?;
		Ok(res)
	}

<<<<<<< HEAD
	async fn on_undelivered_sequences(&self, seqs: &[u64]) -> Result<(), Self::Error> {
		*self.maybe_has_undelivered_packets.lock().unwrap() = !seqs.is_empty();
=======
	async fn on_undelivered_sequences(&self, is_empty: bool) -> Result<(), Self::Error> {
		*self.maybe_has_undelivered_packets.lock().unwrap() = !is_empty;
>>>>>>> 6b7e0312
		Ok(())
	}

	fn has_undelivered_sequences(&self) -> bool {
		*self.maybe_has_undelivered_packets.lock().unwrap()
	}

	async fn query_unreceived_acknowledgements(
		&self,
		at: Height,
		channel_id: ChannelId,
		port_id: PortId,
		seqs: Vec<u64>,
	) -> Result<Vec<u64>, Self::Error> {
		log::trace!(
			target: "hyperspace_parachain",
			"query_unreceived_acknowledgements at: {:?}, channel_id: {:?}, port_id: {:?}, seqs: {:?}",
			at,
			channel_id,
			port_id,
			seqs
		);
		let res = IbcApiClient::<u32, H256, <T as light_client_common::config::Config>::AssetId>::query_unreceived_acknowledgements(
			&*self.para_ws_client,
			at.revision_height as u32,
			channel_id.to_string(),
			port_id.to_string(),
			seqs,
		)
		.await
		.map_err(|e| Error::from(format!("Rpc Error {:?}", e)))?;
		Ok(res)
	}

	fn channel_whitelist(&self) -> HashSet<(ChannelId, PortId)> {
		self.channel_whitelist.lock().unwrap().iter().cloned().collect()
	}

	async fn query_connection_channels(
		&self,
		at: Height,
		connection_id: &ConnectionId,
	) -> Result<QueryChannelsResponse, Self::Error> {
		let response =
			IbcApiClient::<u32, H256, <T as light_client_common::config::Config>::AssetId>::query_connection_channels(
				&*self.para_ws_client,
				at.revision_height as u32,
				connection_id.to_string(),
			)
			.await
			.map_err(|e| Error::from(format!("Rpc Error {:?}", e)))?;
		Ok(response)
	}

	async fn query_send_packets(
		&self,
		channel_id: ChannelId,
		port_id: PortId,
		seqs: Vec<u64>,
	) -> Result<Vec<PacketInfo>, Self::Error> {
		let response =
			IbcApiClient::<u32, H256, <T as light_client_common::config::Config>::AssetId>::query_send_packets(
				&*self.para_ws_client,
				channel_id.to_string(),
				port_id.to_string(),
				seqs,
			)
			.await
			.map_err(|e| Error::from(format!("Rpc Error {:?}", e)))?;

		self.on_undelivered_sequences(response.is_empty()).await?;

		Ok(response)
	}

	async fn query_recv_packets(
		&self,
		channel_id: ChannelId,
		port_id: PortId,
		seqs: Vec<u64>,
	) -> Result<Vec<PacketInfo>, Self::Error> {
		let response =
			IbcApiClient::<u32, H256, <T as light_client_common::config::Config>::AssetId>::query_recv_packets(
				&*self.para_ws_client,
				channel_id.to_string(),
				port_id.to_string(),
				seqs,
			)
			.await
			.map_err(|e| Error::from(format!("Rpc Error {:?}", e)))?;
		Ok(response)
	}

	fn expected_block_time(&self) -> Duration {
		// Parachains have an expected block time of 12 seconds
		Duration::from_secs(12)
	}

	async fn query_client_update_time_and_height(
		&self,
		client_id: ClientId,
		client_height: Height,
	) -> Result<(Height, Timestamp), Self::Error> {
		log::trace!(
			target: "hyperspace_parachain",
			"Querying client update time and height for client {:?} at height {:?}",
			client_id,
			client_height
		);
		let response = IbcApiClient::<u32, H256, <T as light_client_common::config::Config>::AssetId>::query_client_update_time_and_height(
			&*self.para_ws_client,
			client_id.to_string(),
			client_height.revision_number,
			client_height.revision_height,
		)
		.await
		.map_err(|e| Error::from(format!("Rpc Error {:?}", e)))?;
		Ok((
			response.height.into(),
			Timestamp::from_nanoseconds(response.timestamp)
				.map_err(|_| Error::Custom("Received invalid timestamp".to_string()))?,
		))
	}

	async fn query_host_consensus_state_proof(
		&self,
		client_state: &AnyClientState,
	) -> Result<Option<Vec<u8>>, Self::Error> {
		let hash = self
			.para_client
			.rpc()
			.block_hash(Some(client_state.latest_height().revision_height.into()))
			.await?;
		let header = self
			.para_client
			.rpc()
			.header(hash)
			.await?
			.ok_or_else(|| Error::Custom("Latest height query returned None".to_string()))?;
		let extrinsic_with_proof =
			fetch_timestamp_extrinsic_with_proof(&self.para_client, Some(header.hash()))
				.await
				.map_err(Error::BeefyProver)?;
		let code_id = if let AnyClientState::Wasm(client_state) = &client_state {
			Some(client_state.code_id.clone())
		} else {
			None
		};
		let host_consensus_proof = HostConsensusProof {
			header: header.encode(),
			extrinsic: extrinsic_with_proof.ext,
			extrinsic_proof: extrinsic_with_proof.proof,
			code_id,
		};
		Ok(Some(host_consensus_proof.encode()))
	}

	async fn query_ibc_balance(
		&self,
		asset_id: Self::AssetId,
	) -> Result<Vec<PrefixedCoin>, Self::Error> {
		let account = self.public_key.clone().into_account();
		let account = subxt::utils::AccountId32::from(<[u8; 32]>::from(account));
		let mut hex_string = hex::encode(account.0.to_vec());
		hex_string.insert_str(0, "0x");
		let coin: ibc_proto::cosmos::base::v1beta1::Coin = IbcApiClient::<
			u32,
			H256,
			<T as light_client_common::config::Config>::AssetId,
		>::query_balance_with_address(
			&*self.para_ws_client,
			hex_string,
			asset_id,
		)
		.await
		.map_err(|e| Error::from(format!("Rpc Error {:?}", e)))?;
		Ok(vec![PrefixedCoin {
			denom: PrefixedDenom::from_str(&coin.denom)?,
			amount: Amount::from_str(&coin.amount)?,
		}])
	}

	fn connection_prefix(&self) -> CommitmentPrefix {
		CommitmentPrefix::try_from(self.commitment_prefix.clone()).expect("Should not fail")
	}

	fn client_id(&self) -> ClientId {
		self.client_id()
	}

	fn set_client_id(&mut self, client_id: ClientId) {
		*self.client_id.lock().unwrap() = Some(client_id);
	}

	fn connection_id(&self) -> Option<ConnectionId> {
		self.connection_id.lock().unwrap().clone()
	}

	fn client_type(&self) -> ClientType {
		match self.finality_protocol {
			FinalityProtocol::Grandpa => GrandpaClientState::<HostFunctionsManager>::client_type(),
			FinalityProtocol::Beefy => BeefyClientState::<HostFunctionsManager>::client_type(),
		}
	}

	async fn query_timestamp_at(&self, block_number: u64) -> Result<u64, Self::Error> {
		let subxt_block_number: subxt::rpc::types::BlockNumber = block_number.into();
		let block_hash =
			self.para_client.rpc().block_hash(Some(subxt_block_number)).await?.ok_or_else(
				|| Error::Custom("Block hash not found for block number".to_string()),
			)?;
		let timestamp_addr = T::Storage::timestamp_now();
		let unix_timestamp_millis = self
			.para_client
			.storage()
			.at(block_hash)
			.fetch(&timestamp_addr)
			.await?
			.expect("Timestamp should exist");
		let timestamp_nanos = Duration::from_millis(unix_timestamp_millis).as_nanos() as u64;

		Ok(timestamp_nanos)
	}

	async fn query_clients(&self) -> Result<Vec<ClientId>, Self::Error> {
		let response: Vec<IdentifiedClientState> = IbcApiClient::<
			u32,
			H256,
			<T as light_client_common::config::Config>::AssetId,
		>::query_clients(&*self.para_ws_client)
		.await
		.map_err(|e| Error::from(format!("Rpc Error {:?}", e)))?;
		response
			.into_iter()
			.map(|client| {
				ClientId::from_str(&client.client_id)
					.map_err(|_| Error::Custom("Invalid client id ".to_string()))
			})
			.collect()
	}

	async fn query_channels(&self) -> Result<Vec<(ChannelId, PortId)>, Self::Error> {
		let response = IbcApiClient::<u32, H256, <T as light_client_common::config::Config>::AssetId>::query_channels(
			&*self.para_ws_client,
		)
		.await
		.map_err(|e| Error::from(format!("Rpc Error {:?}", e)))?;
		response
			.channels
			.into_iter()
			.map(|identified_chan| {
				Ok((
					ChannelId::from_str(&identified_chan.channel_id)
						.expect("Failed to convert invalid string to channel id"),
					PortId::from_str(&identified_chan.port_id)
						.expect("Failed to convert invalid string to port id"),
				))
			})
			.collect::<Result<Vec<_>, _>>()
	}

	async fn query_connection_using_client(
		&self,
		height: u32,
		client_id: String,
	) -> Result<Vec<IdentifiedConnection>, Self::Error> {
		let response = IbcApiClient::<u32, H256, <T as light_client_common::config::Config>::AssetId>::query_connection_using_client(
			&*self.para_ws_client,
			height,
			client_id,
		)
		.await
		.map_err(|e| Error::from(format!("Rpc Error {:?}", e)))?;

		Ok(response)
	}

	async fn is_update_required(
		&self,
		latest_height: u64,
		latest_client_height_on_counterparty: u64,
	) -> Result<bool, Self::Error> {
		let prover = self.grandpa_prover();
		let session_length = prover
			.session_length()
			.await
			.map_err(|e| Error::from(format!("Rpc Error {:?}", e)))?;
		// We divide the session into some places and if the diff in block updates is greater than
		// this update is required
		let base =
			if cfg!(test) { (session_length / 2) as u64 } else { (session_length / 12) as u64 };
		let diff = latest_height - latest_client_height_on_counterparty;
		let pruning_len = 256;
		Ok(diff >= base.min(pruning_len as u64))
	}

	async fn initialize_client_state(
		&self,
	) -> Result<(AnyClientState, AnyConsensusState), Self::Error> {
		match self.finality_protocol {
			FinalityProtocol::Grandpa => {
				let res = self.construct_grandpa_client_state().await?;
				Ok(res)
			},
			FinalityProtocol::Beefy => {
				let res = self.construct_beefy_client_state().await?;
				Ok(res)
			},
		}
	}

	async fn query_client_id_from_tx_hash(
		&self,
		tx_id: Self::TransactionId,
	) -> Result<ClientId, Self::Error> {
		// Query newly created client Id
		let TransactionId { ext_hash, block_hash } = tx_id;
		let identified_client_state = IbcApiClient::<
			u32,
			H256,
			<T as light_client_common::config::Config>::AssetId,
		>::query_newly_created_client(
			&*self.para_ws_client, block_hash.into(), ext_hash.into()
		)
		.await
		.map_err(|e| Error::from(format!("Rpc Error {:?}", e)))?;

		let client_id = ClientId::from_str(&identified_client_state.client_id)
			.expect("Should have a valid client id");
		Ok(client_id)
	}

<<<<<<< HEAD
=======
	async fn query_connection_id_from_tx_hash(
		&self,
		tx_id: Self::TransactionId,
	) -> Result<ConnectionId, Self::Error> {
		// Query newly created connection Id
		let TransactionId { ext_hash, block_hash } = tx_id;
		let identified_connection: IdentifiedConnection = IbcApiClient::<
			u32,
			H256,
			<T as light_client_common::config::Config>::AssetId,
		>::query_newly_created_connection(
			&*self.para_ws_client,
			block_hash.into(),
			ext_hash.into(),
		)
		.await
		.map_err(|e| Error::from(format!("Rpc Error {:?}", e)))?;

		let connection_id = ConnectionId::from_str(&identified_connection.id)
			.expect("Should have a valid connection id");
		Ok(connection_id)
	}

	async fn query_channel_id_from_tx_hash(
		&self,
		tx_id: Self::TransactionId,
	) -> Result<(ChannelId, PortId), Self::Error> {
		// Query newly created channel Id
		let TransactionId { ext_hash, block_hash } = tx_id;
		let identified_channel: IdentifiedChannel = IbcApiClient::<
			u32,
			H256,
			<T as light_client_common::config::Config>::AssetId,
		>::query_newly_created_channel(
			&*self.para_ws_client,
			block_hash.into(),
			ext_hash.into(),
		)
		.await
		.map_err(|e| Error::from(format!("Rpc Error {:?}", e)))?;

		let channel_id = ChannelId::from_str(&identified_channel.channel_id)
			.expect("Should have a valid channel id");
		let port_id =
			PortId::from_str(&identified_channel.port_id).expect("Should have a valid port id");
		Ok((channel_id, port_id))
	}

	/// Set the channel whitelist for the relayer task.
	fn set_channel_whitelist(&mut self, channel_whitelist: HashSet<(ChannelId, PortId)>) {
		*self.channel_whitelist.lock().unwrap() = channel_whitelist;
	}

	fn add_channel_to_whitelist(&mut self, channel: (ChannelId, PortId)) {
		self.channel_whitelist.lock().unwrap().insert(channel);
	}

	fn set_connection_id(&mut self, connection_id: ConnectionId) {
		*self.connection_id.lock().unwrap() = Some(connection_id);
	}

>>>>>>> 6b7e0312
	async fn upload_wasm(&self, _wasm: Vec<u8>) -> Result<Vec<u8>, Self::Error> {
		Err(Error::Custom("Uploading WASM to parachain is not supported".to_string()))
	}
}<|MERGE_RESOLUTION|>--- conflicted
+++ resolved
@@ -414,13 +414,8 @@
 		Ok(res)
 	}
 
-<<<<<<< HEAD
-	async fn on_undelivered_sequences(&self, seqs: &[u64]) -> Result<(), Self::Error> {
-		*self.maybe_has_undelivered_packets.lock().unwrap() = !seqs.is_empty();
-=======
 	async fn on_undelivered_sequences(&self, is_empty: bool) -> Result<(), Self::Error> {
 		*self.maybe_has_undelivered_packets.lock().unwrap() = !is_empty;
->>>>>>> 6b7e0312
 		Ok(())
 	}
 
@@ -753,8 +748,6 @@
 		Ok(client_id)
 	}
 
-<<<<<<< HEAD
-=======
 	async fn query_connection_id_from_tx_hash(
 		&self,
 		tx_id: Self::TransactionId,
@@ -816,7 +809,6 @@
 		*self.connection_id.lock().unwrap() = Some(connection_id);
 	}
 
->>>>>>> 6b7e0312
 	async fn upload_wasm(&self, _wasm: Vec<u8>) -> Result<Vec<u8>, Self::Error> {
 		Err(Error::Custom("Uploading WASM to parachain is not supported".to_string()))
 	}

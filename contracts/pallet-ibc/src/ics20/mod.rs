--- conflicted
+++ resolved
@@ -215,7 +215,9 @@
 
 		let ack = match result {
 			Err(err) => {
-				let ack = format!("{}: {:?}", ACK_ERR_STR, err).as_bytes().to_vec();
+				let ack = Ics20Acknowledgement::Error(format!("{}: {:?}", ACK_ERR_STR, err))
+					.to_string()
+					.into_bytes();
 				Pallet::<T>::handle_message(HandlerMessage::WriteAck {
 					packet: packet.clone(),
 					ack: ack.clone(),
@@ -232,9 +234,12 @@
 				// the balance type of the runtime to be a u128; For a U256 to be converted to a
 				// u128 without truncating, the last two words should be zero
 				if u256_words[0] != 0 || u256_words[1] != 0 {
-					let ack = format!("{}: Token amount exceeds bounds for u128", ACK_ERR_STR)
-						.as_bytes()
-						.to_vec();
+					let ack = Ics20Acknowledgement::Error(format!(
+						"{}: Token amount exceeds bounds for u128",
+						ACK_ERR_STR
+					))
+					.to_string()
+					.into_bytes();
 					Pallet::<T>::handle_message(HandlerMessage::WriteAck {
 						packet: packet.clone(),
 						ack: ack.clone(),
@@ -258,7 +263,6 @@
 							&denom,
 						)
 						.ok(),
-<<<<<<< HEAD
 						amount: packet_data.token.amount.as_u256().as_u128().into(),
 						is_receiver_source: is_receiver_chain_source(
 							packet.source_port.clone(),
@@ -275,32 +279,13 @@
 					let packet = packet.clone();
 					Pallet::<T>::handle_message(HandlerMessage::WriteAck {
 						packet,
-						ack: Ics20Acknowledgement::success().as_ref().to_vec(),
+						ack: Ics20Acknowledgement::success().to_string().into_bytes(),
 					})
 					.map_err(|e| {
 						Ics04Error::implementation_specific(format!("[on_recv_packet] {:#?}", e))
 					})?;
-					Ics20Acknowledgement::success().as_ref().to_vec()
+					Ics20Acknowledgement::success().to_string().into_bytes()
 				}
-=======
-					amount: packet_data.token.amount.as_u256().as_u128().into(),
-					is_receiver_source: is_receiver_chain_source(
-						packet.source_port.clone(),
-						packet.source_channel.clone(),
-						&packet_data.token.denom,
-					),
-					source_channel: packet.source_channel.to_string().as_bytes().to_vec(),
-					destination_channel: packet.destination_channel.to_string().as_bytes().to_vec(),
-				});
-				let packet = packet.clone();
-				Pallet::<T>::write_acknowledgement(
-					&packet,
-					Ics20Acknowledgement::success().to_string().into_bytes(),
-				)
-				.map_err(|e| {
-					Ics04Error::implementation_specific(format!("[on_recv_packet] {:#?}", e))
-				})?;
->>>>>>> 837d5c41
 			},
 		};
 		Ok(Acknowledgement::from_bytes(ack))

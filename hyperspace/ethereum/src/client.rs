--- conflicted
+++ resolved
@@ -11,14 +11,9 @@
 	abi::{encode, AbiEncode, Address, Bytes, ParamType, Token},
 	core::k256,
 	prelude::{
-<<<<<<< HEAD
 		coins_bip39::English, signer::SignerMiddlewareError, Authorization, BlockId, BlockNumber,
 		ContractInstance, EIP1186ProofResponse, Filter, LocalWallet, Log, MnemonicBuilder,
 		NameOrAddress, SignerMiddleware, Wallet, H256,
-=======
-		signer::SignerMiddlewareError, Authorization, BlockId, BlockNumber, EIP1186ProofResponse,
-		Filter, Log, NameOrAddress, SignerMiddleware, Wallet, H256,
->>>>>>> 2b984bc6
 	},
 	providers::{Http, Middleware, Provider, ProviderError, ProviderExt, Ws},
 	signers::Signer,
@@ -161,24 +156,6 @@
 		let client = config.client().await?;
 
 		let yui = match config.yui.take() {
-<<<<<<< HEAD
-			None => DeployYuiIbc::<_, _>::from_addresses(
-				client.clone(),
-				config.diamond_address.clone().ok_or_else(|| {
-					ClientError::Other("diamond address must be provided".to_string())
-				})?,
-				Some(config.tendermint_address.clone().ok_or_else(|| {
-					ClientError::Other("tendermint address must be provided".to_string())
-				})?),
-				Some(config.ics20_transfer_bank_address.clone().ok_or_else(|| {
-					ClientError::Other("bank address must be provided".to_string())
-				})?),
-				Some(config.ics20_bank_address.clone().ok_or_else(|| {
-					ClientError::Other("bank address must be provided".to_string())
-				})?),
-				config.diamond_facets.clone(),
-			)?,
-=======
 			None =>
 				DeployYuiIbc::<_, _>::from_addresses(
 					client.clone(),
@@ -188,13 +165,15 @@
 					Some(config.tendermint_address.clone().ok_or_else(|| {
 						ClientError::Other("tendermint address must be provided".to_string())
 					})?),
-					Some(config.bank_address.clone().ok_or_else(|| {
+					Some(config.ics20_transfer_bank_address.clone().ok_or_else(|| {
+						ClientError::Other("bank address must be provided".to_string())
+					})?),
+					Some(config.ics20_bank_address.clone().ok_or_else(|| {
 						ClientError::Other("bank address must be provided".to_string())
 					})?),
 					config.diamond_facets.clone(),
 				)
 				.await?,
->>>>>>> 2b984bc6
 			Some(yui) => yui,
 		};
 		Ok(Self {

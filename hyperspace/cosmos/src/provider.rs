use super::{
	client::CosmosClient,
	events::{
		event_is_type_channel, event_is_type_client, event_is_type_connection,
		ibc_event_try_from_abci_event, IbcEventWithHeight,
	},
};
use crate::{client::ZkProofRequest, error::Error, eth_zk_utils::CreateProofInput};
use futures::{
	stream::{self, select_all},
	Stream, StreamExt,
};
use ibc::{
	applications::transfer::{Amount, BaseDenom, PrefixedCoin, PrefixedDenom, TracePath},
	core::{
		ics02_client::{
			client_state::ClientType, events as ClientEvents,
			msgs::update_client::MsgUpdateAnyClient, trust_threshold::TrustThreshold,
		},
		ics04_channel::packet::Sequence,
		ics23_commitment::{commitment::CommitmentPrefix, specs::ProofSpecs},
		ics24_host::{
			identifier::{ChainId, ChannelId, ClientId, ConnectionId, PortId},
			path::{
				AcksPath, ChannelEndsPath, ClientConsensusStatePath, ClientStatePath,
				CommitmentsPath, ConnectionsPath, Path, ReceiptsPath, SeqRecvsPath, SeqSendsPath,
			},
		},
	},
	events::{IbcEvent, IbcEventType},
	protobuf::Protobuf,
	signer::Signer,
	timestamp::Timestamp,
	tx_msg::Msg,
	Height,
};
use ibc_primitives::PacketInfo as IbcPacketInfo;
use ibc_proto::{
	cosmos::{bank::v1beta1::QueryBalanceRequest, base::query::v1beta1::PageRequest},
	google::protobuf::Any,
	ibc::core::{
		channel::v1::{
			Channel, QueryChannelResponse, QueryChannelsRequest, QueryChannelsResponse,
			QueryConnectionChannelsRequest, QueryNextSequenceReceiveResponse,
			QueryPacketAcknowledgementResponse, QueryPacketAcknowledgementsRequest,
			QueryPacketCommitmentResponse, QueryPacketCommitmentsRequest,
			QueryPacketReceiptResponse, QueryUnreceivedAcksRequest, QueryUnreceivedPacketsRequest,
		},
		client::v1::{
			QueryClientStateResponse, QueryClientStatesRequest, QueryConsensusStateResponse,
		},
		connection::v1::{
			ConnectionEnd, IdentifiedConnection, QueryConnectionResponse, QueryConnectionsRequest,
		},
	},
};
use ibc_rpc::PacketInfo;
use ics07_tendermint::{
	client_message::ClientMessage, client_state::ClientState, consensus_state::ConsensusState,
};
use ics08_wasm::msg::MsgPushNewWasmCode;
use pallet_ibc::light_clients::{
	AnyClientMessage, AnyClientState, AnyConsensusState, HostFunctionsManager,
};
use primitives::{
	filter_events_by_ids, mock::LocalClientTypes, Chain, IbcProvider, KeyProvider, UpdateType,
};
use prost::Message;
use rand::Rng;
use std::{collections::HashSet, f32::consts::E, pin::Pin, str::FromStr, time::Duration};
use tendermint::block::Height as TmHeight;
pub use tendermint::Hash;
use tendermint_rpc::{
	endpoint::tx::Response,
	event::{Event, EventData},
	query::{EventType, Query},
	request, Client, Error as RpcError, Order, SubscriptionClient,
};
use tokio::{task::JoinSet, time::sleep};

// At least one *mandatory* update should happen during that period
// TODO: make it configurable
pub const NUMBER_OF_BLOCKS_TO_PROCESS_PER_ITER: u64 = 500;

#[derive(Clone, Debug)]
pub enum FinalityEvent {
	Tendermint { from: TmHeight, to: TmHeight },
}

#[derive(Clone, Debug)]
pub struct TransactionId<Hash> {
	pub hash: Hash,
}

#[async_trait::async_trait]
impl<H> IbcProvider for CosmosClient<H>
where
	H: Clone + Send + Sync + 'static,
{
	type FinalityEvent = FinalityEvent;
	type TransactionId = TransactionId<Hash>;
	type AssetId = String;
	type Error = Error;

	async fn query_latest_ibc_events<C>(
		&mut self,
		finality_event: Self::FinalityEvent,
		counterparty: &C,
	) -> Result<Vec<(Any, Height, Vec<IbcEvent>, UpdateType)>, anyhow::Error>
	where
		C: Chain,
	{
		let finality_event_height = match finality_event {
			FinalityEvent::Tendermint { from: _, to } => to,
		};
		let client_id = self.client_id();
		let latest_cp_height = counterparty.latest_height_and_timestamp().await?.0;
		let latest_cp_client_state =
			counterparty.query_client_state(latest_cp_height, client_id.clone()).await?;
		let client_state_response = latest_cp_client_state
			.client_state
			.ok_or_else(|| Error::Custom("counterparty returned empty client state".to_string()))?;
		let client_state =
			ClientState::<HostFunctionsManager>::decode_vec(&client_state_response.value)
				.map_err(|_| Error::Custom("failed to decode client state response".to_string()))?;
		let latest_cp_client_height = client_state.latest_height().revision_height;
		let latest_height = self.latest_height_and_timestamp().await?.0;
		let latest_revision = latest_height.revision_number;

		let from = TmHeight::try_from(latest_cp_client_height).unwrap();
		let to = finality_event_height.min(
			TmHeight::try_from(latest_cp_client_height + NUMBER_OF_BLOCKS_TO_PROCESS_PER_ITER)
				.expect("should not overflow"),
		);
		log::info!(target: "hyperspace_cosmos", "Getting blocks {}..{}", from, to);
		let to2 = to.clone();

		let update_headers =
			self.msg_update_client_header(from, to, client_state.latest_height).await?;
		let mut block_events = Vec::new();
		let mut join_set: JoinSet<Result<_, anyhow::Error>> = JoinSet::new();
		let range = (from.value()..to.value()).collect::<Vec<_>>();
		let delay_to = self.rpc_call_delay().as_millis();
		for heights in range.chunks(100) {
			for height in heights.iter().copied() {
				log::trace!(target: "hyperspace_cosmos", "Parsing events at height {:?}", height);
				let client = self.clone();
				let duration =
					Duration::from_millis(rand::thread_rng().gen_range(0..delay_to) as u64);
				let counterparty = counterparty.clone();
				join_set.spawn(async move {
					sleep(duration).await;
					let xs = tokio::time::timeout(
						Duration::from_secs(30),
						client.parse_ibc_events_at(&counterparty, latest_revision, height),
					)
					.await??;
<<<<<<< HEAD
					log::info!(
						"Parsed events {:#?} at {:?}",
						xs.iter().map(|x| x.event_type()).collect::<Vec<_>>(),
						height
					);
=======
>>>>>>> a6f9bfea
					Ok((height, xs))
				});
			}
			while let Some(res) = join_set.join_next().await {
				let out = res??;
				block_events.push(out);
			}
		}

		if block_events.len() != update_headers.len() {
			return Err(anyhow::anyhow!(
				"block events and updates must match, got {} and {}",
				block_events.len(),
				update_headers.len()
			))
		}
		block_events.sort_by_key(|(height, _)| *height);

		let all_ibc_events =
<<<<<<< HEAD
			block_events.iter().map(|ev| ev.1.clone()).flatten().collect::<Vec<_>>();

		let max_event_height = all_ibc_events
			.iter()
			.filter(|ev| {
				matches!(
					&ev.event_type(),
					&IbcEventType::OpenInitConnection |
						&IbcEventType::OpenInitChannel |
						&IbcEventType::OpenTryConnection |
						&IbcEventType::OpenTryChannel |
						&IbcEventType::OpenAckChannel |
						&IbcEventType::OpenAckConnection |
						&IbcEventType::CloseInitChannel |
						&IbcEventType::SendPacket |
						&IbcEventType::ReceivePacket |
						&IbcEventType::WriteAck | &IbcEventType::Timeout |
						&IbcEventType::TimeoutOnClose
				)
			})
			.map(|ev| ev.height().increment())
			.max()
			.unwrap_or_else(|| Height::zero());
		log::error!(target: "hyperspace", "++++++++++++++++++++++++++++++++++++++++++++++++++++++++++++++++++++++++");
		log::error!(target: "hyperspace_cosmos", "max_event_height blocks {}..{}. h :{}", from, to2, max_event_height);
=======
    	block_events.iter().map(|ev| ev.1.clone()).flatten().collect::<Vec<_>>();

		let max_event_height = all_ibc_events.iter().filter(|ev| {
			matches!(
				&ev.event_type(),
				&IbcEventType::OpenInitConnection |
					&IbcEventType::OpenInitChannel |
					&IbcEventType::OpenTryConnection |
					&IbcEventType::OpenTryChannel |
					&IbcEventType::OpenAckChannel |
					&IbcEventType::OpenAckConnection |
					&IbcEventType::CloseInitChannel | 

					&IbcEventType::SendPacket |
					&IbcEventType::ReceivePacket |
					&IbcEventType::WriteAck |
					&IbcEventType::Timeout | 
					&IbcEventType::TimeoutOnClose
			)
		}).map(|ev| ev.height().increment() ).max().unwrap_or_else(|| Height::zero());
>>>>>>> a6f9bfea

		let mut updates = Vec::new();
		let mut continew = false;
		let mut exist_at_least_one_proof = false;
		for (i, (events, (update_header, mut update_type))) in block_events
			.into_iter()
			.map(|(_, events)| events)
			.zip(update_headers)
			.enumerate()
		{
			if i == NUMBER_OF_BLOCKS_TO_PROCESS_PER_ITER as usize - 1 {
				update_type = UpdateType::Mandatory;
			}
			let height = update_header.height();

			let mut is_request_ready = false;
			let mut zk_proof = Vec::new();
			let mut zk_bitmask = 0;

			if update_type == UpdateType::Mandatory || height == max_event_height {
				let mock_zk_prover = false;
				if mock_zk_prover {
					let mut zk_proover = self.mock_zk_prover.lock().unwrap();
					zk_proover.request(height);
					is_request_ready = zk_proover.poll(height);
					log::debug!(target: "hyperspace_cosmos", "requested proof: {:?}, {:?}, {}", update_type, height, is_request_ready);

<<<<<<< HEAD
					if true {
						zk_proof = vec![1, 2, 3, 4, 5, 6, 7, 8, 9, 10]; //mock proof
												/*
												let expected_validators = vec![1]; all validators included in the proof
												let mut zk_bitmask: u64 = 0;
												for (index, &validator) in expected_validators.iter().enumerate() {
													if validator == 1 {
														zk_bitmask |= 1 << index;
													}
												}
												 */
=======
					if true{
						zk_proof = vec![1, 2, 3, 4, 5, 6, 7, 8, 9, 10];
>>>>>>> a6f9bfea
						zk_bitmask = 1; //it is real bitmask for local tests with 1 validator [1]
						is_request_ready = true;
						exist_at_least_one_proof = true;
					}
					if !is_request_ready {
						continew = true;
					}
				} else {
					let mut zk_height_proof_id_map = self.zk_proof_requests.lock().unwrap();
					let zk_prover = self.zk_prover_api.clone();
					let delay_secs = self.zk_prover_api.delay_secs;
					let proof_id = zk_height_proof_id_map.get(&height);
					if let Some(proof_request) = proof_id {
						let proof_request = proof_request.clone();
						drop(zk_height_proof_id_map);
<<<<<<< HEAD
						let proof = zk_prover.poll_proof(&proof_request.proof_id);
						match proof {
							Ok(proof) => {
								if let Some(proof) = proof {
									//todo put the proof into the protobuf object to be catched by
									// eth side
									zk_proof = proof;
=======
						let proof = zk_prover.poll_proof(&proof_request.proof_id, height.revision_height);
						match proof{
							Ok(proof) => {
								if let Some(proof) = proof{
									zk_proof = proof.as_bytes().to_vec();
>>>>>>> a6f9bfea
									zk_bitmask = proof_request.bitmask;
									is_request_ready = true;
									exist_at_least_one_proof = true;
								} else {
									log::info!(target: "hyperspace", "proof not ready Yet. proof is None. proof_id: {:?}, height: {:?}", proof_request, height);
									if proof_request.is_waiting_for_proof_too_long(delay_secs) {
										log::error!(target: "hyperspace", "Proof not ready too long. proof_id: {:?}, height: {:?}, requested proof at : {:?}", proof_request, height, proof_request.request_time);
										let mut zk_height_proof_id_map = self.zk_proof_requests.lock().unwrap();
										zk_height_proof_id_map.remove(&height);
									}
								}
							},
							Err(e) => {
								log::error!(target: "hyperspace", "failed to poll proof_id: {:?}, height: {:?}. error: {:?}", proof_request, height, e);
							},
						}
<<<<<<< HEAD
					} else {
						// //todo size should be 32 for mainnets. 1 is only for local testing.
						let size = 1;
						let zk_input = update_header.get_zk_input::<HostFunctionsManager>(size);

=======
					}
					else{
						let size = self.zk_prover_api.zk_val_len;
						/* pub_key, signature, message  */
						let zk_input = update_header.get_zk_input(size);
						
>>>>>>> a6f9bfea
						match zk_input {
							Ok((input, bitmask)) => {

								let pub_keys_list  = input.iter().map(|(pub_keys, _, _)| pub_keys.clone()).collect::<Vec<_>>();
								let signatures_list  = input.iter().map(|(_, signatures, _)| signatures.clone()).collect::<Vec<_>>();
								let msg = input.iter().map(|(_, _, msg)| msg.clone()).collect::<Vec<_>>();

								let result = zk_prover.create_proof(CreateProofInput::new(
<<<<<<< HEAD
									vec![],
									vec![],
									vec![], //pass the input
=======
									signatures_list, msg, pub_keys_list, height.revision_height
>>>>>>> a6f9bfea
								));
								match result {
									Ok(resp) => {
										if let Some(proof_id) = resp.proof_id{
											let proof_id = ZkProofRequest::new(proof_id, bitmask);
											zk_height_proof_id_map.insert(height, proof_id);
										}
										else{
											log::info!(target: "hyperspace", "proof_id is None. It means that zk server busy generating other proof. height: {:?}", height);
										}
									},
									Err(e) => {
										log::error!(target: "hyperspace", "failed to create_proof. height: {:?}. error: {:?}", height, e);
									},
								}
							},
							Err(e) => {
								log::error!(target: "hyperspace", "failed to get zk input for heigth : {:?}, size: {}, error: {:?}", update_header.height(), size, e);
							},
						}
					}

<<<<<<< HEAD
					log::error!(target: "hyperspace", "!!!!!!!!!!!!!!!!!!!!!!!!!!!!!!!!!!!!!!!!!!!!!!!!!!!!!!!!!!!!!!!!!");
					log::error!(target: "hyperspace", "real zk proover was requested proof: {:?}, {:?}, {}", update_type, height, is_request_ready);
					if !is_request_ready {
=======
					log::debug!(target: "hyperspace", "real zk proover was requested proof: {:?}, {:?}, {}", update_type, height, is_request_ready);
					if !is_request_ready{
>>>>>>> a6f9bfea
						continew = true;
					}
				}
			};

<<<<<<< HEAD
			if continew ||
				(update_type.is_optional() && height > max_event_height/* && !height.is_zero() */)
			{
				log::error!(target: "hyperspace_cosmos", "skiped: {:?}", height);
=======
			if continew || (update_type.is_optional() && height > max_event_height) {
				log::debug!(target: "hyperspace_cosmos", "skiped: {:?}", height);
>>>>>>> a6f9bfea
				continue;
			}

			let zk_update_header = ics07_tendermint_zk::client_message::ZkHeader {
				signed_header: update_header.signed_header.clone(),
				validator_set: update_header.validator_set.clone(),
				trusted_height: update_header.trusted_height.clone(),
				trusted_validator_set: update_header.trusted_validator_set.clone(),
				zk_proof,
				zk_bitmask,
			};

			let update_client_header = {
				let msg = MsgUpdateAnyClient::<LocalClientTypes> {
					client_id: client_id.clone(),
					client_message: AnyClientMessage::TendermintZk(
						ics07_tendermint_zk::client_message::ZkClientMessage::Header(
							zk_update_header,
						),
					),
					signer: counterparty.account_id(),
				};
				let value = msg.encode_vec().map_err(|e| {
					Error::from(format!("Failed to encode MsgUpdateClient {msg:?}: {e:?}"))
				})?;
				Any { value, type_url: msg.type_url() }
			};
<<<<<<< HEAD
			//if proof does not exist then do not add into the updates
			for i in events.iter() {
				log::error!(target: "hyperspace_cosmos", "i: {:?}", i);
			}
=======
>>>>>>> a6f9bfea
			updates.push((update_client_header, height, events, update_type));
		}

		//this is the case when we do not have any proof.
		//not allowed to remove this logic
		//for example there is no events at all and no mandatary but if we put at least 1 header
		// without events and proof the caller code could decide to submit the update client to eth
		// even there is no reason for it. if you remove this logic then relayer will try submit the
		// header without proof to eth. do not remove it.
		if !exist_at_least_one_proof {
			updates.clear();
		}

		Ok(updates)
	}

	// TODO: Changed result: `Item =` from `IbcEvent` to `IbcEventWithHeight` to include the
	// necessary height field, as `height` is removed from `Attribute` from ibc-rs v0.22.0
	async fn ibc_events(&self) -> Pin<Box<dyn Stream<Item = IbcEvent> + Send + 'static>> {
		// Create websocket client. Like what `EventMonitor::subscribe()` does in `hermes`
		let ws_client = self.rpc_client.clone();

		let query_all = vec![
			Query::from(EventType::NewBlock),
			Query::eq("message.module", "ibc_client"),
			Query::eq("message.module", "ibc_connection"),
			Query::eq("message.module", "ibc_channel"),
		];
		let mut subscriptions = vec![];
		for query in &query_all {
			let subscription = ws_client
				.subscribe(query.clone())
				.await
				.map_err(|e| Error::from(format!("Web Socket Client Error {e:?}")))
				.unwrap();
			subscriptions.push(subscription);
		}
		// Collect IBC events from each RPC event, Like what `stream_batches()` does in `hermes`
		let all_subs: Box<dyn Stream<Item = Result<Event, RpcError>> + Send + Sync + Unpin> =
			Box::new(select_all(subscriptions));
		let chain_id = self.chain_id.clone();
		let events = all_subs
			.map(move |event| {
				// Like what `get_all_events()` does in `hermes`
				let mut events_with_height: Vec<IbcEventWithHeight> = vec![];
				let Event { data, events: _, query } = event.unwrap();
				match data {
					EventData::NewBlock { block, .. }
						if query == Query::from(EventType::NewBlock).to_string() =>
					{
						let height = Height::new(
							ChainId::chain_version(chain_id.to_string().as_str()),
							u64::from(block.as_ref().ok_or("tx.height").unwrap().header.height),
						);
						events_with_height.push(IbcEventWithHeight::new(
							ClientEvents::NewBlock::new(height).into(),
							height,
						));
					},
					EventData::Tx { tx_result } => {
						let height = Height::new(
							ChainId::chain_version(chain_id.to_string().as_str()),
							tx_result.height as u64,
						);
						for abci_event in &tx_result.result.events {
							if let Ok(ibc_event) = ibc_event_try_from_abci_event(abci_event, height)
							{
								log::debug!(target: "hyperspace_cosmos", "Retrieved event: {}, query: {}, parsed: {:?}", abci_event.kind, query, ibc_event);
								let is_client_event = query == Query::eq("message.module", "ibc_client").to_string() &&
									event_is_type_client(&ibc_event);
								let is_connection_event = (query ==
									Query::eq("message.module", "ibc_connection").to_string() ||
									query ==
										Query::eq("message.module", "ibc_client").to_string()) &&
									event_is_type_connection(&ibc_event);
								let is_channel_event = query ==
									Query::eq("message.module", "ibc_channel").to_string() &&
									event_is_type_channel(&ibc_event);
								if is_client_event || is_connection_event || is_channel_event {
									events_with_height
										.push(IbcEventWithHeight::new(ibc_event, height));
								} else {
									log::debug!(target: "hyperspace_cosmos", "the event is unknown");
								}
							} else {
								log::debug!(target: "hyperspace_cosmos", "Event wasn't parsed {:?}", abci_event);
							}
						}
					},
					_ => {},
				}
				stream::iter(events_with_height)
			})
			.flatten()
			.map(|e| e.event)
			.boxed();
		events
	}

	async fn query_client_consensus(
		&self,
		at: Height,
		client_id: ClientId,
		consensus_height: Height,
	) -> Result<QueryConsensusStateResponse, Self::Error> {
		let path_bytes = Path::ClientConsensusState(ClientConsensusStatePath {
			client_id: client_id.clone(),
			epoch: consensus_height.revision_number,
			height: consensus_height.revision_height,
		})
		.to_string()
		.into_bytes();
		let (query_result, proof) = self.query_path(path_bytes.clone(), at, true).await?;
		let consensus_state = Any::decode(&*query_result.value)?;
		Ok(QueryConsensusStateResponse {
			consensus_state: Some(consensus_state),
			proof,
			proof_height: increment_proof_height(Some(at.into())),
		})
	}

	async fn query_client_state(
		&self,
		at: Height,
		client_id: ClientId,
	) -> Result<QueryClientStateResponse, Self::Error> {
		let path_bytes =
			Path::ClientState(ClientStatePath(client_id.clone())).to_string().into_bytes();
		let (q, proof) = self.query_path(path_bytes.clone(), at, true).await?;
		let client_state = Any::decode(&*q.value)?;
		if client_state.type_url.is_empty() || client_state.value.is_empty() {
			return Err(Error::Custom(format!("empty client state for height {at}")))
		}
		Ok(QueryClientStateResponse {
			client_state: Some(client_state),
			proof,
			proof_height: increment_proof_height(Some(at.into())),
		})
	}

	async fn query_connection_end(
		&self,
		at: Height,
		connection_id: ConnectionId,
	) -> Result<QueryConnectionResponse, Self::Error> {
		let path_bytes = Path::Connections(ConnectionsPath(connection_id.clone()))
			.to_string()
			.into_bytes();
		let (q, proof) = self.query_path(path_bytes.clone(), at, true).await?;
		let connection = ConnectionEnd::decode(&*q.value)?;
		Ok(QueryConnectionResponse {
			connection: Some(connection),
			proof,
			proof_height: increment_proof_height(Some(at.into())),
		})
	}

	async fn query_channel_end(
		&self,
		at: Height,
		channel_id: ChannelId,
		port_id: PortId,
	) -> Result<QueryChannelResponse, Self::Error> {
		let path_bytes = Path::ChannelEnds(ChannelEndsPath(port_id.clone(), channel_id))
			.to_string()
			.into_bytes();
		let (q, proof) = self.query_path(path_bytes.clone(), at, true).await?;
		let channel = Channel::decode(&*q.value)?;
		Ok(QueryChannelResponse {
			channel: Some(channel),
			proof,
			proof_height: increment_proof_height(Some(at.into())),
		})
	}

	async fn query_proof(&self, at: Height, keys: Vec<Vec<u8>>) -> Result<Vec<u8>, Self::Error> {
		let (_, proof) = self.query_path(keys[0].clone(), at, true).await?;
		Ok(proof)
	}

	async fn query_packet_commitment(
		&self,
		at: Height,
		port_id: &PortId,
		channel_id: &ChannelId,
		seq: u64,
	) -> Result<QueryPacketCommitmentResponse, Self::Error> {
		let path_bytes = Path::Commitments(CommitmentsPath {
			port_id: port_id.clone(),
			channel_id: *channel_id,
			sequence: Sequence::from(seq),
		})
		.to_string()
		.into_bytes();
		let (query_result, proof) = self.query_path(path_bytes.clone(), at, true).await?;
		Ok(QueryPacketCommitmentResponse {
			commitment: query_result.value,
			proof,
			proof_height: increment_proof_height(Some(at.into())),
		})
	}

	async fn query_packet_acknowledgement(
		&self,
		at: Height,
		port_id: &PortId,
		channel_id: &ChannelId,
		seq: u64,
	) -> Result<QueryPacketAcknowledgementResponse, Self::Error> {
		let path_bytes = Path::Acks(AcksPath {
			port_id: port_id.clone(),
			channel_id: *channel_id,
			sequence: Sequence::from(seq),
		})
		.to_string()
		.into_bytes();
		let (query_result, proof) = self.query_path(path_bytes, at, true).await?;
		Ok(QueryPacketAcknowledgementResponse {
			acknowledgement: query_result.value,
			proof,
			proof_height: increment_proof_height(Some(at.into())),
		})
	}

	async fn query_next_sequence_recv(
		&self,
		at: Height,
		port_id: &PortId,
		channel_id: &ChannelId,
	) -> Result<QueryNextSequenceReceiveResponse, Self::Error> {
		let path_bytes = Path::SeqRecvs(SeqRecvsPath(port_id.clone(), *channel_id))
			.to_string()
			.into_bytes();
		let (query_result, proof) = self.query_path(path_bytes.clone(), at, true).await?;
		let next_sequence_receive = u64::from_be_bytes(
			query_result
				.value
				.try_into()
				.map_err(|_| Error::Custom("invalid next_sequence_receive value".to_owned()))?,
		);
		Ok(QueryNextSequenceReceiveResponse {
			next_sequence_receive,
			proof,
			proof_height: increment_proof_height(Some(at.into())),
		})
	}

	async fn query_packet_receipt(
		&self,
		at: Height,
		port_id: &PortId,
		channel_id: &ChannelId,
		seq: u64,
	) -> Result<QueryPacketReceiptResponse, Self::Error> {
		let path_bytes = Path::Receipts(ReceiptsPath {
			port_id: port_id.clone(),
			channel_id: *channel_id,
			sequence: Sequence::from(seq),
		})
		.to_string()
		.into_bytes();
		let (query_result, proof) = self.query_path(path_bytes, at, true).await?;
		let received = query_result.value[0] == 1;
		Ok(QueryPacketReceiptResponse {
			received,
			proof,
			proof_height: increment_proof_height(Some(at.into())),
		})
	}

	async fn latest_height_and_timestamp(&self) -> Result<(Height, Timestamp), Self::Error> {
		// We cannot rely on `/status` endpoint to provide details about the latest block.
		// Instead, we need to pull block height via `/abci_info` and then fetch block
		// metadata at the given height via `/blockchain` endpoint.
		let abci_info = self
			.rpc_client
			.abci_info()
			.await
			.map_err(|e| Error::RpcError(format!("{e:?}")))?;

		// Query `/blockchain` endpoint to pull the block metadata corresponding to
		// the latest block that the application committed.
		// TODO: Replace this query with `/header`, once it's available.
		//  https://github.com/informalsystems/tendermint-rs/pull/1101
		let blocks = self
			.rpc_client
			.blockchain(abci_info.last_block_height, abci_info.last_block_height)
			.await
			.map_err(|e| {
				Error::RpcError(format!(
					"failed to query /blockchain endpoint for latest app. block: {e:?}"
				))
			})?;

		let latest_app_block = blocks.block_metas.first().ok_or_else(|| {
			Error::Custom("/blockchain endpoint for latest app. block".to_owned())
		})?;

		let height = Height::new(
			ChainId::chain_version(latest_app_block.header.chain_id.as_str()),
			u64::from(abci_info.last_block_height),
		);
		let timestamp = latest_app_block.header.time.into();
		Ok((height, timestamp))
	}

	async fn query_packet_commitments(
		&self,
		_at: Height,
		channel_id: ChannelId,
		port_id: PortId,
	) -> Result<Vec<u64>, Self::Error> {
		let mut grpc_client =
			ibc_proto::ibc::core::channel::v1::query_client::QueryClient::connect(
				self.grpc_url.clone().to_string(),
			)
			.await
			.map_err(|e| Error::from(e.to_string()))?;

		let request = QueryPacketCommitmentsRequest {
			port_id: port_id.to_string(),
			channel_id: channel_id.to_string(),
			pagination: Some(PageRequest { limit: u32::MAX as _, ..Default::default() }),
		};
		let request = tonic::Request::new(request);
		let response = grpc_client
			.packet_commitments(request)
			.await
			.map_err(|e| Error::from(e.to_string()))?
			.into_inner();

		let commitment_sequences: Vec<u64> =
			response.commitments.into_iter().map(|v| v.sequence).collect();
		Ok(commitment_sequences)
	}

	async fn query_packet_acknowledgements(
		&self,
		_at: Height,
		channel_id: ChannelId,
		port_id: PortId,
		_next_send_seq: Sequence,
	) -> Result<Vec<u64>, Self::Error> {
		log::debug!(
			target: "hyperspace_cosmos",
			"Querying packet acknowledgements for channel {:?} on port {:?}",
			channel_id,
			port_id
		);
		let mut grpc_client =
			ibc_proto::ibc::core::channel::v1::query_client::QueryClient::connect(
				self.grpc_url.clone().to_string(),
			)
			.await
			.map_err(|e| Error::from(e.to_string()))?;

		let request = QueryPacketAcknowledgementsRequest {
			port_id: port_id.to_string(),
			channel_id: channel_id.to_string(),
			packet_commitment_sequences: vec![],
			pagination: Some(PageRequest { limit: u32::MAX as _, ..Default::default() }),
		};
		let request = tonic::Request::new(request);
		let response = grpc_client
			.packet_acknowledgements(request)
			.await
			.map_err(|e| Error::from(e.to_string()))?
			.into_inner();

		let commitment_sequences: Vec<u64> =
			response.acknowledgements.into_iter().map(|v| v.sequence).collect();

		Ok(commitment_sequences)
	}

	async fn query_unreceived_packets(
		&self,
		_at: Height,
		channel_id: ChannelId,
		port_id: PortId,
		seqs: Vec<u64>,
	) -> Result<Vec<u64>, Self::Error> {
		let mut grpc_client =
			ibc_proto::ibc::core::channel::v1::query_client::QueryClient::connect(
				self.grpc_url.clone().to_string(),
			)
			.await
			.map_err(|e| Error::from(e.to_string()))?;

		let request = QueryUnreceivedPacketsRequest {
			port_id: port_id.to_string(),
			channel_id: channel_id.to_string(),
			packet_commitment_sequences: seqs,
		};
		let request = tonic::Request::new(request);
		let response = grpc_client
			.unreceived_packets(request)
			.await
			.map_err(|e| Error::from(e.to_string()))?
			.into_inner();

		let commitment_sequences: Vec<u64> = response.sequences.into_iter().collect();

		Ok(commitment_sequences)
	}

	async fn query_unreceived_acknowledgements(
		&self,
		_at: Height,
		channel_id: ChannelId,
		port_id: PortId,
		seqs: Vec<u64>,
	) -> Result<Vec<u64>, Self::Error> {
		let mut grpc_client =
			ibc_proto::ibc::core::channel::v1::query_client::QueryClient::connect(
				self.grpc_url.clone().to_string(),
			)
			.await
			.map_err(|e| Error::from(e.to_string()))?;

		let request = QueryUnreceivedAcksRequest {
			port_id: port_id.to_string(),
			channel_id: channel_id.to_string(),
			packet_ack_sequences: seqs,
		};
		let request = tonic::Request::new(request);
		let response = grpc_client
			.unreceived_acks(request)
			.await
			.map_err(|e| Error::from(e.to_string()))?
			.into_inner();

		let commitment_sequences: Vec<u64> = response.sequences.into_iter().collect();

		Ok(commitment_sequences)
	}

	fn channel_whitelist(&self) -> HashSet<(ChannelId, PortId)> {
		self.channel_whitelist.lock().unwrap().clone()
	}

	async fn query_connection_channels(
		&self,
		_at: Height,
		connection_id: &ConnectionId,
	) -> Result<QueryChannelsResponse, Self::Error> {
		let mut grpc_client =
			ibc_proto::ibc::core::channel::v1::query_client::QueryClient::connect(
				self.grpc_url.clone().to_string(),
			)
			.await
			.map_err(|e| Error::from(format!("{e:?}")))?;
		let request = tonic::Request::new(QueryConnectionChannelsRequest {
			connection: connection_id.to_string(),
			pagination: Some(PageRequest { limit: u32::MAX as _, ..Default::default() }),
		});

		let response = grpc_client
			.connection_channels(request)
			.await
			.map_err(|e| Error::from(format!("{e:?}")))?
			.into_inner();
		let channels = QueryChannelsResponse {
			channels: response.channels,
			pagination: response.pagination,
			height: response.height,
		};

		Ok(channels)
	}

	async fn query_send_packets(
		&self,
		_at: Height,
		channel_id: ChannelId,
		port_id: PortId,
		seqs: Vec<u64>,
	) -> Result<Vec<PacketInfo>, Self::Error> {
		log::debug!(
			target: "hyperspace_cosmos",
			"query_send_packets: channel_id: {}, port_id: {}, seqs: {:?}", channel_id, port_id, seqs
		);
		let mut block_events = vec![];

		let mut added_seqs = HashSet::new();
		for seq in seqs.iter() {
			if added_seqs.contains(seq) {
				continue
			}
			let query_str = Query::eq("send_packet.packet_src_channel", channel_id.to_string())
				.and_eq("send_packet.packet_src_port", port_id.to_string())
				.and_eq("send_packet.packet_sequence", seq.to_string());

			let response = self
				.rpc_http_client
				.tx_search(
					query_str,
					true,
					1,
					1, // get only the first Tx matching the query
					Order::Ascending,
				)
				.await
				.map_err(|e| Error::RpcError(format!("{e:?}")))?;

			for tx in response.txs {
				for ev in &tx.tx_result.events {
					let height = tx.height.value();
					let ev =
						ibc_event_try_from_abci_event(ev, Height::new(self.id().version(), height));

					match ev {
						Ok(IbcEvent::SendPacket(p))
							if !added_seqs.contains(&p.packet.sequence.0) &&
								seqs.contains(&p.packet.sequence.0) &&
								p.packet.source_port == port_id && p.packet.source_channel ==
								channel_id =>
						{
							added_seqs.insert(p.packet.sequence.0);
							let mut info = PacketInfo::try_from(IbcPacketInfo::from(p.packet))
								.map_err(|_| {
									Error::from(
										"failed to convert packet info from IbcPacketInfo"
											.to_string(),
									)
								})?;
							info.height = Some(p.height.revision_height);
							block_events.push(info)
						},
						_ => (),
					}
				}
			}
		}
		Ok(block_events)
	}

	async fn query_next_send_sequence(
		&self,
		at: Height,
		channel_id: ChannelId,
		port_id: PortId,
	) -> Result<Sequence, Self::Error> {
		let path_bytes = Path::SeqSends(SeqSendsPath(port_id, channel_id)).to_string().into_bytes();
		let (query_result, _) = self.query_path(path_bytes, at, true).await?;
		let next_sequence_send = u64::from_be_bytes(
			query_result
				.value
				.try_into()
				.map_err(|_| Error::Custom("invalid next_sequence_send value".to_owned()))?,
		);
		Ok(Sequence(next_sequence_send))
	}

	async fn query_received_packets(
		&self,
		_at: Height,
		channel_id: ChannelId,
		port_id: PortId,
		seqs: Vec<u64>,
	) -> Result<Vec<PacketInfo>, Self::Error> {
		log::debug!(
			target: "hyperspace_cosmos",
			"query_recv_packets: channel_id: {}, port_id: {}, seqs: {:?}", channel_id, port_id, seqs
		);

		let mut block_events = vec![];

		let mut added_seqs = HashSet::new();
		for seq in seqs.iter() {
			if added_seqs.contains(seq) {
				continue
			}

			let query_str =
				Query::eq("write_acknowledgement.packet_dst_channel", channel_id.to_string())
					.and_eq("write_acknowledgement.packet_dst_port", port_id.to_string())
					.and_eq("write_acknowledgement.packet_sequence", seq.to_string());

			let response = self
				.rpc_http_client
				.tx_search(
					query_str,
					true,
					1,
					1, // get only the first Tx matching the query
					Order::Ascending,
				)
				.await
				.map_err(|e| Error::RpcError(format!("{e:?}")))?;

			for tx in response.txs {
				for ev in &tx.tx_result.events {
					let height = tx.height.value();
					let ev =
						ibc_event_try_from_abci_event(ev, Height::new(self.id().version(), height));

					match ev {
						Ok(IbcEvent::WriteAcknowledgement(p))
							if !added_seqs.contains(&p.packet.sequence.0) &&
								seqs.contains(&p.packet.sequence.0) &&
								p.packet.destination_port == port_id &&
								p.packet.destination_channel == channel_id =>
						{
							added_seqs.insert(p.packet.sequence.0);
							let mut info = PacketInfo::try_from(IbcPacketInfo::from(p.packet))
								.map_err(|_| {
									Error::from(
										"failed to convert packet info from IbcPacketInfo"
											.to_string(),
									)
								})?;
							info.ack = Some(p.ack);
							info.height = Some(p.height.revision_height);
							block_events.push(info)
						},
						_ => (),
					}
				}
			}
		}
		Ok(block_events)
	}

	fn expected_block_time(&self) -> Duration {
		// cosmos chain block time is roughly 6-7 seconds
		Duration::from_secs(5)
	}

	async fn query_client_update_time_and_height(
		&self,
		client_id: ClientId,
		client_height: Height,
	) -> Result<(Height, Timestamp), Self::Error> {
		log::debug!(
			target: "hyperspace_cosmos",
			"Querying client update time and height for client {:?} at height {:?}",
			client_id,
			client_height
		);
		let query_update = Query::eq("update_client.client_id", client_id.to_string())
			.and_eq("update_client.consensus_height", client_height.to_string());
		let query_create = Query::eq("create_client.client_id", client_id.to_string())
			.and_eq("create_client.consensus_height", client_height.to_string());
		for query_str in [query_update, query_create] {
			let response = self
				.rpc_http_client
				.tx_search(
					query_str,
					true,
					1,
					1, // get only the first Tx matching the query
					Order::Ascending,
				)
				.await
				.map_err(|e| Error::RpcError(format!("{e:?}")))?;

			for tx in response.txs {
				for ev in &tx.tx_result.events {
					let height = tx.height.value();
					let ev =
						ibc_event_try_from_abci_event(ev, Height::new(self.id().version(), height));
					let timestamp = self
						.query_timestamp_at(height)
						.await
						.map_err(|e| Error::RpcError(format!("{e:?}")))?;
					match ev {
						Ok(IbcEvent::UpdateClient(e)) if e.client_id() == &client_id =>
							return Ok((
								Height::new(self.chain_id.version(), height),
								Timestamp::from_nanoseconds(timestamp)?,
							)),
						Ok(IbcEvent::CreateClient(e)) if e.client_id() == &client_id =>
							return Ok((
								Height::new(self.chain_id.version(), height),
								Timestamp::from_nanoseconds(timestamp)?,
							)),
						_ => (),
					}
				}
			}
		}
		Err(Error::from("not found".to_string()))
	}

	async fn query_host_consensus_state_proof(
		&self,
		_client_state: &AnyClientState,
	) -> Result<Option<Vec<u8>>, Self::Error> {
		unimplemented!()
	}

	async fn query_ibc_balance(
		&self,
		asset_id: Self::AssetId,
		account_id: Option<&Signer>,
	) -> Result<Vec<PrefixedCoin>, Self::Error> {
		let denom = &asset_id;
		let mut grpc_client = ibc_proto::cosmos::bank::v1beta1::query_client::QueryClient::connect(
			self.grpc_url.clone().to_string(),
		)
		.await
		.map_err(|e| Error::from(format!("{e:?}")))?;

		let request = tonic::Request::new(QueryBalanceRequest {
			address: account_id.map(ToString::to_string).unwrap_or(self.keybase.account.clone()),
			denom: denom.to_string(),
		});

		let response = grpc_client
			.balance(request)
			.await
			.map(|r| r.into_inner())
			.map_err(|e| Error::from(format!("{e:?}")))?;

		// Querying for a balance might fail, i.e. if the account doesn't actually exist
		let balance = response
			.balance
			.ok_or_else(|| Error::from(format!("No balance for denom {denom}")))?;

		Ok(vec![PrefixedCoin {
			denom: PrefixedDenom {
				trace_path: TracePath::default(),
				base_denom: BaseDenom::from_str(denom)?,
			},
			amount: Amount::from_str(balance.amount.as_str())?,
		}])
	}

	fn connection_prefix(&self) -> CommitmentPrefix {
		self.commitment_prefix.clone()
	}

	fn client_id(&self) -> ClientId {
		self.client_id()
	}

	fn set_client_id(&mut self, client_id: ClientId) {
		*self.client_id.lock().unwrap() = Some(client_id);
	}

	fn connection_id(&self) -> Option<ConnectionId> {
		self.connection_id.lock().unwrap().clone()
	}

	/// Set the channel whitelist for the relayer task.
	fn set_channel_whitelist(&mut self, channel_whitelist: HashSet<(ChannelId, PortId)>) {
		*self.channel_whitelist.lock().unwrap() = channel_whitelist;
	}

	fn add_channel_to_whitelist(&mut self, channel: (ChannelId, PortId)) {
		self.channel_whitelist.lock().unwrap().insert(channel);
	}

	fn set_connection_id(&mut self, connection_id: ConnectionId) {
		*self.connection_id.lock().unwrap() = Some(connection_id);
	}

	fn client_type(&self) -> ClientType {
		ClientState::<()>::client_type()
	}

	async fn query_timestamp_at(&self, block_number: u64) -> Result<u64, Self::Error> {
		let height = TmHeight::try_from(block_number)
			.map_err(|e| Error::from(format!("Invalid block number: {e}")))?;
		let response = self
			.rpc_client
			.block(height)
			.await
			.map_err(|e| Error::RpcError(e.to_string()))?;
		let time: Timestamp = response.block.header.time.into();
		Ok(time.nanoseconds())
	}

	async fn query_clients(&self, client_type: &ClientType) -> Result<Vec<ClientId>, Self::Error> {
		let request = tonic::Request::new(QueryClientStatesRequest {
			pagination: Some(PageRequest { limit: u32::MAX as _, ..Default::default() }),
		});
		let grpc_client = ibc_proto::ibc::core::client::v1::query_client::QueryClient::new(
			self.grpc_client.clone(),
		);
		let response = grpc_client
			.clone()
			.client_states(request)
			.await
			.map_err(|e| {
				Error::from(format!("Failed to query client states from grpc client: {e:?}"))
			})?
			.into_inner();

		// Deserialize into domain type
		let clients: Vec<ClientId> = response
			.client_states
			.into_iter()
			.filter(|cs| cs.client_id.contains(client_type))
			.filter_map(|cs| {
				let id = ClientId::from_str(&cs.client_id).ok()?;
				Some(id)
			})
			.collect();
		Ok(clients)
	}

	async fn query_channels(&self) -> Result<Vec<(ChannelId, PortId)>, Self::Error> {
		let request = tonic::Request::new(QueryChannelsRequest {
			pagination: Some(PageRequest { limit: u32::MAX as _, ..Default::default() }),
		});
		let mut grpc_client =
			ibc_proto::ibc::core::channel::v1::query_client::QueryClient::connect(
				self.grpc_url.clone().to_string(),
			)
			.await
			.map_err(|e| Error::from(format!("{e:?}")))?;
		let response = grpc_client
			.channels(request)
			.await
			.map_err(|e| Error::from(format!("{e:?}")))?
			.into_inner()
			.channels
			.into_iter()
			.filter_map(|c| {
				let id = ChannelId::from_str(&c.channel_id).ok()?;
				let port_id = PortId::from_str(&c.port_id).ok()?;
				Some((id, port_id))
			})
			.collect::<Vec<_>>();
		Ok(response)
	}

	async fn query_connection_using_client(
		&self,
		_height: u32,
		client_id: String,
	) -> Result<Vec<IdentifiedConnection>, Self::Error> {
		let mut grpc_client =
			ibc_proto::ibc::core::connection::v1::query_client::QueryClient::connect(
				self.grpc_url.clone().to_string(),
			)
			.await
			.map_err(|e| Error::from(format!("{e:?}")))?;

		let request = tonic::Request::new(QueryConnectionsRequest {
			pagination: Some(PageRequest { limit: u32::MAX as _, ..Default::default() }),
		});

		let response = grpc_client
			.connections(request)
			.await
			.map_err(|e| Error::from(format!("{e:?}")))?
			.into_inner();

		let connections = response
			.connections
			.into_iter()
			.filter(|conn| {
				conn.client_id == client_id ||
					conn.counterparty.as_ref().map(|x| x.client_id == client_id).unwrap_or(false)
			})
			.collect();
		Ok(connections)
	}

	async fn is_update_required(
		&self,
		_latest_height: u64,
		_latest_client_height_on_counterparty: u64,
	) -> Result<bool, Self::Error> {
		// we never need to use LightClientSync trait in this case, because
		// all the events will be eventually submitted via `finality_notifications`
		Ok(false)
	}

	async fn initialize_client_state(
		&self,
	) -> Result<(AnyClientState, AnyConsensusState), Self::Error> {
		let latest_height_timestamp = self.latest_height_and_timestamp().await?;
		let client_state = ClientState::new(
			self.chain_id.clone(),
			TrustThreshold::default(),
			Duration::from_secs(64000),
			Duration::from_secs(1814400),
			// Duration::from_secs(64000),
			// Duration::from_secs(1814400),
			Duration::new(15, 0),
			latest_height_timestamp.0,
			ProofSpecs::default(),
			vec!["upgrade".to_string(), "upgradedIBCState".to_string()],
		)
		.map_err(|e| Error::from(format!("Invalid client state {e}")))?;
		let light_block = self
			.light_client
			.verify(latest_height_timestamp.0, latest_height_timestamp.0, &client_state)
			.await
			.map_err(|e| Error::from(format!("Invalid light block {e}")))?;
		let consensus_state = ConsensusState::from(light_block.signed_header.header);
		Ok((
			AnyClientState::Tendermint(client_state),
			AnyConsensusState::Tendermint(consensus_state),
		))
	}

	async fn query_client_id_from_tx_hash(
		&self,
		tx_id: Self::TransactionId,
	) -> Result<ClientId, Self::Error> {
		const WAIT_BACKOFF: Duration = Duration::from_millis(300);
		const TIME_OUT: Duration = Duration::from_millis(30000);
		let start_time = std::time::Instant::now();

		let response: Response = loop {
			let response = self
				.rpc_client
				.tx_search(
					Query::eq("tx.hash", tx_id.hash.to_string()),
					false,
					1,
					1, // get only the first Tx matching the query
					Order::Ascending,
				)
				.await
				.map_err(|e| Error::from(format!("Failed to query tx hash: {e}")))?;
			match response.txs.into_iter().next() {
				None => {
					let elapsed = start_time.elapsed();
					if elapsed > TIME_OUT {
						return Err(Error::from(format!(
							"Timeout waiting for tx {:?} to be included in a block",
							tx_id.hash
						)))
					} else {
						std::thread::sleep(WAIT_BACKOFF);
					}
				},
				Some(resp) => break resp,
			}
		};

		let height = Height::new(
			ChainId::chain_version(self.chain_id.to_string().as_str()),
			response.height.value(),
		);
		let deliver_tx_result = response.tx_result;
		if deliver_tx_result.code.is_err() {
			Err(Error::from(format!(
				"Transaction failed with code {:?} and log {:?}",
				deliver_tx_result.code, deliver_tx_result.log
			)))
		} else {
			let result = deliver_tx_result
				.events
				.iter()
				.flat_map(|e| ibc_event_try_from_abci_event(e, height).ok().into_iter())
				.filter(|e| matches!(e, IbcEvent::CreateClient(_)))
				.collect::<Vec<_>>();
			if result.len() != 1 {
				Err(Error::from(format!(
					"Expected exactly one CreateClient event, found {}",
					result.len()
				)))
			} else {
				Ok(match result[0] {
					IbcEvent::CreateClient(ref e) => e.client_id().clone(),
					_ => unreachable!(),
				})
			}
		}
	}

	async fn query_connection_id_from_tx_hash(
		&self,
		tx_id: Self::TransactionId,
	) -> Result<ConnectionId, Self::Error> {
		const WAIT_BACKOFF: Duration = Duration::from_millis(300);
		const TIME_OUT: Duration = Duration::from_millis(30000);
		let start_time = std::time::Instant::now();

		let response: Response = loop {
			let response = self
				.rpc_client
				.tx_search(
					Query::eq("tx.hash", tx_id.hash.to_string()),
					false,
					1,
					1, // get only the first Tx matching the query
					Order::Ascending,
				)
				.await
				.map_err(|e| Error::from(format!("Failed to query tx hash: {e}")))?;
			match response.txs.into_iter().next() {
				None => {
					let elapsed = start_time.elapsed();
					if elapsed > TIME_OUT {
						return Err(Error::from(format!(
							"Timeout waiting for tx {:?} to be included in a block",
							tx_id.hash
						)))
					} else {
						std::thread::sleep(WAIT_BACKOFF);
					}
				},
				Some(resp) => break resp,
			}
		};

		let height = Height::new(
			ChainId::chain_version(self.chain_id.to_string().as_str()),
			response.height.value(),
		);
		let deliver_tx_result = response.tx_result;
		if deliver_tx_result.code.is_err() {
			Err(Error::from(format!(
				"Transaction failed with code {:?} and log {:?}",
				deliver_tx_result.code, deliver_tx_result.log
			)))
		} else {
			let result = deliver_tx_result
				.events
				.iter()
				.flat_map(|e| ibc_event_try_from_abci_event(e, height).ok().into_iter())
				.filter(|e| matches!(e, IbcEvent::OpenInitConnection(_)))
				.collect::<Vec<_>>();
			if result.len() != 1 {
				Err(Error::from(format!(
					"Expected exactly one CreateClient event, found {}",
					result.len()
				)))
			} else {
				Ok(match result[0] {
					IbcEvent::OpenInitConnection(ref e) =>
						e.connection_id().expect("Connection id wasn't found").clone(),
					_ => unreachable!(),
				})
			}
		}
	}

	async fn query_channel_id_from_tx_hash(
		&self,
		tx_id: Self::TransactionId,
	) -> Result<(ChannelId, PortId), Self::Error> {
		const WAIT_BACKOFF: Duration = Duration::from_millis(300);
		const TIME_OUT: Duration = Duration::from_millis(30000);
		let start_time = std::time::Instant::now();

		let response: Response = loop {
			let response = self
				.rpc_client
				.tx_search(
					Query::eq("tx.hash", tx_id.hash.to_string()),
					false,
					1,
					1, // get only the first Tx matching the query
					Order::Ascending,
				)
				.await
				.map_err(|e| Error::from(format!("Failed to query tx hash: {e}")))?;
			match response.txs.into_iter().next() {
				None => {
					let elapsed = start_time.elapsed();
					if elapsed > TIME_OUT {
						return Err(Error::from(format!(
							"Timeout waiting for tx {:?} to be included in a block",
							tx_id.hash
						)))
					} else {
						std::thread::sleep(WAIT_BACKOFF);
					}
				},
				Some(resp) => break resp,
			}
		};

		let height = Height::new(
			ChainId::chain_version(self.chain_id.to_string().as_str()),
			response.height.value(),
		);
		let deliver_tx_result = response.tx_result;
		if deliver_tx_result.code.is_err() {
			Err(Error::from(format!(
				"Transaction failed with code {:?} and log {:?}",
				deliver_tx_result.code, deliver_tx_result.log
			)))
		} else {
			let result = deliver_tx_result
				.events
				.iter()
				.flat_map(|e| ibc_event_try_from_abci_event(e, height).ok().into_iter())
				.filter(|e| matches!(e, IbcEvent::OpenInitChannel(_)))
				.collect::<Vec<_>>();
			if result.len() != 1 {
				Err(Error::from(format!(
					"Expected exactly one CreateClient event, found {}",
					result.len()
				)))
			} else {
				Ok(match result[0] {
					IbcEvent::OpenInitChannel(ref e) =>
						(*e.channel_id().expect("Channel id wasn't found"), e.port_id().clone()),
					_ => unreachable!(),
				})
			}
		}
	}

	async fn upload_wasm(&self, wasm: Vec<u8>) -> Result<Vec<u8>, Self::Error> {
		let msg = MsgPushNewWasmCode { signer: self.account_id(), code: wasm };
		let hash = self.submit(vec![msg.into()]).await?;
		let resp = self.wait_for_tx_result(hash).await?;
		let height = Height::new(
			ChainId::chain_version(self.chain_id.to_string().as_str()),
			resp.height.value(),
		);
		let deliver_tx_result = resp.tx_result;
		let mut result = deliver_tx_result
			.events
			.iter()
			.flat_map(|e| ibc_event_try_from_abci_event(e, height).ok().into_iter())
			.filter(|e| matches!(e, IbcEvent::PushWasmCode(_)))
			.collect::<Vec<_>>();
		let code_id = if result.len() != 1 {
			return Err(Error::from(format!(
				"Expected exactly one PushWasmCode event, found {}",
				result.len()
			)))
		} else {
			match result.pop().unwrap() {
				IbcEvent::PushWasmCode(ev) => ev.0,
				_ => unreachable!(),
			}
		};
		// let resp = MsgClient::connect(
		// 	Endpoint::try_from(self.grpc_url.to_string())
		// 		.map_err(|e| Error::from(format!("Failed to parse grpc url: {:?}", e)))?,
		// )
		// .await
		// .map_err(|e| Error::from(format!("Failed to connect to grpc endpoint: {:?}", e)))?
		// .push_new_wasm_code(msg)
		// .await
		// .map_err(|e| {
		// 	Error::from(format!("Failed to upload wasm code to grpc endpoint: {:?}", e))
		// })?;

		Ok(code_id)
	}
}

impl<H> CosmosClient<H>
where
	H: 'static + Clone + Send + Sync,
{
	async fn parse_ibc_events_at<C: Chain>(
		&self,
		counterparty: &C,
		latest_revision: u64,
		height: u64,
	) -> Result<Vec<IbcEvent>, <Self as IbcProvider>::Error> {
		let mut ibc_events = Vec::new();

		let block_results = self
			.rpc_http_client
			.block_results(TmHeight::try_from(height)?)
			.await
			.map_err(|e| {
			Error::from(format!("Failed to query block result for height {height:?}: {e:?}"))
		})?;

		let tx_events = block_results
			.txs_results
			.unwrap_or_default()
			.into_iter()
			.flat_map(|tx| tx.events);
		let begin_events = block_results.begin_block_events.unwrap_or_default().into_iter();
		let end_events = block_results.end_block_events.unwrap_or_default().into_iter();
		let events = begin_events.chain(tx_events).chain(end_events);

		let ibc_height = Height::new(latest_revision, height);
		for event in events {
			let mut channel_and_port_ids = self.channel_whitelist();
			channel_and_port_ids.extend(counterparty.channel_whitelist());

			let ibc_event = ibc_event_try_from_abci_event(&event, ibc_height).ok();
			match ibc_event {
				Some(mut ev) => {
					let is_filtered = filter_events_by_ids(
						&ev,
						&[self.client_id(), counterparty.client_id()],
						&[self.connection_id(), counterparty.connection_id()]
							.into_iter()
							.flatten()
							.collect::<Vec<_>>(),
						&channel_and_port_ids,
					);

					if is_filtered {
						ev.set_height(ibc_height);
						log::debug!(target: "hyperspace_cosmos", "Encountered event at {height}: {:?}", event.kind);
						ibc_events.push(ev);
					} else {
						log::debug!(target: "hyperspace_cosmos", "Filtered out event: {:?}", event.kind);
					}
				},
				None => {
					let ignored_events = [
						"commission",
						"rewards",
						"transfer",
						"mint",
						"withdraw_rewards",
						"coin_spent",
						"coin_received",
						"withdraw_commission",
						"message",
						"liveness",
						"tx",
						"fungible_token_packet",
					];
					if !ignored_events.contains(&event.kind.as_str()) {
						log::debug!(target: "hyperspace_cosmos", "Skipped event: {:?}", event.kind);
					}
					continue
				},
			}
		}
		Ok(ibc_events)
	}
}

impl<H: Clone + Send + Sync + 'static> CosmosClient<H> {
	#[allow(unused)]
	async fn wait_for_tx_result(
		&self,
		tx_id: <Self as IbcProvider>::TransactionId,
	) -> Result<Response, <Self as IbcProvider>::Error> {
		const WAIT_BACKOFF: Duration = Duration::from_millis(300);
		const TIME_OUT: Duration = Duration::from_millis(30000);
		let start_time = std::time::Instant::now();

		let response: Response = loop {
			let response = self
				.rpc_http_client
				.tx_search(
					Query::eq("tx.hash", tx_id.hash.to_string()),
					false,
					1,
					1, // get only the first Tx matching the query
					Order::Ascending,
				)
				.await
				.map_err(|e| Error::from(format!("Failed to query tx hash: {e}")))?;
			match response.txs.into_iter().next() {
				None => {
					let elapsed = start_time.elapsed();
					if elapsed > TIME_OUT {
						return Err(Error::from(format!(
							"Timeout waiting for tx {:?} to be included in a block",
							tx_id.hash
						)))
					} else {
						sleep(WAIT_BACKOFF).await;
					}
				},
				Some(resp) => break resp,
			}
		};

		let deliver_tx_result = &response.tx_result;
		if deliver_tx_result.code.is_err() {
			Err(Error::from(format!(
				"Transaction failed with code {:?} and log {:?}",
				deliver_tx_result.code, deliver_tx_result.log
			)))
		} else {
			Ok(response)
		}
	}
}

fn increment_proof_height(
	height: Option<ibc_proto::ibc::core::client::v1::Height>,
) -> Option<ibc_proto::ibc::core::client::v1::Height> {
	height.map(|height| ibc_proto::ibc::core::client::v1::Height {
		revision_height: height.revision_height + 1,
		..height
	})
}<|MERGE_RESOLUTION|>--- conflicted
+++ resolved
@@ -155,14 +155,11 @@
 						client.parse_ibc_events_at(&counterparty, latest_revision, height),
 					)
 					.await??;
-<<<<<<< HEAD
 					log::info!(
 						"Parsed events {:#?} at {:?}",
 						xs.iter().map(|x| x.event_type()).collect::<Vec<_>>(),
 						height
 					);
-=======
->>>>>>> a6f9bfea
 					Ok((height, xs))
 				});
 			}
@@ -182,7 +179,6 @@
 		block_events.sort_by_key(|(height, _)| *height);
 
 		let all_ibc_events =
-<<<<<<< HEAD
 			block_events.iter().map(|ev| ev.1.clone()).flatten().collect::<Vec<_>>();
 
 		let max_event_height = all_ibc_events
@@ -206,30 +202,6 @@
 			.map(|ev| ev.height().increment())
 			.max()
 			.unwrap_or_else(|| Height::zero());
-		log::error!(target: "hyperspace", "++++++++++++++++++++++++++++++++++++++++++++++++++++++++++++++++++++++++");
-		log::error!(target: "hyperspace_cosmos", "max_event_height blocks {}..{}. h :{}", from, to2, max_event_height);
-=======
-    	block_events.iter().map(|ev| ev.1.clone()).flatten().collect::<Vec<_>>();
-
-		let max_event_height = all_ibc_events.iter().filter(|ev| {
-			matches!(
-				&ev.event_type(),
-				&IbcEventType::OpenInitConnection |
-					&IbcEventType::OpenInitChannel |
-					&IbcEventType::OpenTryConnection |
-					&IbcEventType::OpenTryChannel |
-					&IbcEventType::OpenAckChannel |
-					&IbcEventType::OpenAckConnection |
-					&IbcEventType::CloseInitChannel | 
-
-					&IbcEventType::SendPacket |
-					&IbcEventType::ReceivePacket |
-					&IbcEventType::WriteAck |
-					&IbcEventType::Timeout | 
-					&IbcEventType::TimeoutOnClose
-			)
-		}).map(|ev| ev.height().increment() ).max().unwrap_or_else(|| Height::zero());
->>>>>>> a6f9bfea
 
 		let mut updates = Vec::new();
 		let mut continew = false;
@@ -257,22 +229,8 @@
 					is_request_ready = zk_proover.poll(height);
 					log::debug!(target: "hyperspace_cosmos", "requested proof: {:?}, {:?}, {}", update_type, height, is_request_ready);
 
-<<<<<<< HEAD
 					if true {
-						zk_proof = vec![1, 2, 3, 4, 5, 6, 7, 8, 9, 10]; //mock proof
-												/*
-												let expected_validators = vec![1]; all validators included in the proof
-												let mut zk_bitmask: u64 = 0;
-												for (index, &validator) in expected_validators.iter().enumerate() {
-													if validator == 1 {
-														zk_bitmask |= 1 << index;
-													}
-												}
-												 */
-=======
-					if true{
 						zk_proof = vec![1, 2, 3, 4, 5, 6, 7, 8, 9, 10];
->>>>>>> a6f9bfea
 						zk_bitmask = 1; //it is real bitmask for local tests with 1 validator [1]
 						is_request_ready = true;
 						exist_at_least_one_proof = true;
@@ -288,21 +246,11 @@
 					if let Some(proof_request) = proof_id {
 						let proof_request = proof_request.clone();
 						drop(zk_height_proof_id_map);
-<<<<<<< HEAD
-						let proof = zk_prover.poll_proof(&proof_request.proof_id);
+						let proof = zk_prover.poll_proof(&proof_request.proof_id, height.revision_height);
 						match proof {
-							Ok(proof) => {
-								if let Some(proof) = proof {
-									//todo put the proof into the protobuf object to be catched by
-									// eth side
-									zk_proof = proof;
-=======
-						let proof = zk_prover.poll_proof(&proof_request.proof_id, height.revision_height);
-						match proof{
 							Ok(proof) => {
 								if let Some(proof) = proof{
 									zk_proof = proof.as_bytes().to_vec();
->>>>>>> a6f9bfea
 									zk_bitmask = proof_request.bitmask;
 									is_request_ready = true;
 									exist_at_least_one_proof = true;
@@ -319,20 +267,10 @@
 								log::error!(target: "hyperspace", "failed to poll proof_id: {:?}, height: {:?}. error: {:?}", proof_request, height, e);
 							},
 						}
-<<<<<<< HEAD
 					} else {
-						// //todo size should be 32 for mainnets. 1 is only for local testing.
-						let size = 1;
-						let zk_input = update_header.get_zk_input::<HostFunctionsManager>(size);
-
-=======
-					}
-					else{
 						let size = self.zk_prover_api.zk_val_len;
 						/* pub_key, signature, message  */
-						let zk_input = update_header.get_zk_input(size);
-						
->>>>>>> a6f9bfea
+						let zk_input = update_header.get_zk_input::<HostFunctionsManager>(size);
 						match zk_input {
 							Ok((input, bitmask)) => {
 
@@ -341,13 +279,7 @@
 								let msg = input.iter().map(|(_, _, msg)| msg.clone()).collect::<Vec<_>>();
 
 								let result = zk_prover.create_proof(CreateProofInput::new(
-<<<<<<< HEAD
-									vec![],
-									vec![],
-									vec![], //pass the input
-=======
 									signatures_list, msg, pub_keys_list, height.revision_height
->>>>>>> a6f9bfea
 								));
 								match result {
 									Ok(resp) => {
@@ -370,28 +302,17 @@
 						}
 					}
 
-<<<<<<< HEAD
-					log::error!(target: "hyperspace", "!!!!!!!!!!!!!!!!!!!!!!!!!!!!!!!!!!!!!!!!!!!!!!!!!!!!!!!!!!!!!!!!!");
-					log::error!(target: "hyperspace", "real zk proover was requested proof: {:?}, {:?}, {}", update_type, height, is_request_ready);
+					log::debug!(target: "hyperspace", "real zk proover was requested proof: {:?}, {:?}, {}", update_type, height, is_request_ready);
 					if !is_request_ready {
-=======
-					log::debug!(target: "hyperspace", "real zk proover was requested proof: {:?}, {:?}, {}", update_type, height, is_request_ready);
-					if !is_request_ready{
->>>>>>> a6f9bfea
 						continew = true;
 					}
 				}
 			};
 
-<<<<<<< HEAD
 			if continew ||
-				(update_type.is_optional() && height > max_event_height/* && !height.is_zero() */)
+				(update_type.is_optional() && height > max_event_height)
 			{
-				log::error!(target: "hyperspace_cosmos", "skiped: {:?}", height);
-=======
-			if continew || (update_type.is_optional() && height > max_event_height) {
 				log::debug!(target: "hyperspace_cosmos", "skiped: {:?}", height);
->>>>>>> a6f9bfea
 				continue;
 			}
 
@@ -419,13 +340,6 @@
 				})?;
 				Any { value, type_url: msg.type_url() }
 			};
-<<<<<<< HEAD
-			//if proof does not exist then do not add into the updates
-			for i in events.iter() {
-				log::error!(target: "hyperspace_cosmos", "i: {:?}", i);
-			}
-=======
->>>>>>> a6f9bfea
 			updates.push((update_client_header, height, events, update_type));
 		}
 

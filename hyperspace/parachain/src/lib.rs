// Copyright 2022 ComposableFi
//
// Licensed under the Apache License, Version 2.0 (the "License");
// you may not use this file except in compliance with the License.
// You may obtain a copy of the License at
//
//      http://www.apache.org/licenses/LICENSE-2.0
//
// Unless required by applicable law or agreed to in writing, software
// distributed under the License is distributed on an "AS IS" BASIS,
// WITHOUT WARRANTIES OR CONDITIONS OF ANY KIND, either express or implied.
// See the License for the specific language governing permissions and
// limitations under the License.

#![allow(clippy::all)]

use std::{
	collections::{BTreeMap, HashSet},
	str::FromStr,
	sync::{Arc, Mutex},
	time::Duration,
};

pub mod chain;
pub mod error;
pub mod key_provider;
pub mod parachain;
pub mod provider;
pub mod signer;
pub mod utils;

pub mod finality_protocol;
pub mod light_client_sync;
#[cfg(any(test, feature = "testing"))]
pub mod test_provider;

use error::Error;
use frame_support::Serialize;
use serde::Deserialize;

use beefy_light_client_primitives::{ClientState, MmrUpdateProof};
use beefy_prover::Prover;
use ibc::core::ics24_host::identifier::{ChannelId, ClientId, ConnectionId, PortId};
use ics11_beefy::client_message::ParachainHeader;
use pallet_mmr_primitives::Proof;
use sp_core::{ecdsa, ed25519, sr25519, Bytes, Pair, H256};
use sp_keystore::{SyncCryptoStore, SyncCryptoStorePtr};
use sp_runtime::{
	traits::{IdentifyAccount, Verify},
	KeyTypeId, MultiSignature, MultiSigner,
};
use ss58_registry::Ss58AddressFormat;
use subxt::config::{Header as HeaderT, Header};

use crate::utils::{fetch_max_extrinsic_weight, unsafe_cast_to_jsonrpsee_client};
use codec::Decode;
use ics10_grandpa::consensus_state::ConsensusState as GrandpaConsensusState;
use ics11_beefy::{
	client_state::ClientState as BeefyClientState,
	consensus_state::ConsensusState as BeefyConsensusState,
};
<<<<<<< HEAD
use primitives::{CommonClientState, KeyProvider};
=======
use primitives::{KeyProvider, RelayerState};
>>>>>>> 3a4a0e61

use crate::{finality_protocol::FinalityProtocol, signer::ExtrinsicSigner};
use grandpa_light_client_primitives::ParachainHeaderProofs;
use grandpa_prover::GrandpaProver;
use ibc::timestamp::Timestamp;
use ics10_grandpa::client_state::{AuthoritiesChange, ClientState as GrandpaClientState};
use jsonrpsee_ws_client::WsClientBuilder;
use light_client_common::config::{AsInner, RuntimeStorage};
use pallet_ibc::light_clients::{AnyClientState, AnyConsensusState, HostFunctionsManager};
use sp_keystore::testing::KeyStore;
use sp_runtime::traits::One;
use subxt::tx::TxPayload;
use vec1::Vec1;

/// Implements the [`crate::Chain`] trait for parachains.
/// This is responsible for:
/// 1. Tracking a parachain light client on a counter-party chain, advancing this light
/// client state  as new finality proofs are observed.
/// 2. Submiting new IBC messages to this parachain.
#[derive(Clone)]
pub struct ParachainClient<T: light_client_common::config::Config> {
	/// Chain name
	pub name: String,
	/// rpc url for parachain
	pub parachain_rpc_url: String,
	/// rpc url for relay chain
	pub relay_chain_rpc_url: String,
	/// Relay chain rpc client
	pub relay_client: subxt::OnlineClient<T>,
	/// Parachain rpc client
	pub para_client: subxt::OnlineClient<T>,
	/// Relay chain ws client
	pub relay_ws_client: Arc<jsonrpsee_ws_client::WsClient>,
	/// Parachain ws client
	pub para_ws_client: Arc<jsonrpsee_ws_client::WsClient>,
	/// Parachain Id
	pub para_id: u32,
	/// Light client id on counterparty chain
	pub client_id: Arc<Mutex<Option<ClientId>>>,
	/// Connection Id
	pub connection_id: Arc<Mutex<Option<ConnectionId>>>,
	/// Channels cleared for packet relay
	pub channel_whitelist: Arc<Mutex<HashSet<(ChannelId, PortId)>>>,
	/// ICS-23 provable store commitment prefix
	pub commitment_prefix: Vec<u8>,
	/// Public key for relayer on chain
	pub public_key: MultiSigner,
	/// Reference to keystore
	pub key_store: SyncCryptoStorePtr,
	/// Key type Id
	pub key_type_id: KeyTypeId,
	/// used for encoding relayer address.
	pub ss58_version: Ss58AddressFormat,
	/// the maximum extrinsic weight allowed by this client
	pub max_extrinsic_weight: u64,
	/// Finality protocol to use, eg Beefy, Grandpa
	pub finality_protocol: FinalityProtocol,
<<<<<<< HEAD
	/// Common relayer data
	pub common_state: CommonClientState,
=======
	/// Delay between parallel RPC calls to be friendly with the node and avoid MaxSlotsExceeded
	/// error
	pub rpc_call_delay: Duration,
	/// Used to determine whether client updates should be forced to send
	/// even if it's optional. It's required, because some timeout packets
	/// should use proof of the client states.
	///
	/// Set inside `on_undelivered_sequences`.
	pub maybe_has_undelivered_packets: Arc<Mutex<bool>>,
	/// Relayer data
	pub relayer_state: RelayerState,
>>>>>>> 3a4a0e61
}

enum KeyType {
	Sr25519,
	Ed25519,
	Ecdsa,
}

pub const DEFAULT_RPC_CALL_DELAY: Duration = Duration::from_millis(10);
pub const WAIT_FOR_IN_BLOCK_TIMEOUT: Duration = Duration::from_secs(60 * 1);

impl KeyType {
	pub fn to_key_type_id(&self) -> KeyTypeId {
		match self {
			KeyType::Sr25519 => KeyTypeId(sr25519::CRYPTO_ID.0),
			KeyType::Ed25519 => KeyTypeId(ed25519::CRYPTO_ID.0),
			KeyType::Ecdsa => KeyTypeId(ecdsa::CRYPTO_ID.0),
		}
	}
}

impl FromStr for KeyType {
	type Err = Error;

	fn from_str(s: &str) -> Result<Self, Self::Err> {
		match s {
			"sr25519" => Ok(KeyType::Sr25519),
			"ed25519" => Ok(KeyType::Ed25519),
			"ecdsa" => Ok(KeyType::Ecdsa),
			_ => Err(Error::Custom("Invalid key type".to_string())),
		}
	}
}

/// config options for [`ParachainClient`]
#[derive(Debug, Serialize, Deserialize, Clone)]
pub struct ParachainClientConfig {
	/// Chain name
	pub name: String,
	/// Parachain Id
	pub para_id: u32,
	/// rpc url for parachain
	pub parachain_rpc_url: String,
	/// rpc url for relay chain
	pub relay_chain_rpc_url: String,
	/// Light client id on counterparty chain
	pub client_id: Option<ClientId>,
	/// Connection Id
	pub connection_id: Option<ConnectionId>,
	/// Commitment prefix
	pub commitment_prefix: Bytes,
	/// Raw private key for signing transactions
	pub private_key: String,
	/// used for encoding relayer address.
	pub ss58_version: u8,
	/// Channels cleared for packet relay
	pub channel_whitelist: Vec<(ChannelId, PortId)>,
	/// Finality protocol
	pub finality_protocol: FinalityProtocol,
	/// Digital signature scheme
	pub key_type: String,
	/// All the client states and headers will be wrapped in WASM ones using the WASM code ID.
	#[serde(default)]
	pub wasm_code_id: Option<String>,
}

impl<T> ParachainClient<T>
where
	T: light_client_common::config::Config,
{
	/// Initializes a [`ParachainClient`] given a [`ParachainConfig`]
	pub async fn new(config: ParachainClientConfig) -> Result<Self, Error> {
		let relay_ws_client = Arc::new(
			WsClientBuilder::default()
				.build(&config.relay_chain_rpc_url)
				.await
				.map_err(|e| Error::from(format!("Rpc Error {:?}", e)))?,
		);
		let para_ws_client = Arc::new(
			WsClientBuilder::default()
				.build(&config.parachain_rpc_url)
				.await
				.map_err(|e| Error::from(format!("Rpc Error {:?}", e)))?,
		);

		let para_client = subxt::OnlineClient::from_rpc_client(unsafe {
			unsafe_cast_to_jsonrpsee_client(&para_ws_client)
		})
		.await?;

		let relay_client = subxt::OnlineClient::from_rpc_client(unsafe {
			unsafe_cast_to_jsonrpsee_client(&relay_ws_client)
		})
		.await?;

		let max_extrinsic_weight = fetch_max_extrinsic_weight(&para_client).await?;

		let key_store: SyncCryptoStorePtr = Arc::new(KeyStore::new());
		let key_type = KeyType::from_str(&config.key_type)?;
		let key_type_id = key_type.to_key_type_id();

		let public_key: MultiSigner = match key_type {
			KeyType::Sr25519 => sr25519::Pair::from_string_with_seed(&config.private_key, None)
				.map_err(|_| Error::Custom("invalid key".to_owned()))?
				.0
				.public()
				.into(),
			KeyType::Ed25519 => ed25519::Pair::from_string_with_seed(&config.private_key, None)
				.map_err(|_| Error::Custom("invalid key".to_owned()))?
				.0
				.public()
				.into(),
			KeyType::Ecdsa => ecdsa::Pair::from_string_with_seed(&config.private_key, None)
				.map_err(|_| Error::Custom("invalid key".to_owned()))?
				.0
				.public()
				.into(),
		};

		SyncCryptoStore::insert_unknown(
			&*key_store,
			key_type_id,
			&*config.private_key,
			public_key.as_ref(),
		)
		.unwrap();

		Ok(Self {
			name: config.name,
			parachain_rpc_url: config.parachain_rpc_url,
			relay_chain_rpc_url: config.relay_chain_rpc_url,
			para_client,
			relay_client,
			para_id: config.para_id,
			client_id: Arc::new(Mutex::new(config.client_id)),
			commitment_prefix: config.commitment_prefix.0,
			connection_id: Arc::new(Mutex::new(config.connection_id)),
			public_key,
			key_store,
			key_type_id,
			max_extrinsic_weight,
			para_ws_client,
			relay_ws_client,
			ss58_version: Ss58AddressFormat::from(config.ss58_version),
			channel_whitelist: Arc::new(Mutex::new(config.channel_whitelist.into_iter().collect())),
			finality_protocol: config.finality_protocol,
<<<<<<< HEAD
			common_state: CommonClientState {
				skip_optional_client_updates: true,
				maybe_has_undelivered_packets: Arc::new(Mutex::new(Default::default())),
				rpc_call_delay: DEFAULT_RPC_CALL_DELAY,
			},
=======
			rpc_call_delay: DEFAULT_RPC_CALL_DELAY,
			maybe_has_undelivered_packets: Default::default(),
			relayer_state: Default::default(),
>>>>>>> 3a4a0e61
		})
	}
}

impl<T: light_client_common::config::Config + Send + Sync> ParachainClient<T>
where
	u32: From<<<T as subxt::Config>::Header as HeaderT>::Number>,
	Self: KeyProvider,
	<<T as light_client_common::config::Config>::Signature as Verify>::Signer:
		From<MultiSigner> + IdentifyAccount<AccountId = T::AccountId>,
	MultiSigner: From<MultiSigner>,
	<T as subxt::Config>::Address: From<<T as subxt::Config>::AccountId>,
	<T as subxt::Config>::Signature: From<MultiSignature> + Send + Sync,
	H256: From<T::Hash>,
	<<T as subxt::Config>::Header as Header>::Number:
		From<u32> + Ord + sp_runtime::traits::Zero + One,
	<T as subxt::Config>::AccountId: Send + Sync,
	<T as subxt::Config>::Address: Send + Sync,
{
	/// Returns a grandpa proving client.
	pub fn grandpa_prover(&self) -> GrandpaProver<T> {
		let relay_ws_client = unsafe { unsafe_cast_to_jsonrpsee_client(&self.relay_ws_client) };
		let para_ws_client = unsafe { unsafe_cast_to_jsonrpsee_client(&self.para_ws_client) };
		GrandpaProver {
			relay_client: self.relay_client.clone(),
			relay_ws_client,
			para_client: self.para_client.clone(),
			para_ws_client,
			para_id: self.para_id,
			rpc_call_delay: self.common_state.rpc_call_delay,
		}
	}

	/// Queries parachain headers that have been finalized by BEEFY in between the given relay chain
	/// heights
	pub async fn query_beefy_finalized_parachain_headers_between(
		&self,
		commitment_block_number: u32,
		client_state: &ClientState,
	) -> Result<Vec<T::Header>, Error>
	where
		u32: From<<<T as subxt::Config>::Header as Header>::Number>,
		<<T as subxt::Config>::Header as Header>::Number: From<u32>,
		<T as subxt::Config>::Header: Decode,
	{
		let client_wrapper = Prover {
			relay_client: self.relay_client.clone(),
			para_client: self.para_client.clone(),
			para_id: self.para_id,
		};

		let headers = client_wrapper
			.query_finalized_parachain_headers_at(
				commitment_block_number,
				client_state.latest_beefy_height,
			)
			.await
			.map_err(|e| {
				Error::from(format!("[fetch_finalized_parachain_headers_at] Failed due to {:?}", e))
			})?;

		Ok(headers)
	}

	/// Construct the [`ParachainHeadersWithFinalityProof`] for parachain headers with the given
	/// numbers using the BEEFY finality proof with the given relay chain heights.
	pub async fn query_beefy_finalized_parachain_headers_with_proof(
		&self,
		commitment_block_number: u32,
		client_state: &ClientState,
		headers: Vec<<<T as subxt::Config>::Header as Header>::Number>,
	) -> Result<(Vec<ParachainHeader>, Proof<H256>), Error>
	where
		<<T as subxt::Config>::Header as Header>::Number: Ord + sp_runtime::traits::Zero,
		<T as subxt::Config>::Header: Decode,
	{
		let client_wrapper = Prover {
			relay_client: self.relay_client.clone(),
			para_client: self.para_client.clone(),
			para_id: self.para_id,
		};

		let (parachain_headers, batch_proof) = client_wrapper
			.query_finalized_parachain_headers_with_proof(
				commitment_block_number,
				client_state.latest_beefy_height,
				headers,
			)
			.await
			.map_err(|e| {
				Error::from(format!("[fetch_finalized_parachain_headers_at] Failed due to {:?}", e))
			})?;

		let parachain_headers = parachain_headers
			.into_iter()
			.map(|para_header| {
				Ok(ParachainHeader {
					parachain_header: codec::Decode::decode(&mut &*para_header.parachain_header)?,
					partial_mmr_leaf: para_header.partial_mmr_leaf,
					parachain_heads_proof: para_header.parachain_heads_proof,
					heads_leaf_index: para_header.heads_leaf_index,
					heads_total_count: para_header.heads_total_count,
					extrinsic_proof: para_header.extrinsic_proof,
					timestamp_extrinsic: para_header.timestamp_extrinsic,
				})
			})
			.collect::<Result<Vec<_>, codec::Error>>()?;

		Ok((parachain_headers, batch_proof))
	}

	/// Queries for the BEEFY mmr update proof for the given signed commitment height.
	pub async fn query_beefy_mmr_update_proof(
		&self,
		signed_commitment: beefy_primitives::SignedCommitment<
			u32,
			beefy_primitives::crypto::Signature,
		>,
	) -> Result<MmrUpdateProof, Error> {
		let prover = Prover {
			relay_client: self.relay_client.clone(),
			para_client: self.para_client.clone(),
			para_id: self.para_id,
		};

		let mmr_update =
			prover.fetch_mmr_update_proof_for(signed_commitment).await.map_err(|e| {
				Error::from(format!("[fetch_mmr_update_proof_for] Failed due to {:?}", e))
			})?;
		Ok(mmr_update)
	}

	/// Submits the given transaction to the parachain node, waits for it to be included in a block
	/// and asserts that it was successfully dispatched on-chain.
	///
	/// We retry sending the transaction up to 5 times in the case where the transaction pool might
	/// reject the transaction because of conflicting nonces.
	pub async fn submit_call<C: TxPayload>(&self, call: C) -> Result<(T::Hash, T::Hash), Error> {
		// Try extrinsic submission five times in case of failures
		let mut count = 0;
		let progress = loop {
			if count == 5 {
				Err(Error::Custom("Failed to submit extrinsic after 5 tries".to_string()))?
			}

			let other_params = T::custom_extrinsic_params(&self.para_client).await?;

			let res = {
				let signer = ExtrinsicSigner::<T, Self>::new(
					self.key_store.clone(),
					self.key_type_id.clone(),
					self.public_key.clone(),
				);
				self.para_client
					.tx()
					.sign_and_submit_then_watch(&call, &signer, other_params)
					.await
			};
			match res {
				Ok(progress) => break progress,
				Err(e) => {
					log::warn!("Failed to submit extrinsic: {:?}. Retrying...", e);
					count += 1;
				},
			}
		};

		let tx_in_block =
			tokio::time::timeout(WAIT_FOR_IN_BLOCK_TIMEOUT, progress.wait_for_in_block())
				.await
				.map_err(|e| {
					Error::from(format!("[submit_call] Failed to wait for in block due to {:?}", e))
				})??;
		tx_in_block.wait_for_success().await?;
		Ok((tx_in_block.extrinsic_hash(), tx_in_block.block_hash()))
	}

	pub fn client_id(&self) -> ClientId {
		self.client_id
			.lock()
			.unwrap()
			.as_ref()
			.expect("Client Id should be defined")
			.clone()
	}
}

impl<T: light_client_common::config::Config + Send + Sync> ParachainClient<T>
where
	u32: From<<<T as subxt::Config>::Header as HeaderT>::Number>,
	Self: KeyProvider,
	<<T as light_client_common::config::Config>::Signature as Verify>::Signer:
		From<MultiSigner> + IdentifyAccount<AccountId = T::AccountId>,
	MultiSigner: From<MultiSigner>,
	<T as subxt::Config>::Address: From<<T as subxt::Config>::AccountId>,
	<T as subxt::Config>::Signature: From<MultiSignature> + Send + Sync,
	H256: From<T::Hash>,
	<<T as subxt::Config>::Header as Header>::Number: Ord + sp_runtime::traits::Zero + One,
	T::Header: HeaderT,
	<<T::Header as HeaderT>::Hasher as subxt::config::Hasher>::Output: From<T::Hash>,
	<<T as subxt::Config>::Header as Header>::Number: From<u32>,
	BTreeMap<H256, ParachainHeaderProofs>:
		From<BTreeMap<<T as subxt::Config>::Hash, ParachainHeaderProofs>>,
	<T as subxt::Config>::AccountId: Send + Sync,
	<T as subxt::Config>::Address: Send + Sync,
{
	/// Construct a beefy client state to be submitted to the counterparty chain
	pub async fn construct_beefy_client_state(
		&self,
	) -> Result<(AnyClientState, AnyConsensusState), Error>
	where
		Self: KeyProvider,
		<<T as light_client_common::config::Config>::Signature as Verify>::Signer:
			From<MultiSigner> + IdentifyAccount<AccountId = T::AccountId>,
		MultiSigner: From<MultiSigner>,
		<T as subxt::Config>::Address: From<<T as subxt::Config>::AccountId>,
		u32: From<<<T as subxt::Config>::Header as subxt::config::Header>::Number>,
	{
		use ibc::core::ics24_host::identifier::ChainId;
		let api = self.relay_client.storage();
		let para_client_api = self.para_client.storage();
		let client_wrapper = Prover {
			relay_client: self.relay_client.clone(),
			para_client: self.para_client.clone(),
			para_id: self.para_id,
		};
		loop {
			let beefy_state = client_wrapper.construct_beefy_client_state().await.map_err(|e| {
				Error::from(format!("[construct_beefy_client_state] Failed due to {:?}", e))
			})?;

			let subxt_block_number: subxt::rpc::types::BlockNumber =
				beefy_state.latest_beefy_height.into();
			let block_hash =
				self.relay_client.rpc().block_hash(Some(subxt_block_number)).await?.ok_or_else(
					|| Error::Custom(format!("Couldn't find block hash for relay block",)),
				)?;
			let heads_addr = T::Storage::paras_heads(self.para_id);
			let head_data = <T::Storage as RuntimeStorage>::HeadData::from_inner(
				api.at(block_hash).fetch(&heads_addr).await?.ok_or_else(|| {
					Error::Custom(format!(
						"Couldn't find header for ParaId({}) at relay block {:?}",
						self.para_id, block_hash
					))
				})?,
			);
			let decoded_para_head = sp_runtime::generic::Header::<
				u32,
				sp_runtime::traits::BlakeTwo256,
			>::decode(&mut &*head_data.as_ref())?;
			let block_number = decoded_para_head.number;
			let client_state = BeefyClientState::<HostFunctionsManager> {
				chain_id: ChainId::new("relay-chain".to_string(), 0),
				relay_chain: Default::default(),
				mmr_root_hash: beefy_state.mmr_root_hash,
				latest_beefy_height: beefy_state.latest_beefy_height,
				frozen_height: None,
				latest_para_height: block_number,
				para_id: self.para_id,
				authority: beefy_state.current_authorities,
				next_authority_set: beefy_state.next_authorities,
				_phantom: Default::default(),
			};
			// we can't use the genesis block to construct the initial state.
			if block_number == 0 {
				continue
			}
			let subxt_block_number: subxt::rpc::types::BlockNumber = block_number.into();
			let block_hash =
				self.para_client.rpc().block_hash(Some(subxt_block_number)).await?.ok_or_else(
					|| Error::Custom(format!("Couldn't find block hash for para block",)),
				)?;
			let timestamp_addr = T::Storage::timestamp_now();
			let unix_timestamp_millis = para_client_api
				.at(block_hash)
				.fetch(&timestamp_addr)
				.await?
				.expect("Timestamp should exist");
			let timestamp_nanos = Duration::from_millis(unix_timestamp_millis).as_nanos() as u64;

			let consensus_state = AnyConsensusState::Beefy(BeefyConsensusState {
				timestamp: Timestamp::from_nanoseconds(timestamp_nanos)
					.unwrap()
					.into_tm_time()
					.unwrap(),
				root: decoded_para_head.state_root.as_bytes().to_vec().into(),
			});

			return Ok((AnyClientState::Beefy(client_state), consensus_state))
		}
	}

	pub async fn construct_grandpa_client_state(
		&self,
	) -> Result<(AnyClientState, AnyConsensusState), Error>
	where
		Self: KeyProvider,
		<<T as light_client_common::config::Config>::Signature as Verify>::Signer:
			From<MultiSigner> + IdentifyAccount<AccountId = T::AccountId>,
		MultiSigner: From<MultiSigner>,
		<T as subxt::Config>::Address: From<<T as subxt::Config>::AccountId>,
		u32: From<<<T as subxt::Config>::Header as Header>::Number>,
		<T as subxt::Config>::Hash: From<H256>,
		<T as subxt::Config>::Header: Decode,
	{
		let relay_ws_client = unsafe { unsafe_cast_to_jsonrpsee_client(&self.relay_ws_client) };
		let para_ws_client = unsafe { unsafe_cast_to_jsonrpsee_client(&self.para_ws_client) };
		let prover = GrandpaProver {
			relay_client: self.relay_client.clone(),
			relay_ws_client,
			para_client: self.para_client.clone(),
			para_ws_client,
			para_id: self.para_id,
			rpc_call_delay: self.common_state.rpc_call_delay,
		};
		let api = self.relay_client.storage();
		let para_client_api = self.para_client.storage();
		loop {
			let light_client_state = prover
				.initialize_client_state()
				.await
				.map_err(|e| Error::from(format!("Error constructing client state: {e}")))?;

			let heads_addr = T::Storage::paras_heads(self.para_id);
			let head_data = <T::Storage as RuntimeStorage>::HeadData::from_inner(
				api.at(light_client_state.latest_relay_hash.into())
					.fetch(&heads_addr)
					.await?
					.ok_or_else(|| {
						Error::Custom(format!(
							"Couldn't find header for ParaId({}) at relay block {:?}",
							self.para_id, light_client_state.latest_relay_hash
						))
					})?,
			);
			let decoded_para_head = sp_runtime::generic::Header::<
				u32,
				sp_runtime::traits::BlakeTwo256,
			>::decode(&mut &*head_data.as_ref())?;
			let block_number = decoded_para_head.number;
			// we can't use the genesis block to construct the initial state.
			if block_number == 0 {
				continue
			}

			let mut client_state = GrandpaClientState::<HostFunctionsManager>::default();

			client_state.relay_chain = Default::default();
			client_state.authorities_changes = Vec1::new(AuthoritiesChange {
				height: light_client_state.latest_relay_height,
				timestamp: Timestamp::now(),
				set_id: light_client_state.current_set_id,
				authorities: light_client_state.current_authorities,
			});
			client_state.latest_relay_hash = light_client_state.latest_relay_hash.into();
			client_state.frozen_height = None;
			client_state.latest_para_height = block_number;
			client_state.para_id = self.para_id;
			client_state.latest_relay_height = light_client_state.latest_relay_height;

			let subxt_block_number: subxt::rpc::types::BlockNumber = block_number.into();
			let block_hash =
				self.para_client.rpc().block_hash(Some(subxt_block_number)).await?.ok_or_else(
					|| {
						Error::Custom(format!(
							"Couldn't find block hash for ParaId({}) at block number {}",
							self.para_id, block_number
						))
					},
				)?;
			let timestamp_addr = T::Storage::timestamp_now();
			let unix_timestamp_millis = para_client_api
				.at(block_hash)
				.fetch(&timestamp_addr)
				.await?
				.expect("Timestamp should exist");
			let timestamp_nanos = Duration::from_millis(unix_timestamp_millis).as_nanos() as u64;

			let consensus_state = AnyConsensusState::Grandpa(GrandpaConsensusState {
				timestamp: Timestamp::from_nanoseconds(timestamp_nanos)
					.unwrap()
					.into_tm_time()
					.unwrap(),
				root: decoded_para_head.state_root.as_bytes().to_vec().into(),
			});

			return Ok((AnyClientState::Grandpa(client_state), consensus_state))
		}
	}
}<|MERGE_RESOLUTION|>--- conflicted
+++ resolved
@@ -59,11 +59,7 @@
 	client_state::ClientState as BeefyClientState,
 	consensus_state::ConsensusState as BeefyConsensusState,
 };
-<<<<<<< HEAD
-use primitives::{CommonClientState, KeyProvider};
-=======
-use primitives::{KeyProvider, RelayerState};
->>>>>>> 3a4a0e61
+use primitives::{CommonClientState, KeyProvider, RelayerState};
 
 use crate::{finality_protocol::FinalityProtocol, signer::ExtrinsicSigner};
 use grandpa_light_client_primitives::ParachainHeaderProofs;
@@ -121,22 +117,10 @@
 	pub max_extrinsic_weight: u64,
 	/// Finality protocol to use, eg Beefy, Grandpa
 	pub finality_protocol: FinalityProtocol,
-<<<<<<< HEAD
 	/// Common relayer data
 	pub common_state: CommonClientState,
-=======
-	/// Delay between parallel RPC calls to be friendly with the node and avoid MaxSlotsExceeded
-	/// error
-	pub rpc_call_delay: Duration,
-	/// Used to determine whether client updates should be forced to send
-	/// even if it's optional. It's required, because some timeout packets
-	/// should use proof of the client states.
-	///
-	/// Set inside `on_undelivered_sequences`.
-	pub maybe_has_undelivered_packets: Arc<Mutex<bool>>,
 	/// Relayer data
 	pub relayer_state: RelayerState,
->>>>>>> 3a4a0e61
 }
 
 enum KeyType {
@@ -283,17 +267,12 @@
 			ss58_version: Ss58AddressFormat::from(config.ss58_version),
 			channel_whitelist: Arc::new(Mutex::new(config.channel_whitelist.into_iter().collect())),
 			finality_protocol: config.finality_protocol,
-<<<<<<< HEAD
 			common_state: CommonClientState {
 				skip_optional_client_updates: true,
 				maybe_has_undelivered_packets: Arc::new(Mutex::new(Default::default())),
 				rpc_call_delay: DEFAULT_RPC_CALL_DELAY,
 			},
-=======
-			rpc_call_delay: DEFAULT_RPC_CALL_DELAY,
-			maybe_has_undelivered_packets: Default::default(),
 			relayer_state: Default::default(),
->>>>>>> 3a4a0e61
 		})
 	}
 }

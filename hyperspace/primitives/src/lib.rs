// Copyright 2022 ComposableFi
//
// Licensed under the Apache License, Version 2.0 (the "License");
// you may not use this file except in compliance with the License.
// You may obtain a copy of the License at
//
//      http://www.apache.org/licenses/LICENSE-2.0
//
// Unless required by applicable law or agreed to in writing, software
// distributed under the License is distributed on an "AS IS" BASIS,
// WITHOUT WARRANTIES OR CONDITIONS OF ANY KIND, either express or implied.
// See the License for the specific language governing permissions and
// limitations under the License.

#![allow(clippy::all)]

use futures::Stream;
use ibc_proto::{
	google::protobuf::Any,
	ibc::core::{
		channel::v1::{
			QueryChannelResponse, QueryNextSequenceReceiveResponse,
			QueryPacketAcknowledgementResponse, QueryPacketCommitmentResponse,
			QueryPacketReceiptResponse,
		},
		client::v1::{QueryClientStateResponse, QueryConsensusStateResponse},
		connection::v1::QueryConnectionResponse,
	},
};
use rand::Rng;
use std::{collections::HashSet, fmt::Debug, pin::Pin, str::FromStr, time::Duration};
use tokio::{task::JoinSet, time::sleep};

use crate::error::Error;
#[cfg(any(feature = "testing", test))]
use ibc::applications::transfer::msgs::transfer::MsgTransfer;
use ibc::{
	applications::transfer::PrefixedCoin,
	core::{
		ics02_client::{
			client_consensus::ConsensusState as ConsensusStateT,
			client_state::{ClientState as ClientStateT, ClientType},
			events::UpdateClient,
		},
		ics04_channel::{
			channel::{ChannelEnd, Order},
			context::calculate_block_delay,
			packet::Packet,
		},
		ics23_commitment::commitment::CommitmentPrefix,
		ics24_host::identifier::{ChannelId, ClientId, ConnectionId, PortId},
	},
	events::IbcEvent,
	signer::Signer,
	timestamp::Timestamp,
	Height,
};
use ibc_proto::ibc::core::{
	channel::v1::QueryChannelsResponse, connection::v1::IdentifiedConnection,
};
use ibc_rpc::PacketInfo;
use pallet_ibc::light_clients::{AnyClientMessage, AnyClientState, AnyConsensusState};

pub mod error;
pub mod mock;
pub mod utils;

pub enum UpdateMessage {
	Single(Any),
	Batch(Vec<Any>),
}

#[derive(Debug)]
pub enum UpdateType {
	// contains an authority set change.
	Mandatory,
	// doesn't contain an authority set change
	Optional,
}

impl UpdateType {
	pub fn is_optional(&self) -> bool {
		match self {
			UpdateType::Mandatory => false,
			UpdateType::Optional => true,
		}
	}
}

pub fn apply_prefix(mut commitment_prefix: Vec<u8>, path: impl Into<Vec<u8>>) -> Vec<u8> {
	let path = path.into();
	commitment_prefix.extend_from_slice(&path);
	commitment_prefix
}

/// Provides an interface for accessing new events and Ibc data on the chain which must be
/// relayed to the counterparty chain.
#[async_trait::async_trait]
pub trait IbcProvider {
	/// Finality event type, passed on to [`Chain::query_latest_ibc_events`]
	type FinalityEvent: Debug;
	/// A representation of the transaction id for the chain
	type TransactionId: Debug;
	/// Asset Id
	type AssetId: Clone;

	/// Error type, just needs to implement standard error trait.
	type Error: std::error::Error + From<String> + Send + Sync + 'static;

	/// Query the latest ibc events finalized by the recent finality event. Use the counterparty
	/// [`Chain`] to query the on-chain [`ClientState`] so you can scan for new events in between
	/// the client state and the new finality event.
	async fn query_latest_ibc_events<T>(
		&mut self,
		finality_event: Self::FinalityEvent,
		counterparty: &T,
	) -> Result<Vec<(Any, Vec<IbcEvent>, UpdateType)>, anyhow::Error>
	where
		T: Chain;

	/// Return a stream that yields when new [`IbcEvents`] are parsed from a finality notification
	async fn ibc_events(&self) -> Pin<Box<dyn Stream<Item = IbcEvent> + Send + 'static>>;

	/// Query client consensus state with proof
	/// return the consensus height for the client along with the response
	async fn query_client_consensus(
		&self,
		at: Height,
		client_id: ClientId,
		consensus_height: Height,
	) -> Result<QueryConsensusStateResponse, Self::Error>;

	/// Query client state with proof
	async fn query_client_state(
		&self,
		at: Height,
		client_id: ClientId,
	) -> Result<QueryClientStateResponse, Self::Error>;

	/// Query connection end with proof
	async fn query_connection_end(
		&self,
		at: Height,
		connection_id: ConnectionId,
	) -> Result<QueryConnectionResponse, Self::Error>;

	/// Query channel end with proof
	async fn query_channel_end(
		&self,
		at: Height,
		channel_id: ChannelId,
		port_id: PortId,
	) -> Result<QueryChannelResponse, Self::Error>;

	/// Query proof for provided key path
	async fn query_proof(&self, at: Height, keys: Vec<Vec<u8>>) -> Result<Vec<u8>, Self::Error>;

	/// Query packet commitment with proof
	async fn query_packet_commitment(
		&self,
		at: Height,
		port_id: &PortId,
		channel_id: &ChannelId,
		seq: u64,
	) -> Result<QueryPacketCommitmentResponse, Self::Error>;

	/// Query packet acknowledgement commitment with proof
	async fn query_packet_acknowledgement(
		&self,
		at: Height,
		port_id: &PortId,
		channel_id: &ChannelId,
		seq: u64,
	) -> Result<QueryPacketAcknowledgementResponse, Self::Error>;

	/// Query next sequence to be received
	async fn query_next_sequence_recv(
		&self,
		at: Height,
		port_id: &PortId,
		channel_id: &ChannelId,
	) -> Result<QueryNextSequenceReceiveResponse, Self::Error>;

	/// Query packet receipt
	async fn query_packet_receipt(
		&self,
		at: Height,
		port_id: &PortId,
		channel_id: &ChannelId,
		seq: u64,
	) -> Result<QueryPacketReceiptResponse, Self::Error>;

	/// Return latest finalized height and timestamp
	async fn latest_height_and_timestamp(&self) -> Result<(Height, Timestamp), Self::Error>;

	async fn query_packet_commitments(
		&self,
		at: Height,
		channel_id: ChannelId,
		port_id: PortId,
	) -> Result<Vec<u64>, Self::Error>;

	async fn query_packet_acknowledgements(
		&self,
		at: Height,
		channel_id: ChannelId,
		port_id: PortId,
	) -> Result<Vec<u64>, Self::Error>;

	/// Given a list of counterparty packet commitments, the querier checks if the packet
	/// has already been received by checking if a receipt exists on this
	/// chain for the packet sequence. All packets that haven't been received yet
	/// are returned in the response
	/// Usage: To use this method correctly, first query all packet commitments on
	/// the sending chain using the query_packet_commitments method.
	/// and send the request to this Query/UnreceivedPackets on the **receiving**
	/// chain. This method should then return the list of packet sequences that
	/// are yet to be received on the receiving chain.
	/// NOTE: WORKS ONLY FOR UNORDERED CHANNELS
	async fn query_unreceived_packets(
		&self,
		at: Height,
		channel_id: ChannelId,
		port_id: PortId,
		seqs: Vec<u64>,
	) -> Result<Vec<u64>, Self::Error>;

<<<<<<< HEAD
	async fn on_undelivered_sequences(&self, seqs: &[u64]) -> Result<(), Self::Error>;
=======
	async fn on_undelivered_sequences(&self, is_empty: bool) -> Result<(), Self::Error>;
>>>>>>> 6b7e0312

	fn has_undelivered_sequences(&self) -> bool;

	/// Given a list of packet acknowledgements sequences from the sink chain
	/// return a list of acknowledgement sequences that have not been received on the source chain
	async fn query_unreceived_acknowledgements(
		&self,
		at: Height,
		channel_id: ChannelId,
		port_id: PortId,
		seqs: Vec<u64>,
	) -> Result<Vec<u64>, Self::Error>;

	/// Channel whitelist
	fn channel_whitelist(&self) -> HashSet<(ChannelId, PortId)>;

	/// Query all channels for a connection
	async fn query_connection_channels(
		&self,
		at: Height,
		connection_id: &ConnectionId,
	) -> Result<QueryChannelsResponse, Self::Error>;

	/// Query send packets
	/// This represents packets that for which the `SendPacket` event was emitted
	async fn query_send_packets(
		&self,
		channel_id: ChannelId,
		port_id: PortId,
		seqs: Vec<u64>,
	) -> Result<Vec<PacketInfo>, Self::Error>;

	/// Query received packets with their acknowledgement
	/// This represents packets for which the `ReceivePacket` and `WriteAcknowledgement` events were
	/// emitted.
	async fn query_recv_packets(
		&self,
		channel_id: ChannelId,
		port_id: PortId,
		seqs: Vec<u64>,
	) -> Result<Vec<PacketInfo>, Self::Error>;

	/// Return the expected block time for this chain
	fn expected_block_time(&self) -> Duration;

	/// Query the time and height at which this client was updated on this chain for the given
	/// client height
	async fn query_client_update_time_and_height(
		&self,
		client_id: ClientId,
		client_height: Height,
	) -> Result<(Height, Timestamp), Self::Error>;

	/// Return a proof for the host consensus state at the given height to be included in the
	/// consensus state proof.
	async fn query_host_consensus_state_proof(
		&self,
		client_state: &AnyClientState,
	) -> Result<Option<Vec<u8>>, Self::Error>;

	/// Should return the list of ibc denoms available to this account to spend.
	async fn query_ibc_balance(
		&self,
		asset_id: Self::AssetId,
	) -> Result<Vec<PrefixedCoin>, Self::Error>;

	/// Return the chain connection prefix
	fn connection_prefix(&self) -> CommitmentPrefix;

	/// Return the host chain's light client id on counterparty chain
	fn client_id(&self) -> ClientId;

	/// Set the client id for the relayer task.
	fn set_client_id(&mut self, client_id: ClientId);

	/// Return the connection id on this chain
	fn connection_id(&self) -> Option<ConnectionId>;

	/// Set the channel whitelist for the relayer task.
	fn set_channel_whitelist(&mut self, channel_whitelist: HashSet<(ChannelId, PortId)>);

	/// Set the channel whitelist for the relayer task.
	fn add_channel_to_whitelist(&mut self, channel: (ChannelId, PortId));

	/// Set the connection id for the relayer task.
	fn set_connection_id(&mut self, connection_id: ConnectionId);

	/// Returns the client type of this chain.
	fn client_type(&self) -> ClientType;

	/// Should return timestamp in nanoseconds of chain at a given block height
	async fn query_timestamp_at(&self, block_number: u64) -> Result<u64, Self::Error>;

	/// Should return a list of all clients on the chain
	async fn query_clients(&self) -> Result<Vec<ClientId>, Self::Error>;

	/// Should return a list of all clients on the chain
	async fn query_channels(&self) -> Result<Vec<(ChannelId, PortId)>, Self::Error>;

	/// Query all connection states for associated client
	async fn query_connection_using_client(
		&self,
		height: u32,
		client_id: String,
	) -> Result<Vec<IdentifiedConnection>, Self::Error>;

	/// Returns a boolean value that determines if the light client should receive a mandatory
	/// update
	async fn is_update_required(
		&self,
		latest_height: u64,
		latest_client_height_on_counterparty: u64,
	) -> Result<bool, Self::Error>;

	/// This should return a subjectively chosen client and consensus state for this chain.
	async fn initialize_client_state(
		&self,
	) -> Result<(AnyClientState, AnyConsensusState), Self::Error>;

	/// Should find client id that was created in this transaction
	async fn query_client_id_from_tx_hash(
		&self,
		tx_id: Self::TransactionId,
	) -> Result<ClientId, Self::Error>;

<<<<<<< HEAD
=======
	/// Should find connection id that was created in this transaction
	async fn query_connection_id_from_tx_hash(
		&self,
		tx_id: Self::TransactionId,
	) -> Result<ConnectionId, Self::Error>;

	/// Should find channel and port id that was created in this transaction
	async fn query_channel_id_from_tx_hash(
		&self,
		tx_id: Self::TransactionId,
	) -> Result<(ChannelId, PortId), Self::Error>;

>>>>>>> 6b7e0312
	async fn upload_wasm(&self, wasm: Vec<u8>) -> Result<Vec<u8>, Self::Error>;
}

/// Provides an interface that allows us run the hyperspace-testsuite
/// with [`Chain`] implementations.
#[cfg(any(feature = "testing", test))]
#[async_trait::async_trait]
pub trait TestProvider: Chain + Clone + 'static {
	/// Initiate an ibc transfer on chain.
	async fn send_transfer(&self, params: MsgTransfer<PrefixedCoin>) -> Result<(), Self::Error>;

	/// Send a packet on an ordered channel
	async fn send_ordered_packet(
		&self,
		channel_id: ChannelId,
		timeout: pallet_ibc::Timeout,
	) -> Result<(), Self::Error>;

	/// Returns a stream that yields chain Block number
	async fn subscribe_blocks(&self) -> Pin<Box<dyn Stream<Item = u64> + Send + Sync>>;

	/// Increases IBC counters by 1 to check that relayer uses proper values for source/sink chains.
	async fn increase_counters(&mut self) -> Result<(), Self::Error>;
}

/// Provides an interface for managing key management for signing.
pub trait KeyProvider {
	/// Should return the relayer's account id on the host chain as a string in the expected format
	/// Could be a hexadecimal, bech32 or ss58 string, any format the chain supports
	fn account_id(&self) -> Signer;
}

/// Provides an interface for managing IBC misbehaviour.
#[async_trait::async_trait]
pub trait MisbehaviourHandler {
	/// Check the client message for misbehaviour and submit it to the chain if any.
	async fn check_for_misbehaviour<C: Chain>(
		&self,
		counterparty: &C,
		client_message: AnyClientMessage,
	) -> Result<(), anyhow::Error>;
}

/// Provides an interface for syncing light clients to the latest state
#[async_trait::async_trait]
pub trait LightClientSync {
	/// Checks if the self's light client on counterparty is synced
	async fn is_synced<C: Chain>(&self, counterparty: &C) -> Result<bool, anyhow::Error>;

	/// Get all the messages from self required to update self's light client on the counterparty
	async fn fetch_mandatory_updates<C: Chain>(
		&self,
		counterparty: &C,
	) -> Result<(Vec<Any>, Vec<IbcEvent>), anyhow::Error>;
}

/// Provides an interface for the chain to the relayer core for submitting IbcEvents as well as
/// finality notifications
#[async_trait::async_trait]
pub trait Chain:
	IbcProvider + LightClientSync + MisbehaviourHandler + KeyProvider + Clone + Send + Sync + 'static
{
	/// Name of this chain, used in logs.
	fn name(&self) -> &str;

	/// Should return a numerical value for the max weight of transactions allowed in a block.
	fn block_max_weight(&self) -> u64;

	/// Should return an estimate of the weight of a batch of messages.
	async fn estimate_weight(&self, msg: Vec<Any>) -> Result<u64, Self::Error>;

	/// Return a stream that yields when new [`IbcEvents`] are ready to be queried.
	async fn finality_notifications(
		&self,
	) -> Result<Pin<Box<dyn Stream<Item = Self::FinalityEvent> + Send + Sync>>, Self::Error>;

	/// This should be used to submit new messages [`Vec<Any>`] from a counterparty chain to this
	/// chain.
	/// Should return the transaction id
	async fn submit(&self, messages: Vec<Any>) -> Result<Self::TransactionId, Self::Error>;

	/// Returns an [`AnyClientMessage`] for an [`UpdateClient`] event
	async fn query_client_message(
		&self,
		update: UpdateClient,
	) -> Result<AnyClientMessage, Self::Error>;

	async fn get_proof_height(&self, block_height: Height) -> Height;

	async fn handle_error(&mut self, error: &anyhow::Error) -> Result<(), anyhow::Error>;

	fn rpc_call_delay(&self) -> Duration;

	fn set_rpc_call_delay(&mut self, delay: Duration);
}

/// Returns undelivered packet sequences that have been sent out from
/// the `source` chain to the `sink` chain
/// works for both ordered and unordered channels
pub async fn query_undelivered_sequences(
	source_height: Height,
	sink_height: Height,
	channel_id: ChannelId,
	port_id: PortId,
	source: &impl Chain,
	sink: &impl Chain,
) -> Result<Vec<u64>, anyhow::Error> {
	let channel_response =
		source.query_channel_end(source_height, channel_id, port_id.clone()).await?;
	let channel_end = ChannelEnd::try_from(
		channel_response
			.channel
			.ok_or_else(|| Error::Custom("ChannelEnd not could not be decoded".to_string()))?,
	)
	.map_err(|e| Error::Custom(e.to_string()))?;
	// First we fetch all packet commitments from source
	let seqs = source
		.query_packet_commitments(source_height, channel_id, port_id.clone())
		.await?;
	let counterparty_channel_id = channel_end
		.counterparty()
		.channel_id
		.ok_or_else(|| Error::Custom("Expected counterparty channel id".to_string()))?;
	let counterparty_port_id = channel_end.counterparty().port_id.clone();

	let undelivered_sequences = if channel_end.ordering == Order::Unordered {
		sink.query_unreceived_packets(
			sink_height,
			counterparty_channel_id,
			counterparty_port_id.clone(),
			seqs,
		)
		.await?
	} else {
		let next_seq_recv = sink
			.query_next_sequence_recv(sink_height, &counterparty_port_id, &counterparty_channel_id)
			.await?
			.next_sequence_receive;
		seqs.into_iter().filter(|seq| *seq > next_seq_recv).collect()
	};

	source.on_undelivered_sequences(&undelivered_sequences).await?;

	Ok(undelivered_sequences)
}

/// Queries the `source` chain for packet acknowledgements that have not been seen by the `sink`
/// chain.
pub async fn query_undelivered_acks(
	source_height: Height,
	sink_height: Height,
	channel_id: ChannelId,
	port_id: PortId,
	source: &impl Chain,
	sink: &impl Chain,
) -> Result<Vec<u64>, anyhow::Error> {
	let channel_response =
		source.query_channel_end(source_height, channel_id, port_id.clone()).await?;
	let channel_end = ChannelEnd::try_from(
		channel_response
			.channel
			.ok_or_else(|| Error::Custom("ChannelEnd not could not be decoded".to_string()))?,
	)
	.map_err(|e| Error::Custom(e.to_string()))?;
	// First we fetch all packet acknowledgements from source
	let seqs = source
		.query_packet_acknowledgements(source_height, channel_id, port_id.clone())
		.await?;
	log::trace!(
		target: "hyperspace",
		"Found {} packet acks from {} chain",
		seqs.len(), source.name()
	);
	let counterparty_channel_id = channel_end
		.counterparty()
		.channel_id
		.ok_or_else(|| Error::Custom("Expected counterparty channel id".to_string()))?;
	let counterparty_port_id = channel_end.counterparty().port_id.clone();

	let undelivered_acks = sink
		.query_unreceived_acknowledgements(
			sink_height,
			counterparty_channel_id,
			counterparty_port_id.clone(),
			seqs,
		)
		.await?;
	log::trace!(
		target: "hyperspace",
		"Found {} undelivered packet acks for {} chain",
		undelivered_acks.len(), sink.name()
	);

	Ok(undelivered_acks)
}

pub fn packet_info_to_packet(packet_info: &PacketInfo) -> Packet {
	Packet {
		sequence: packet_info.sequence.into(),
		source_port: PortId::from_str(&packet_info.source_port).expect("Port should be valid"),
		source_channel: ChannelId::from_str(&packet_info.source_channel)
			.expect("Channel should be valid"),
		destination_port: PortId::from_str(&packet_info.destination_port)
			.expect("Port should be valid"),
		destination_channel: ChannelId::from_str(&packet_info.destination_channel)
			.expect("Channel should be valid"),
		data: packet_info.data.clone(),
		timeout_height: packet_info.timeout_height.clone().into(),
		timeout_timestamp: Timestamp::from_nanoseconds(packet_info.timeout_timestamp)
			.expect("Timestamp should be valid"),
	}
}

/// Should return the first client consensus height with a consensus state timestamp that
/// is equal to or greater than the values provided
pub async fn find_suitable_proof_height_for_client(
	chain: &impl Chain,
	at: Height,
	client_id: ClientId,
	start_height: Height,
	timestamp_to_match: Option<Timestamp>,
	latest_client_height: Height,
) -> Option<Height> {
	// If searching for existence of just a height we use a pure linear search because there's no
	// valid comparison to be made and there might be missing values  for some heights
	if timestamp_to_match.is_none() {
		for height in start_height.revision_height..=latest_client_height.revision_height {
			let temp_height = Height::new(start_height.revision_number, height);
			let consensus_state =
				chain.query_client_consensus(at, client_id.clone(), temp_height).await.ok();
			if consensus_state.is_none() {
				continue
			}
			return Some(temp_height)
		}
	} else {
		let timestamp_to_match = timestamp_to_match.unwrap();
		let mut start = start_height.revision_height;
		let mut end = latest_client_height.revision_height;
		let mut last_known_valid_height = None;
		if start > end {
			return None
		}
		while end - start > 1 {
			let mid = (end + start) / 2;
			let temp_height = Height::new(start_height.revision_number, mid);
			let consensus_state =
				chain.query_client_consensus(at, client_id.clone(), temp_height).await.ok();
			if consensus_state.is_none() {
				start += 1;
				continue
			}

			let consensus_state =
				AnyConsensusState::try_from(consensus_state.unwrap().consensus_state?).ok()?;
			if consensus_state.timestamp().nanoseconds() < timestamp_to_match.nanoseconds() {
				start = mid + 1;
				continue
			} else {
				last_known_valid_height = Some(temp_height);
				end = mid;
			}
		}
		let start_height = Height::new(start_height.revision_number, start);

		let consensus_state =
			chain.query_client_consensus(at, client_id.clone(), start_height).await.ok();
		if let Some(consensus_state) = consensus_state {
			let consensus_state =
				AnyConsensusState::try_from(consensus_state.consensus_state?).ok()?;
			if consensus_state.timestamp().nanoseconds() >= timestamp_to_match.nanoseconds() {
				return Some(start_height)
			}
		}

		return last_known_valid_height
	}
	None
}

pub async fn query_maximum_height_for_timeout_proofs(
	source: &impl Chain,
	sink: &impl Chain,
) -> Option<u64> {
	let (source_height, ..) = source.latest_height_and_timestamp().await.ok()?;
	let (sink_height, ..) = sink.latest_height_and_timestamp().await.ok()?;
	let mut join_set: JoinSet<Option<_>> = JoinSet::new();
	for (channel, port_id) in source.channel_whitelist() {
		let undelivered_sequences = query_undelivered_sequences(
			source_height,
			sink_height,
			channel,
			port_id.clone(),
			source,
			sink,
		)
		.await
		.ok()?;
		let send_packets =
			source.query_send_packets(channel, port_id, undelivered_sequences).await.ok()?;
		for send_packet in send_packets {
<<<<<<< HEAD
			let revision_height = send_packet.height.expect("expected height for packet");
			let sink_client_state = source
				.query_client_state(
					Height::new(source_height.revision_number, revision_height),
					sink.client_id(),
				)
				.await
				.ok()?;
			let sink_client_state =
				AnyClientState::try_from(sink_client_state.client_state?).ok()?;
			let height = sink_client_state.latest_height();
			let timestamp_at_creation =
				sink.query_timestamp_at(height.revision_height).await.ok()?;
			let period = send_packet.timeout_timestamp.saturating_sub(timestamp_at_creation);
			if period == 0 {
				min_timeout_height =
					min_timeout_height.max(Some(send_packet.timeout_height.revision_height));
				continue
			}
			let period = Duration::from_nanos(period);
			let period =
				calculate_block_delay(period, sink.expected_block_time()).saturating_add(1);
			let approx_height = revision_height + period;
			let timeout_height = if send_packet.timeout_height.revision_height < approx_height {
				send_packet.timeout_height.revision_height
			} else {
				approx_height
			};

			min_timeout_height = min_timeout_height.max(Some(timeout_height))
=======
			let source = source.clone();
			let sink = sink.clone();
			let duration = Duration::from_millis(
				rand::thread_rng().gen_range(1..source.rpc_call_delay().as_millis()) as u64,
			);
			join_set.spawn(async move {
				sleep(duration).await;
				let revision_height = send_packet.height.expect("expected height for packet");
				let sink_client_state = source
					.query_client_state(
						Height::new(source_height.revision_number, revision_height),
						sink.client_id(),
					)
					.await
					.ok()?;
				let sink_client_state =
					AnyClientState::try_from(sink_client_state.client_state?).ok()?;
				let height = sink_client_state.latest_height();
				let timestamp_at_creation =
					sink.query_timestamp_at(height.revision_height).await.ok()?;
				let period = send_packet.timeout_timestamp.saturating_sub(timestamp_at_creation);
				if period == 0 {
					return Some(send_packet.timeout_height.revision_height)
				}
				let period = Duration::from_nanos(period);
				let period =
					calculate_block_delay(period, sink.expected_block_time()).saturating_add(1);
				let approx_height = revision_height + period;
				let timeout_height = if send_packet.timeout_height.revision_height < approx_height {
					send_packet.timeout_height.revision_height
				} else {
					approx_height
				};

				Some(timeout_height)
			});
>>>>>>> 6b7e0312
		}
	}
	let mut min_timeout_height = None;
	while let Some(timeout_height) = join_set.join_next().await {
		min_timeout_height = min_timeout_height.max(timeout_height.ok()?)
	}
	min_timeout_height
}<|MERGE_RESOLUTION|>--- conflicted
+++ resolved
@@ -225,11 +225,7 @@
 		seqs: Vec<u64>,
 	) -> Result<Vec<u64>, Self::Error>;
 
-<<<<<<< HEAD
-	async fn on_undelivered_sequences(&self, seqs: &[u64]) -> Result<(), Self::Error>;
-=======
 	async fn on_undelivered_sequences(&self, is_empty: bool) -> Result<(), Self::Error>;
->>>>>>> 6b7e0312
 
 	fn has_undelivered_sequences(&self) -> bool;
 
@@ -355,8 +351,6 @@
 		tx_id: Self::TransactionId,
 	) -> Result<ClientId, Self::Error>;
 
-<<<<<<< HEAD
-=======
 	/// Should find connection id that was created in this transaction
 	async fn query_connection_id_from_tx_hash(
 		&self,
@@ -369,7 +363,6 @@
 		tx_id: Self::TransactionId,
 	) -> Result<(ChannelId, PortId), Self::Error>;
 
->>>>>>> 6b7e0312
 	async fn upload_wasm(&self, wasm: Vec<u8>) -> Result<Vec<u8>, Self::Error>;
 }
 
@@ -671,38 +664,6 @@
 		let send_packets =
 			source.query_send_packets(channel, port_id, undelivered_sequences).await.ok()?;
 		for send_packet in send_packets {
-<<<<<<< HEAD
-			let revision_height = send_packet.height.expect("expected height for packet");
-			let sink_client_state = source
-				.query_client_state(
-					Height::new(source_height.revision_number, revision_height),
-					sink.client_id(),
-				)
-				.await
-				.ok()?;
-			let sink_client_state =
-				AnyClientState::try_from(sink_client_state.client_state?).ok()?;
-			let height = sink_client_state.latest_height();
-			let timestamp_at_creation =
-				sink.query_timestamp_at(height.revision_height).await.ok()?;
-			let period = send_packet.timeout_timestamp.saturating_sub(timestamp_at_creation);
-			if period == 0 {
-				min_timeout_height =
-					min_timeout_height.max(Some(send_packet.timeout_height.revision_height));
-				continue
-			}
-			let period = Duration::from_nanos(period);
-			let period =
-				calculate_block_delay(period, sink.expected_block_time()).saturating_add(1);
-			let approx_height = revision_height + period;
-			let timeout_height = if send_packet.timeout_height.revision_height < approx_height {
-				send_packet.timeout_height.revision_height
-			} else {
-				approx_height
-			};
-
-			min_timeout_height = min_timeout_height.max(Some(timeout_height))
-=======
 			let source = source.clone();
 			let sink = sink.clone();
 			let duration = Duration::from_millis(
@@ -739,7 +700,6 @@
 
 				Some(timeout_height)
 			});
->>>>>>> 6b7e0312
 		}
 	}
 	let mut min_timeout_height = None;

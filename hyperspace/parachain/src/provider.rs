// Copyright 2022 ComposableFi
//
// Licensed under the Apache License, Version 2.0 (the "License");
// you may not use this file except in compliance with the License.
// You may obtain a copy of the License at
//
//      http://www.apache.org/licenses/LICENSE-2.0
//
// Unless required by applicable law or agreed to in writing, software
// distributed under the License is distributed on an "AS IS" BASIS,
// WITHOUT WARRANTIES OR CONDITIONS OF ANY KIND, either express or implied.
// See the License for the specific language governing permissions and
// limitations under the License.

use super::{error::Error, ParachainClient};
use crate::{finality_protocol::FinalityEvent, FinalityProtocol, GrandpaClientState};
use beefy_prover::helpers::fetch_timestamp_extrinsic_with_proof;
use codec::Encode;
use finality_grandpa::BlockNumberOps;
use futures::Stream;
use grandpa_light_client_primitives::ParachainHeaderProofs;
use ibc::{
	applications::transfer::{Amount, PrefixedCoin, PrefixedDenom},
	core::{
		ics02_client::client_state::{ClientState, ClientType},
		ics23_commitment::commitment::CommitmentPrefix,
		ics24_host::identifier::{ChannelId, ClientId, ConnectionId, PortId},
	},
	events::IbcEvent,
	timestamp::Timestamp,
	Height,
};
use ibc_proto::{
	google::protobuf::Any,
	ibc::core::{
		channel::v1::{
			IdentifiedChannel, QueryChannelResponse, QueryChannelsResponse,
			QueryNextSequenceReceiveResponse, QueryPacketAcknowledgementResponse,
			QueryPacketCommitmentResponse, QueryPacketReceiptResponse,
		},
		client::v1::{
			IdentifiedClientState, QueryClientStateResponse, QueryConsensusStateResponse,
		},
		connection::v1::{IdentifiedConnection, QueryConnectionResponse},
	},
};
use ibc_rpc::{IbcApiClient, PacketInfo};
use ics11_beefy::client_state::ClientState as BeefyClientState;
use light_client_common::config::{IbcEventsT, RuntimeStorage};
use pallet_ibc::{
	light_clients::{AnyClientState, AnyConsensusState, HostFunctionsManager},
	HostConsensusProof,
};
use primitives::{apply_prefix, Chain, IbcProvider, KeyProvider, UpdateType};
use sp_core::H256;
use sp_runtime::{
	traits::{IdentifyAccount, One, Verify},
	MultiSignature, MultiSigner,
};
use std::{collections::BTreeMap, fmt::Display, pin::Pin, str::FromStr, time::Duration};
use subxt::config::{
	extrinsic_params::BaseExtrinsicParamsBuilder, ExtrinsicParams, Header as HeaderT,
};
use tokio_stream::wrappers::ReceiverStream;

#[derive(Debug)]
pub struct TransactionId<Hash> {
	pub ext_hash: Hash,
	pub block_hash: Hash,
}

#[async_trait::async_trait]
impl<T: light_client_common::config::Config + Send + Sync> IbcProvider for ParachainClient<T>
where
	u32: From<<<T as subxt::Config>::Header as HeaderT>::Number>,
	u32: From<<T as subxt::Config>::BlockNumber>,
	Self: KeyProvider,
	<<T as light_client_common::config::Config>::Signature as Verify>::Signer:
		From<MultiSigner> + IdentifyAccount<AccountId = T::AccountId>,
	MultiSigner: From<MultiSigner>,
	<T as subxt::Config>::Address: From<<T as subxt::Config>::AccountId>,
	<T as subxt::Config>::Signature: From<MultiSignature> + Send + Sync,
	T::BlockNumber: BlockNumberOps + From<u32> + Display + Ord + sp_runtime::traits::Zero + One,
	T::Hash: From<sp_core::H256> + From<[u8; 32]>,
	sp_core::H256: From<T::Hash>,
	BTreeMap<sp_core::H256, ParachainHeaderProofs>:
		From<BTreeMap<<T as subxt::Config>::Hash, ParachainHeaderProofs>>,
	<T::ExtrinsicParams as ExtrinsicParams<T::Index, T::Hash>>::OtherParams:
		From<BaseExtrinsicParamsBuilder<T, T::Tip>> + Send + Sync,
	<T as subxt::Config>::AccountId: Send + Sync,
	<T as subxt::Config>::Address: Send + Sync,
	<T as light_client_common::config::Config>::AssetId: Clone,
{
	type FinalityEvent = FinalityEvent;
	type TransactionId = TransactionId<T::Hash>;
	type Error = Error;
	type AssetId = <T as light_client_common::config::Config>::AssetId;

	async fn query_latest_ibc_events<C>(
		&mut self,
		finality_event: Self::FinalityEvent,
		counterparty: &C,
	) -> Result<Vec<(Any, Vec<IbcEvent>, UpdateType)>, anyhow::Error>
	where
		C: Chain,
	{
		self.finality_protocol
			.clone()
			.query_latest_ibc_events(self, finality_event, counterparty)
			.await
	}

	async fn ibc_events(&self) -> Pin<Box<dyn Stream<Item = IbcEvent> + Send + 'static>> {
		use futures::StreamExt;

		let (tx, rx) = tokio::sync::mpsc::channel(32);
		let event = self.para_client.events();
		let para_client = self.para_client.clone();
		tokio::spawn(async move {
			let stream = para_client
				.blocks()
				.subscribe_all()
				.await
				.expect("should susbcribe to blocks")
				.filter_map(|block| async {
					let block = block.ok()?;
					let events = event.at(Some(block.hash())).await.ok()?;
					let result = events
						.find::<T::Events>()
						.filter_map(|ev| {
							let ev = ev.ok()?.events();
							ev.into_iter()
								.map(|ev| TryInto::<IbcEvent>::try_into(ev))
								.collect::<Result<Vec<_>, _>>()
								.ok()
						})
						.flatten()
						.collect::<Vec<_>>();
					Some(result)
				});

			let mut stream = Box::pin(stream);

			while let Some(evs) = stream.next().await {
				let mut should_exit = false;
				for ev in evs {
					if let Err(_) = tx.send(ev).await {
						should_exit = true;
						break
					}
				}
				if should_exit {
					break
				}
			}
		});

		Box::pin(ReceiverStream::new(rx))
	}

	async fn query_client_consensus(
		&self,
		at: Height,
		client_id: ClientId,
		consensus_height: Height,
	) -> Result<QueryConsensusStateResponse, Self::Error> {
		let res = IbcApiClient::<u32, H256, <T as light_client_common::config::Config>::AssetId>::query_client_consensus_state(
			&*self.para_ws_client,
			Some(at.revision_height as u32),
			client_id.to_string(),
			consensus_height.revision_height,
			consensus_height.revision_number,
			false,
		)
		.await
		.map_err(|e| Error::from(format!("Rpc Error {:?}", e)))?;
		Ok(res)
	}

	async fn query_client_state(
		&self,
		at: Height,
		client_id: ClientId,
	) -> Result<QueryClientStateResponse, Self::Error> {
		let response =
			IbcApiClient::<u32, H256, <T as light_client_common::config::Config>::AssetId>::query_client_state(
				&*self.para_ws_client,
				at.revision_height as u32,
				client_id.to_string(),
			)
			.await
			.map_err(|e| Error::from(format!("Rpc Error {:?}", e)))?;
		Ok(response)
	}

	async fn query_connection_end(
		&self,
		at: Height,
		connection_id: ConnectionId,
	) -> Result<QueryConnectionResponse, Self::Error> {
		let response = IbcApiClient::<u32, H256, <T as light_client_common::config::Config>::AssetId>::query_connection(
			&*self.para_ws_client,
			at.revision_height as u32,
			connection_id.to_string(),
		)
		.await
		.map_err(|e| Error::from(format!("Rpc Error {:?}", e)))?;
		Ok(response)
	}

	async fn query_channel_end(
		&self,
		at: Height,
		channel_id: ChannelId,
		port_id: PortId,
	) -> Result<QueryChannelResponse, Self::Error> {
		let response = IbcApiClient::<u32, H256, <T as light_client_common::config::Config>::AssetId>::query_channel(
			&*self.para_ws_client,
			at.revision_height as u32,
			channel_id.to_string(),
			port_id.to_string(),
		)
		.await
		.map_err(|e| Error::from(format!("Rpc Error {:?}", e)))?;
		Ok(response)
	}

	/// Query the proof of the given keys at the given height.
	///
	/// Note: all the keys will be prefixed with the connection prefix.
	async fn query_proof(&self, at: Height, keys: Vec<Vec<u8>>) -> Result<Vec<u8>, Self::Error> {
		let prefix = self.connection_prefix().into_vec();
		let prefixed_keys =
			keys.into_iter().map(|path| apply_prefix(prefix.clone(), path)).collect();

		let proof = IbcApiClient::<u32, H256, <T as light_client_common::config::Config>::AssetId>::query_proof(
			&*self.para_ws_client,
			at.revision_height as u32,
			prefixed_keys,
		)
		.await
		.map_err(|e| Error::from(format!("Rpc Error {:?}", e)))?;
		Ok(proof.proof)
	}

	async fn query_packet_commitment(
		&self,
		at: Height,
		port_id: &PortId,
		channel_id: &ChannelId,
		seq: u64,
	) -> Result<QueryPacketCommitmentResponse, Self::Error> {
		let res =
			IbcApiClient::<u32, H256, <T as light_client_common::config::Config>::AssetId>::query_packet_commitment(
				&*self.para_ws_client,
				at.revision_height as u32,
				channel_id.to_string(),
				port_id.to_string(),
				seq,
			)
			.await
			.map_err(|e| Error::from(format!("Rpc Error {:?}", e)))?;
		Ok(res)
	}

	async fn query_packet_acknowledgement(
		&self,
		at: Height,
		port_id: &PortId,
		channel_id: &ChannelId,
		seq: u64,
	) -> Result<QueryPacketAcknowledgementResponse, Self::Error> {
		let res = IbcApiClient::<u32, H256, <T as light_client_common::config::Config>::AssetId>::query_packet_acknowledgement(
			&*self.para_ws_client,
			at.revision_height as u32,
			channel_id.to_string(),
			port_id.to_string(),
			seq,
		)
		.await
		.map_err(|e| Error::from(format!("Rpc Error {:?}", e)))?;
		Ok(res)
	}

	async fn query_next_sequence_recv(
		&self,
		at: Height,
		port_id: &PortId,
		channel_id: &ChannelId,
	) -> Result<QueryNextSequenceReceiveResponse, Self::Error> {
		let res = IbcApiClient::<u32, H256, <T as light_client_common::config::Config>::AssetId>::query_next_seq_recv(
			&*self.para_ws_client,
			at.revision_height as u32,
			channel_id.to_string(),
			port_id.to_string(),
		)
		.await
		.map_err(|e| Error::from(format!("Rpc Error {:?}", e)))?;
		Ok(res)
	}

	async fn query_packet_receipt(
		&self,
		at: Height,
		port_id: &PortId,
		channel_id: &ChannelId,
		seq: u64,
	) -> Result<QueryPacketReceiptResponse, Self::Error> {
		let res = IbcApiClient::<u32, H256, <T as light_client_common::config::Config>::AssetId>::query_packet_receipt(
			&*self.para_ws_client,
			at.revision_height as u32,
			channel_id.to_string(),
			port_id.to_string(),
			seq,
		)
		.await
		.map_err(|e| Error::from(format!("Rpc Error {:?}", e)))?;
		Ok(res)
	}

	async fn latest_height_and_timestamp(&self) -> Result<(Height, Timestamp), Self::Error> {
		let finalized_header = self
			.para_client
			.rpc()
			.header(None)
			.await?
			.ok_or_else(|| Error::Custom("Latest height query returned None".to_string()))?;
		let latest_height: u64 = (finalized_header.number()).into();
		let height = Height::new(self.para_id.into(), latest_height.into());

		let subxt_block_number: subxt::rpc::types::BlockNumber = latest_height.into();
		let block_hash = self.para_client.rpc().block_hash(Some(subxt_block_number)).await.unwrap();
		let timestamp_addr = T::Storage::timestamp_now();
		let unix_timestamp_millis = self
			.para_client
			.storage()
			.at(block_hash)
			.await
			.expect("Storage client")
			.fetch(&timestamp_addr)
			.await?
			.ok_or_else(|| Error::from("Timestamp should exist".to_string()))?;
		let timestamp_nanos = Duration::from_millis(unix_timestamp_millis).as_nanos() as u64;

		Ok((height, Timestamp::from_nanoseconds(timestamp_nanos)?))
	}

	async fn query_packet_commitments(
		&self,
		at: Height,
		channel_id: ChannelId,
		port_id: PortId,
	) -> Result<Vec<u64>, Self::Error> {
		let res =
			IbcApiClient::<u32, H256, <T as light_client_common::config::Config>::AssetId>::query_packet_commitments(
				&*self.para_ws_client,
				at.revision_height as u32,
				channel_id.to_string(),
				port_id.to_string(),
			)
			.await
			.map_err(|e| Error::from(format!("Rpc Error {:?}", e)))?;
		Ok(res.commitments.into_iter().map(|packet_state| packet_state.sequence).collect())
	}

	async fn query_packet_acknowledgements(
		&self,
		at: Height,
		channel_id: ChannelId,
		port_id: PortId,
	) -> Result<Vec<u64>, Self::Error> {
		let res = IbcApiClient::<u32, H256, <T as light_client_common::config::Config>::AssetId>::query_packet_acknowledgements(
			&*self.para_ws_client,
			at.revision_height as u32,
			channel_id.to_string(),
			port_id.to_string(),
		)
		.await
		.map_err(|e| Error::from(format!("Rpc Error {:?}", e)))?;
		Ok(res
			.acknowledgements
			.into_iter()
			.map(|packet_state| packet_state.sequence)
			.collect())
	}

	async fn query_unreceived_packets(
		&self,
		at: Height,
		channel_id: ChannelId,
		port_id: PortId,
		seqs: Vec<u64>,
	) -> Result<Vec<u64>, Self::Error> {
		let res =
			IbcApiClient::<u32, H256, <T as light_client_common::config::Config>::AssetId>::query_unreceived_packets(
				&*self.para_ws_client,
				at.revision_height as u32,
				channel_id.to_string(),
				port_id.to_string(),
				seqs,
			)
			.await
			.map_err(|e| Error::from(format!("Rpc Error {:?}", e)))?;
		Ok(res)
	}

	async fn on_undelivered_sequences(&self, seqs: &[u64]) -> Result<(), Self::Error> {
		*self.maybe_has_undelivered_packets.lock().unwrap() = !seqs.is_empty();
		Ok(())
	}

	fn has_undelivered_sequences(&self) -> bool {
		*self.maybe_has_undelivered_packets.lock().unwrap()
	}

	async fn query_unreceived_acknowledgements(
		&self,
		at: Height,
		channel_id: ChannelId,
		port_id: PortId,
		seqs: Vec<u64>,
	) -> Result<Vec<u64>, Self::Error> {
		log::trace!(
			target: "hyperspace_parachain",
			"query_unreceived_acknowledgements at: {:?}, channel_id: {:?}, port_id: {:?}, seqs: {:?}",
			at,
			channel_id,
			port_id,
			seqs
		);
		let res = IbcApiClient::<u32, H256, <T as light_client_common::config::Config>::AssetId>::query_unreceived_acknowledgements(
			&*self.para_ws_client,
			at.revision_height as u32,
			channel_id.to_string(),
			port_id.to_string(),
			seqs,
		)
		.await
		.map_err(|e| Error::from(format!("Rpc Error {:?}", e)))?;
		Ok(res)
	}

	fn channel_whitelist(&self) -> Vec<(ChannelId, PortId)> {
		self.channel_whitelist.lock().unwrap().clone()
	}

	async fn query_connection_channels(
		&self,
		at: Height,
		connection_id: &ConnectionId,
	) -> Result<QueryChannelsResponse, Self::Error> {
		let response =
			IbcApiClient::<u32, H256, <T as light_client_common::config::Config>::AssetId>::query_connection_channels(
				&*self.para_ws_client,
				at.revision_height as u32,
				connection_id.to_string(),
			)
			.await
			.map_err(|e| Error::from(format!("Rpc Error {:?}", e)))?;
		Ok(response)
	}

	async fn query_send_packets(
		&self,
		channel_id: ChannelId,
		port_id: PortId,
		seqs: Vec<u64>,
	) -> Result<Vec<PacketInfo>, Self::Error> {
		let response =
			IbcApiClient::<u32, H256, <T as light_client_common::config::Config>::AssetId>::query_send_packets(
				&*self.para_ws_client,
				channel_id.to_string(),
				port_id.to_string(),
				seqs,
			)
			.await
			.map_err(|e| Error::from(format!("Rpc Error {:?}", e)))?;
		Ok(response)
	}

	async fn query_recv_packets(
		&self,
		channel_id: ChannelId,
		port_id: PortId,
		seqs: Vec<u64>,
	) -> Result<Vec<PacketInfo>, Self::Error> {
		let response =
			IbcApiClient::<u32, H256, <T as light_client_common::config::Config>::AssetId>::query_recv_packets(
				&*self.para_ws_client,
				channel_id.to_string(),
				port_id.to_string(),
				seqs,
			)
			.await
			.map_err(|e| Error::from(format!("Rpc Error {:?}", e)))?;
		Ok(response)
	}

	fn expected_block_time(&self) -> Duration {
		// Parachains have an expected block time of 12 seconds
		Duration::from_secs(12)
	}

	async fn query_client_update_time_and_height(
		&self,
		client_id: ClientId,
		client_height: Height,
	) -> Result<(Height, Timestamp), Self::Error> {
		log::trace!(
			target: "hyperspace_parachain",
			"Querying client update time and height for client {:?} at height {:?}",
			client_id,
			client_height
		);
		let response = IbcApiClient::<u32, H256, <T as light_client_common::config::Config>::AssetId>::query_client_update_time_and_height(
			&*self.para_ws_client,
			client_id.to_string(),
			client_height.revision_number,
			client_height.revision_height,
		)
		.await
		.map_err(|e| Error::from(format!("Rpc Error {:?}", e)))?;
		Ok((
			response.height.into(),
			Timestamp::from_nanoseconds(response.timestamp)
				.map_err(|_| Error::Custom("Received invalid timestamp".to_string()))?,
		))
	}

	async fn query_host_consensus_state_proof(
		&self,
		client_state: &AnyClientState,
	) -> Result<Option<Vec<u8>>, Self::Error> {
		let hash = self
			.para_client
			.rpc()
			.block_hash(Some(client_state.latest_height().revision_height.into()))
			.await?;
		let header = self
			.para_client
			.rpc()
			.header(hash)
			.await?
			.ok_or_else(|| Error::Custom("Latest height query returned None".to_string()))?;
		let extrinsic_with_proof =
			fetch_timestamp_extrinsic_with_proof(&self.para_client, Some(header.hash()))
				.await
				.map_err(Error::BeefyProver)?;
		let code_id = if let AnyClientState::Wasm(client_state) = &client_state {
			Some(client_state.code_id.clone())
		} else {
			None
		};
		let host_consensus_proof = HostConsensusProof {
			header: header.encode(),
			extrinsic: extrinsic_with_proof.ext,
			extrinsic_proof: extrinsic_with_proof.proof,
			code_id,
		};
		Ok(Some(host_consensus_proof.encode()))
	}

	async fn query_ibc_balance(
		&self,
		asset_id: Self::AssetId,
	) -> Result<Vec<PrefixedCoin>, Self::Error> {
		let account = self.public_key.clone().into_account();
		let account = subxt::utils::AccountId32::from(<[u8; 32]>::from(account));
		let mut hex_string = hex::encode(account.0.to_vec());
		hex_string.insert_str(0, "0x");
		let coin: ibc_proto::cosmos::base::v1beta1::Coin = IbcApiClient::<
			u32,
			H256,
			<T as light_client_common::config::Config>::AssetId,
		>::query_balance_with_address(
			&*self.para_ws_client,
			hex_string,
			asset_id,
		)
		.await
		.map_err(|e| Error::from(format!("Rpc Error {:?}", e)))?;
		Ok(vec![PrefixedCoin {
			denom: PrefixedDenom::from_str(&coin.denom)?,
			amount: Amount::from_str(&coin.amount)?,
		}])
	}

	fn connection_prefix(&self) -> CommitmentPrefix {
		CommitmentPrefix::try_from(self.commitment_prefix.clone()).expect("Should not fail")
	}

	fn client_id(&self) -> ClientId {
		self.client_id()
	}

	fn set_client_id(&mut self, client_id: ClientId) {
		*self.client_id.lock().unwrap() = Some(client_id);
	}

	fn connection_id(&self) -> Option<ConnectionId> {
		self.connection_id.lock().unwrap().clone()
	}

	fn client_type(&self) -> ClientType {
		match self.finality_protocol {
			FinalityProtocol::Grandpa => GrandpaClientState::<HostFunctionsManager>::client_type(),
			FinalityProtocol::Beefy => BeefyClientState::<HostFunctionsManager>::client_type(),
		}
	}

	async fn query_timestamp_at(&self, block_number: u64) -> Result<u64, Self::Error> {
		let subxt_block_number: subxt::rpc::types::BlockNumber = block_number.into();
		let block_hash = self.para_client.rpc().block_hash(Some(subxt_block_number)).await.unwrap();
		let timestamp_addr = T::Storage::timestamp_now();
		let unix_timestamp_millis = self
			.para_client
			.storage()
			.at(block_hash)
			.await
			.expect("Storage client")
			.fetch(&timestamp_addr)
			.await?
			.expect("Timestamp should exist");
		let timestamp_nanos = Duration::from_millis(unix_timestamp_millis).as_nanos() as u64;

		Ok(timestamp_nanos)
	}

	async fn query_clients(&self) -> Result<Vec<ClientId>, Self::Error> {
		let response: Vec<IdentifiedClientState> = IbcApiClient::<
			u32,
			H256,
			<T as light_client_common::config::Config>::AssetId,
		>::query_clients(&*self.para_ws_client)
		.await
		.map_err(|e| Error::from(format!("Rpc Error {:?}", e)))?;
		response
			.into_iter()
			.map(|client| {
				ClientId::from_str(&client.client_id)
					.map_err(|_| Error::Custom("Invalid client id ".to_string()))
			})
			.collect()
	}

	async fn query_channels(&self) -> Result<Vec<(ChannelId, PortId)>, Self::Error> {
		let response = IbcApiClient::<u32, H256, <T as light_client_common::config::Config>::AssetId>::query_channels(
			&*self.para_ws_client,
		)
		.await
		.map_err(|e| Error::from(format!("Rpc Error {:?}", e)))?;
		response
			.channels
			.into_iter()
			.map(|identified_chan| {
				Ok((
					ChannelId::from_str(&identified_chan.channel_id)
						.expect("Failed to convert invalid string to channel id"),
					PortId::from_str(&identified_chan.port_id)
						.expect("Failed to convert invalid string to port id"),
				))
			})
			.collect::<Result<Vec<_>, _>>()
	}

	async fn query_connection_using_client(
		&self,
		height: u32,
		client_id: String,
	) -> Result<Vec<IdentifiedConnection>, Self::Error> {
		let response = IbcApiClient::<u32, H256, <T as light_client_common::config::Config>::AssetId>::query_connection_using_client(
			&*self.para_ws_client,
			height,
			client_id,
		)
		.await
		.map_err(|e| Error::from(format!("Rpc Error {:?}", e)))?;

		Ok(response)
	}

	async fn is_update_required(
		&self,
		latest_height: u64,
		latest_client_height_on_counterparty: u64,
	) -> Result<bool, Self::Error> {
		let prover = self.grandpa_prover();
		let session_length = prover
			.session_length()
			.await
			.map_err(|e| Error::from(format!("Rpc Error {:?}", e)))?;
		// We divide the session into some places and if the diff in block updates is greater than
		// this update is required
		let base =
			if cfg!(test) { (session_length / 2) as u64 } else { (session_length / 12) as u64 };
		let diff = latest_height - latest_client_height_on_counterparty;
		Ok(base >= diff)
	}

	async fn initialize_client_state(
		&self,
	) -> Result<(AnyClientState, AnyConsensusState), Self::Error> {
		match self.finality_protocol {
			FinalityProtocol::Grandpa => {
				let res = self.construct_grandpa_client_state().await?;
				Ok(res)
			},
			FinalityProtocol::Beefy => {
				let res = self.construct_beefy_client_state().await?;
				Ok(res)
			},
		}
	}

	async fn query_client_id_from_tx_hash(
		&self,
		tx_id: Self::TransactionId,
	) -> Result<ClientId, Self::Error> {
		// Query newly created client Id
		let TransactionId { ext_hash, block_hash } = tx_id;
		let identified_client_state = IbcApiClient::<
			u32,
			H256,
			<T as light_client_common::config::Config>::AssetId,
		>::query_newly_created_client(
			&*self.para_ws_client, block_hash.into(), ext_hash.into()
		)
		.await
		.map_err(|e| Error::from(format!("Rpc Error {:?}", e)))?;

		let client_id = ClientId::from_str(&identified_client_state.client_id)
			.expect("Should have a valid client id");
		Ok(client_id)
	}

<<<<<<< HEAD
	async fn upload_wasm(&self, _wasm: Vec<u8>) -> Result<Vec<u8>, Self::Error> {
		Err(Error::Custom("Uploading WASM to parachain is not supported".to_string()))
=======
	async fn query_connection_id_from_tx_hash(
		&self,
		tx_id: Self::TransactionId,
	) -> Result<ConnectionId, Self::Error> {
		// Query newly created connection Id
		let TransactionId { ext_hash, block_hash } = tx_id;
		let identified_connection: IdentifiedConnection = IbcApiClient::<
			u32,
			H256,
			<T as light_client_common::config::Config>::AssetId,
		>::query_newly_created_connection(
			&*self.para_ws_client,
			block_hash.into(),
			ext_hash.into(),
		)
		.await
		.map_err(|e| Error::from(format!("Rpc Error {:?}", e)))?;

		let connection_id = ConnectionId::from_str(&identified_connection.id)
			.expect("Should have a valid connection id");
		Ok(connection_id)
	}

	async fn query_channel_id_from_tx_hash(
		&self,
		tx_id: Self::TransactionId,
	) -> Result<(ChannelId, PortId), Self::Error> {
		// Query newly created channel Id
		let TransactionId { ext_hash, block_hash } = tx_id;
		let identified_channel: IdentifiedChannel = IbcApiClient::<
			u32,
			H256,
			<T as light_client_common::config::Config>::AssetId,
		>::query_newly_created_channel(
			&*self.para_ws_client,
			block_hash.into(),
			ext_hash.into(),
		)
		.await
		.map_err(|e| Error::from(format!("Rpc Error {:?}", e)))?;

		let channel_id = ChannelId::from_str(&identified_channel.channel_id)
			.expect("Should have a valid channel id");
		let port_id =
			PortId::from_str(&identified_channel.port_id).expect("Should have a valid port id");
		Ok((channel_id, port_id))
	}

	/// Set the channel whitelist for the relayer task.
	fn set_channel_whitelist(&mut self, channel_whitelist: Vec<(ChannelId, PortId)>) {
		*self.channel_whitelist.lock().unwrap() = channel_whitelist;
	}

	fn add_channel_to_whitelist(&mut self, channel: (ChannelId, PortId)) {
		self.channel_whitelist.lock().unwrap().push(channel);
	}

	fn set_connection_id(&mut self, connection_id: ConnectionId) {
		*self.connection_id.lock().unwrap() = Some(connection_id);
>>>>>>> 022ef4b6
	}
}<|MERGE_RESOLUTION|>--- conflicted
+++ resolved
@@ -733,10 +733,6 @@
 		Ok(client_id)
 	}
 
-<<<<<<< HEAD
-	async fn upload_wasm(&self, _wasm: Vec<u8>) -> Result<Vec<u8>, Self::Error> {
-		Err(Error::Custom("Uploading WASM to parachain is not supported".to_string()))
-=======
 	async fn query_connection_id_from_tx_hash(
 		&self,
 		tx_id: Self::TransactionId,
@@ -796,6 +792,9 @@
 
 	fn set_connection_id(&mut self, connection_id: ConnectionId) {
 		*self.connection_id.lock().unwrap() = Some(connection_id);
->>>>>>> 022ef4b6
+	}
+
+	async fn upload_wasm(&self, _wasm: Vec<u8>) -> Result<Vec<u8>, Self::Error> {
+		Err(Error::Custom("Uploading WASM to parachain is not supported".to_string()))
 	}
 }
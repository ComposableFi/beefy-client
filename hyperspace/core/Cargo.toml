[package]
name = "hyperspace-core"
version = "0.1.0"
edition = "2021"
description = "Hyperspace core exports the relayer and fisherman tasks, and a Cli interface for common tasks."
authors = ["Seun Lanlege <seunlanlege@gmail.com>", "David Salami <wizdave97@gmail.com>"]

[dependencies]
primitives = { path = "../primitives", package = "hyperspace-primitives" }
parachain = { path = "../parachain", package = "hyperspace-parachain" }
cosmos = { path = "../cosmos", package = "hyperspace-cosmos", optional = true }
#near = { path = "near", package = "hyperspace-near", optional = true }
metrics = { path = "../metrics", package = "hyperspace-metrics" }

# crates.io
anyhow = "1.0.65"
futures = "0.3.21"
async-trait = "0.1.53"
log = "0.4.17"
env_logger = "0.9.0"
hex = "0.4.3"
tokio = { version = "1.19.2", features = ["macros", "rt-multi-thread", "fs"] }
codec = { version = "3.0.0", package = "parity-scale-codec" }
clap = { version = "3.2.22", features = ["derive"] }
toml = "0.5.9"
serde = "1.0.144"
thiserror = "1.0.31"
derive_more = { version = "0.99.17", features = ["from"] }
prometheus = { version = "0.13.0", default-features = false }

# ibc
ibc = { path = "../../ibc/modules", features = [] }
ibc-proto = { path = "../../ibc/proto" }
<<<<<<< HEAD
tendermint-proto = { git = "https://github.com/informalsystems/tendermint-rs", rev = "eac7b5a17f872c3af3b576fe485dc55e0526fa24", default-features = false }
=======
tendermint-proto = { git = "https://github.com/informalsystems/tendermint-rs", rev = "47e28b50d20138234f7a8b4254da71469f401714", default-features = false }
>>>>>>> 4793f997
ibc-rpc = { path = "../../contracts/pallet-ibc/rpc" }

ics11-beefy = { path = "../../light-clients/ics11-beefy" }
#ics13-near = { path = "../../light-clients/ics13-near" }
ics08-wasm = { path = "../../light-clients/ics08-wasm", features = ["std"] }
light-client-common = { path = "../../light-clients/common" }
pallet-ibc = { path = "../../contracts/pallet-ibc" }
ics10-grandpa = { path = "../../light-clients/ics10-grandpa" }

sp-runtime = { git = "https://github.com/paritytech/substrate", branch = "polkadot-v0.9.36" }
sp-keystore = { git = "https://github.com/paritytech/substrate", branch = "polkadot-v0.9.36" }
sp-core = { git = "https://github.com/paritytech/substrate", branch = "polkadot-v0.9.36" }
subxt = { git = "https://github.com/paritytech/subxt",  rev = "d92352ad739836a4100e1ef1db607acc82ed8c5a", features = ["substrate-compat"] }

[dev-dependencies]
derive_more = "0.99.17"
prost = "0.11"
parachain = { path = "../parachain", package = "hyperspace-parachain", features = ["testing"] }

# substrate
subxt = { git = "https://github.com/paritytech/subxt",  rev = "d92352ad739836a4100e1ef1db607acc82ed8c5a", features = ["substrate-compat"] }
frame-support = { git = "https://github.com/paritytech/substrate", branch = "polkadot-v0.9.36" }
sp-trie = { git = "https://github.com/paritytech/substrate", branch = "polkadot-v0.9.36" }
state-machine = { package = "sp-state-machine", git = "https://github.com/paritytech/substrate", branch = "polkadot-v0.9.36" }
sp-keyring = { git = "https://github.com/paritytech/substrate", branch = "polkadot-v0.9.36" }

# composable
#comosable-primitives = { package = "primitives",  path = "../contracts/pallet-ibc" }
#common = { path = "../contracts/pallet-ibc" }

[features]
build-metadata-from-ws = [
    "parachain/build-metadata-from-ws",
]
#near = ["dep:near"]
cosmos = ["dep:cosmos"]
testing = [
    "primitives/testing",
    "parachain/testing",
    "cosmos/testing",
]
default = ["cosmos"]
dali = ["parachain/dali"]<|MERGE_RESOLUTION|>--- conflicted
+++ resolved
@@ -31,11 +31,7 @@
 # ibc
 ibc = { path = "../../ibc/modules", features = [] }
 ibc-proto = { path = "../../ibc/proto" }
-<<<<<<< HEAD
-tendermint-proto = { git = "https://github.com/informalsystems/tendermint-rs", rev = "eac7b5a17f872c3af3b576fe485dc55e0526fa24", default-features = false }
-=======
 tendermint-proto = { git = "https://github.com/informalsystems/tendermint-rs", rev = "47e28b50d20138234f7a8b4254da71469f401714", default-features = false }
->>>>>>> 4793f997
 ibc-rpc = { path = "../../contracts/pallet-ibc/rpc" }
 
 ics11-beefy = { path = "../../light-clients/ics11-beefy" }

[package]
name = "hyperspace-testsuite"
version = "0.1.0"
edition = "2021"
description = "Integration testsuite for hyperspace-core and its interfaces"
authors = [
    "Seun Lanlege <seunlanlege@gmail.com>",
    "David Salami <wizdave97@gmail.com>",
]

[dependencies]
tokio = { version = "1.19.2", features = ["macros", "sync", "time"] }
log = "0.4.17"
anyhow = "1.0.66"
async-trait = "0.1.58"
futures = "0.3.24"
json = { version = "1.0.85", package = "serde_json" }
codec = { package = "parity-scale-codec", version = "3.0.0", features = ["derive"] }
subxt = { git = "https://github.com/paritytech/subxt",  rev = "d92352ad739836a4100e1ef1db607acc82ed8c5a", features = ["substrate-compat"] }

ibc = { path = "../../ibc/modules" }
ibc-proto = { path = "../../ibc/proto" }
tendermint-proto = { git = "https://github.com/informalsystems/tendermint-rs", rev = "e81f7bf23d63ffbcd242381d1ce5e35da3515ff1", default-features = false }

hyperspace-core = { path = "../core", features = ["testing"] }
hyperspace-parachain = { path = "../parachain", features = ["testing"] }
hyperspace-primitives = { path = "../primitives", features = ["testing"] }
pallet-ibc = { path = "../../contracts/pallet-ibc" }
pallet-ibc-ping = { path = "../../contracts/pallet-ibc/ping" }
ics10-grandpa = { path = "../../light-clients/ics10-grandpa" }

# substrate
polkadot-core-primitives = { git = "https://github.com/paritytech/polkadot", branch = "release-v0.9.36" }
grandpa-client-primitives = { package = "grandpa-light-client-primitives", path = "../../algorithms/grandpa/primitives", default-features = false }
finality-grandpa = { version = "0.16.0", features = ["derive-codec"], default-features = false }
sp-finality-grandpa = { git = "https://github.com/paritytech/substrate", branch = "polkadot-v0.9.36" }
sp-keyring = { git = "https://github.com/paritytech/substrate", branch = "polkadot-v0.9.36" }
sp-core = { git = "https://github.com/paritytech/substrate", branch = "polkadot-v0.9.36", features = ["full_crypto"] }
sp-trie = { git = "https://github.com/paritytech/substrate", branch = "polkadot-v0.9.36" }
sp-keystore = { git = "https://github.com/paritytech/substrate", branch = "polkadot-v0.9.36" }
sp-runtime = { git = "https://github.com/paritytech/substrate", branch = "polkadot-v0.9.36" }
sp-state-machine = { git = "https://github.com/paritytech/substrate", branch = "polkadot-v0.9.36" }
light-client-common = { path = "../../light-clients/common" }
grandpa-light-client = { path = "../../algorithms/grandpa/verifier", package = "grandpa-light-client-verifier" }
hex = "0.4.3"

[dev-dependencies]
subxt = { git = "https://github.com/paritytech/subxt",  rev = "d92352ad739836a4100e1ef1db607acc82ed8c5a", features = ["substrate-compat"] }
hyperspace-core = { path = "../core", features = ["testing", "build-metadata-from-ws"] }
<<<<<<< HEAD
hyperspace-parachain = { path = "../parachain", features = ["testing"] }
=======
hyperspace-parachain = { path = "../parachain", features = ["testing", "build-metadata-from-ws"] }
hyperspace-cosmos = { path = "../cosmos", features = [] }
>>>>>>> 4eefa645

# We need this so the tests run sequentially
[[test]]
name = "parachain_parachain"

[[test]]
name = "parachain_cosmos"<|MERGE_RESOLUTION|>--- conflicted
+++ resolved
@@ -47,12 +47,8 @@
 [dev-dependencies]
 subxt = { git = "https://github.com/paritytech/subxt",  rev = "d92352ad739836a4100e1ef1db607acc82ed8c5a", features = ["substrate-compat"] }
 hyperspace-core = { path = "../core", features = ["testing", "build-metadata-from-ws"] }
-<<<<<<< HEAD
 hyperspace-parachain = { path = "../parachain", features = ["testing"] }
-=======
-hyperspace-parachain = { path = "../parachain", features = ["testing", "build-metadata-from-ws"] }
 hyperspace-cosmos = { path = "../cosmos", features = [] }
->>>>>>> 4eefa645
 
 # We need this so the tests run sequentially
 [[test]]

--- conflicted
+++ resolved
@@ -15,11 +15,7 @@
 #![allow(clippy::all)]
 
 use std::{
-<<<<<<< HEAD
-	collections::BTreeMap,
-=======
 	collections::{BTreeMap, HashSet},
->>>>>>> 695f0d29
 	str::FromStr,
 	sync::{Arc, Mutex},
 	time::Duration,
@@ -110,11 +106,7 @@
 	/// Connection Id
 	pub connection_id: Arc<Mutex<Option<ConnectionId>>>,
 	/// Channels cleared for packet relay
-<<<<<<< HEAD
-	pub channel_whitelist: Arc<Mutex<Vec<(ChannelId, PortId)>>>,
-=======
 	pub channel_whitelist: Arc<Mutex<HashSet<(ChannelId, PortId)>>>,
->>>>>>> 695f0d29
 	/// ICS-23 provable store commitment prefix
 	pub commitment_prefix: Vec<u8>,
 	/// Public key for relayer on chain
@@ -129,14 +121,8 @@
 	pub max_extrinsic_weight: u64,
 	/// Finality protocol to use, eg Beefy, Grandpa
 	pub finality_protocol: FinalityProtocol,
-<<<<<<< HEAD
-	/// Delay between parallel RPC calls to be friendly with the node and avoid MaxSlotsExceeded
-	/// error
-	pub rpc_call_delay: Duration,
-=======
 	/// Common relayer data
 	pub common_state: CommonClientState,
->>>>>>> 695f0d29
 }
 
 enum KeyType {
@@ -281,11 +267,6 @@
 			para_ws_client,
 			relay_ws_client,
 			ss58_version: Ss58AddressFormat::from(config.ss58_version),
-<<<<<<< HEAD
-			channel_whitelist: Arc::new(Mutex::new(config.channel_whitelist)),
-			finality_protocol: config.finality_protocol,
-			rpc_call_delay: DEFAULT_RPC_CALL_DELAY,
-=======
 			channel_whitelist: Arc::new(Mutex::new(config.channel_whitelist.into_iter().collect())),
 			finality_protocol: config.finality_protocol,
 			common_state: CommonClientState {
@@ -296,7 +277,6 @@
 				misbehaviour_client_msg_queue: Arc::new(AsyncMutex::new(vec![])),
 				..Default::default()
 			},
->>>>>>> 695f0d29
 		})
 	}
 }
@@ -326,11 +306,7 @@
 			para_client: self.para_client.clone(),
 			para_ws_client,
 			para_id: self.para_id,
-<<<<<<< HEAD
-			rpc_call_delay: self.rpc_call_delay,
-=======
 			rpc_call_delay: self.common_state.rpc_call_delay,
->>>>>>> 695f0d29
 		}
 	}
 
@@ -614,11 +590,7 @@
 			para_client: self.para_client.clone(),
 			para_ws_client,
 			para_id: self.para_id,
-<<<<<<< HEAD
-			rpc_call_delay: self.rpc_call_delay,
-=======
 			rpc_call_delay: self.common_state.rpc_call_delay,
->>>>>>> 695f0d29
 		};
 		let api = self.relay_client.storage();
 		let para_client_api = self.para_client.storage();

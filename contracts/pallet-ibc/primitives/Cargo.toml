--- conflicted
+++ resolved
@@ -18,15 +18,6 @@
 base58 = "0.2.0"
 blake2 = { version = "0.10", default-features = false }
 
-<<<<<<< HEAD
-sp-core = { git = "https://github.com/paritytech/substrate", branch = "polkadot-v0.9.38", default-features = false }
-sp-io = { git = "https://github.com/paritytech/substrate", branch = "polkadot-v0.9.38", default-features = false }
-sp-runtime = { git = "https://github.com/paritytech/substrate", branch = "polkadot-v0.9.38", default-features = false }
-sp-runtime-interface = { git = "https://github.com/paritytech/substrate", branch = "polkadot-v0.9.38", default-features = false }
-sp-std = { git = "https://github.com/paritytech/substrate", branch = "polkadot-v0.9.38", default-features = false }
-sp-trie = { git = "https://github.com/paritytech/substrate", branch = "polkadot-v0.9.38", default-features = false }
-frame-support = { git = "https://github.com/paritytech/substrate", branch = "polkadot-v0.9.38", default-features = false }
-=======
 sp-core = { git = "https://github.com/paritytech/substrate", branch = "polkadot-v0.9.39", default-features = false }
 sp-io = { git = "https://github.com/paritytech/substrate", branch = "polkadot-v0.9.39", default-features = false }
 sp-runtime = { git = "https://github.com/paritytech/substrate", branch = "polkadot-v0.9.39", default-features = false }
@@ -34,7 +25,6 @@
 sp-std = { git = "https://github.com/paritytech/substrate", branch = "polkadot-v0.9.39", default-features = false }
 sp-trie = { git = "https://github.com/paritytech/substrate", branch = "polkadot-v0.9.39", default-features = false }
 frame-support = { git = "https://github.com/paritytech/substrate", branch = "polkadot-v0.9.39", default-features = false }
->>>>>>> 1687de03
 
 [dependencies.ibc]
 path = "../../../ibc/modules"

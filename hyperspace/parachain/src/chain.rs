--- conflicted
+++ resolved
@@ -460,11 +460,12 @@
 					.ok_or_else(|| anyhow!("No hash found for block: {:?}", from_block))?;
 
 				let base_header_hash = base_header.hash();
-<<<<<<< HEAD
 				// if base_header_hash != trusted_base_header_hash.into() {
 				// log::warn!(
 				// 	"Found misbehaviour on client {}: {:?} != {:?}",
 				// 	self.client_id
+				// 		.lock()
+				// 		.unwrap()
 				// 		.as_ref()
 				// 		.map(|x| x.as_str().to_owned())
 				// 		.unwrap_or_else(|| "{unknown}".to_owned()),
@@ -474,6 +475,7 @@
 
 				trusted_finality_proof.unknown_headers.clear();
 				let mut detected_misbehaviour = false;
+				// TODO: parallelize this
 				for header in &header.finality_proof.unknown_headers {
 					let i = header.number;
 					// for i in from_block..=to_block {
@@ -512,44 +514,6 @@
 						})?;
 					trusted_finality_proof.unknown_headers.push(
 						codec::Decode::decode(&mut &*unknown_header.encode()).expect(
-=======
-				if base_header_hash != trusted_base_header_hash.into() {
-					log::warn!(
-						"Found misbehaviour on client {}: {:?} != {:?}",
-						self.client_id
-							.lock()
-							.unwrap()
-							.as_ref()
-							.map(|x| x.as_str().to_owned())
-							.unwrap_or_else(|| "{unknown}".to_owned()),
-						base_header_hash,
-						trusted_base_header_hash
-					);
-
-					trusted_finality_proof.unknown_headers.clear();
-					// TODO: parallelize this
-					for i in from_block..=to_block {
-						let unknown_header_hash =
-							self.relay_client.rpc().block_hash(Some(i.into())).await?.ok_or_else(
-								|| {
-									anyhow!(
-										"No block hash found for block number: {:?}",
-										common_ancestor_block_number
-									)
-								},
-							)?;
-						let unknown_header = self
-							.relay_client
-							.rpc()
-							.header(Some(unknown_header_hash))
-							.await?
-							.ok_or_else(|| {
-								anyhow!("No header found for hash: {:?}", unknown_header_hash)
-							})?;
-						trusted_finality_proof
-							.unknown_headers
-							.push(codec::Decode::decode(&mut &*unknown_header.encode()).expect(
->>>>>>> 6b7e0312
 							"Same header struct defined in different crates, decoding cannot panic",
 						),
 					);

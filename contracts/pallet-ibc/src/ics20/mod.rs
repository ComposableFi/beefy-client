pub mod context;
pub mod memo;

use crate::{
	routing::Context, ChannelIds, Config, DenomToAssetId, Event, Pallet, SequenceFee, WeightInfo,
};
use alloc::{
	format,
	str::FromStr,
	string::{String, ToString},
};

use frame_support::weights::Weight;
pub use ibc::applications::transfer::{MODULE_ID_STR, PORT_ID_STR};
use ibc::{
	applications::transfer::{
		acknowledgement::{Acknowledgement as Ics20Acknowledgement, ACK_ERR_STR},
		context::{
			on_chan_close_confirm, on_chan_close_init, on_chan_open_ack, on_chan_open_confirm,
			on_chan_open_init, on_chan_open_try, BankKeeper,
		},
		is_receiver_chain_source, is_sender_chain_source,
		packet::PacketData,
		relay::{
			on_ack_packet::process_ack_packet, on_recv_packet::process_recv_packet,
			on_timeout_packet::process_timeout_packet,
		},
		PrefixedCoin, PrefixedDenom, TracePrefix,
	},
	core::{
		ics04_channel::{
			channel::{Counterparty, Order},
			error::Error as Ics04Error,
			msgs::acknowledgement::Acknowledgement,
			packet::Packet,
			Version,
		},
		ics24_host::identifier::{ChannelId, ConnectionId, PortId},
		ics26_routing::context::{Module, ModuleCallbackContext, ModuleOutputBuilder},
	},
	signer::Signer,
};
use ibc_primitives::{CallbackWeight, HandlerMessage, IbcHandler};
use sp_core::crypto::AccountId32;
use sp_runtime::traits::IdentifyAccount;
use sp_std::marker::PhantomData;

pub type Ics20TransferMsg = ibc::applications::transfer::msgs::transfer::MsgTransfer<
	ibc::applications::transfer::Coin<ibc::applications::transfer::PrefixedDenom>,
>;

#[derive(Debug, Clone, Copy)]
pub enum FlowType {
	Transfer,
	Deliver,
}

pub trait Ics20RateLimiter {
	#[allow(clippy::result_unit_err)]
	fn allow(msg: &Ics20TransferMsg, flow_type: FlowType) -> Result<(), ()>;
}

impl Ics20RateLimiter for frame_support::traits::Everything {
	fn allow(_msg: &Ics20TransferMsg, _flow_type: FlowType) -> Result<(), ()> {
		Ok(())
	}
}

#[derive(Clone, Eq, Debug, PartialEq)]
pub struct IbcModule<T: Config>(PhantomData<T>);

impl<T: Config> Default for IbcModule<T> {
	fn default() -> Self {
		Self(PhantomData::default())
	}
}

impl<T: Config + Send + Sync> Module for IbcModule<T>
where
	u32: From<<T as frame_system::Config>::BlockNumber>,
	AccountId32: From<<T as frame_system::Config>::AccountId>,
{
	fn on_chan_open_init(
		&mut self,
		_ctx: &dyn ModuleCallbackContext,
		output: &mut ModuleOutputBuilder,
		order: Order,
		connection_hops: &[ConnectionId],
		port_id: &PortId,
		channel_id: &ChannelId,
		counterparty: &Counterparty,
		version: &Version,
		_relayer: &Signer,
	) -> Result<(), Ics04Error> {
		let mut ctx = Context::<T>::default();
		on_chan_open_init(
			&mut ctx,
			output,
			order,
			connection_hops,
			port_id,
			channel_id,
			counterparty,
			version,
		)
		.map_err(|e| Ics04Error::implementation_specific(e.to_string()))
	}

	fn on_chan_open_try(
		&mut self,
		_ctx: &dyn ModuleCallbackContext,
		output: &mut ModuleOutputBuilder,
		order: Order,
		connection_hops: &[ConnectionId],
		port_id: &PortId,
		channel_id: &ChannelId,
		counterparty: &Counterparty,
		version: &Version,
		counterparty_version: &Version,
		_relayer: &Signer,
	) -> Result<Version, Ics04Error> {
		let mut ctx = Context::<T>::default();
		on_chan_open_try(
			&mut ctx,
			output,
			order,
			connection_hops,
			port_id,
			channel_id,
			counterparty,
			version,
			counterparty_version,
		)
		.map_err(|e| Ics04Error::implementation_specific(e.to_string()))
	}

	fn on_chan_open_ack(
		&mut self,
		_ctx: &dyn ModuleCallbackContext,
		output: &mut ModuleOutputBuilder,
		port_id: &PortId,
		channel_id: &ChannelId,
		counterparty_version: &Version,
		_relayer: &Signer,
	) -> Result<(), Ics04Error> {
		let _ = ChannelIds::<T>::try_mutate::<_, (), _>(|channels| {
			channels.push(channel_id.to_string().as_bytes().to_vec());
			Ok(())
		});
		let mut ctx = Context::<T>::default();
		on_chan_open_ack(&mut ctx, output, port_id, channel_id, counterparty_version)
			.map_err(|e| Ics04Error::implementation_specific(e.to_string()))
	}

	fn on_chan_open_confirm(
		&mut self,
		_ctx: &dyn ModuleCallbackContext,
		output: &mut ModuleOutputBuilder,
		port_id: &PortId,
		channel_id: &ChannelId,
		_relayer: &Signer,
	) -> Result<(), Ics04Error> {
		let _ = ChannelIds::<T>::try_mutate::<_, (), _>(|channels| {
			channels.push(channel_id.to_string().as_bytes().to_vec());
			Ok(())
		});
		let mut ctx = Context::<T>::default();
		on_chan_open_confirm(&mut ctx, output, port_id, channel_id)
			.map_err(|e| Ics04Error::implementation_specific(e.to_string()))
	}

	fn on_chan_close_init(
		&mut self,
		_ctx: &dyn ModuleCallbackContext,
		output: &mut ModuleOutputBuilder,
		port_id: &PortId,
		channel_id: &ChannelId,
		_relayer: &Signer,
	) -> Result<(), Ics04Error> {
		let _ = ChannelIds::<T>::try_mutate::<_, (), _>(|channels| {
			let rem = channels
				.iter()
				.filter(|chan| chan.as_slice() != channel_id.to_string().as_bytes())
				.cloned()
				.collect();
			*channels = rem;
			Ok(())
		});
		// Remove escrow address for closed channel if it exists
		let _ = Pallet::<T>::remove_channel_escrow_address(port_id, *channel_id);
		let mut ctx = Context::<T>::default();
		on_chan_close_init(&mut ctx, output, port_id, channel_id)
			.map_err(|e| Ics04Error::implementation_specific(e.to_string()))
	}

	fn on_chan_close_confirm(
		&mut self,
		_ctx: &dyn ModuleCallbackContext,
		output: &mut ModuleOutputBuilder,
		port_id: &PortId,
		channel_id: &ChannelId,
		_relayer: &Signer,
	) -> Result<(), Ics04Error> {
		let _ = ChannelIds::<T>::try_mutate::<_, (), _>(|channels| {
			let rem = channels
				.iter()
				.filter(|chan| chan.as_slice() != channel_id.to_string().as_bytes())
				.cloned()
				.collect();
			*channels = rem;
			Ok(())
		});
		// Remove escrow address for closed channel if it exists
		let _ = Pallet::<T>::remove_channel_escrow_address(port_id, *channel_id);
		let mut ctx = Context::<T>::default();
		on_chan_close_confirm(&mut ctx, output, port_id, channel_id)
			.map_err(|e| Ics04Error::implementation_specific(e.to_string()))
	}

	fn on_recv_packet(
		&self,
		_ctx: &dyn ModuleCallbackContext,
		output: &mut ModuleOutputBuilder,
		packet: &mut Packet,
		_relayer: &Signer,
	) -> Result<Acknowledgement, Ics04Error> {
		let mut ctx = Context::<T>::default();

		let result = serde_json::from_slice(packet.data.as_slice())
			.map_err(|e| {
				Ics04Error::implementation_specific(format!("Failed to decode packet data {e:?}"))
			})
			.and_then(|packet_data: PacketData| {
				// We need to reject transaction amounts that are larger than u128 since we expect
				// the balance type of the runtime to be a u128; For a U256 to be converted to a
				// u128 without truncating, the last two words should be zero

				// in order to properly calculate rate limits, we need to adjust the full denom,
				// which wan not included as part of the token in the packet data.

				let mut token = packet_data.token.clone();
<<<<<<< HEAD
				let denom = full_ibc_denom(packet, packet_data.token.clone());
=======
				let denom = full_ibc_denom(&packet, packet_data.token.clone());

>>>>>>> fd0a4911
				token.denom = PrefixedDenom::from_str(&denom).map_err(|_| {
					Ics04Error::implementation_specific("Failed to parse token denom".to_string())
				})?;

				let msg = Ics20TransferMsg {
					source_port: packet.source_port.clone(),
					memo: packet_data.memo.clone(),
					sender: packet_data.sender.clone(),
					receiver: packet_data.receiver.clone(),
					source_channel: packet.source_channel,
					token,
					timeout_height: packet.timeout_height,
					timeout_timestamp: packet.timeout_timestamp,
				};
				T::Ics20RateLimiter::allow(&msg, FlowType::Deliver)
					.map_err(|_| Ics04Error::implementation_specific("rate limiter".to_string()))?;
				let amount = packet_data.token.amount.as_u256();
				u128::try_from(amount)
					.map_err(|e| Ics04Error::implementation_specific(format!("{e:?}")))?;
				process_recv_packet(&mut ctx, output, packet, packet_data.clone())
					.map(|_| packet_data)
					.map_err(|e| {
						log::trace!(target: "pallet_ibc", "[on_recv_packet]: token: {}, error: {:?}", denom, e);
						Ics04Error::implementation_specific(e.to_string())
					})
			});

		let ack = match result {
			Err(err) => {
				log::trace!(target: "pallet_ibc", "Acknowledgement error: {:?}", err);
				let ack = Ics20Acknowledgement::Error(format!("{ACK_ERR_STR}: {err:?}"))
					.to_string()
					.into_bytes();
				Pallet::<T>::handle_message(HandlerMessage::WriteAck {
					packet: packet.clone(),
					ack: ack.clone(),
				})
				.map_err(|e| {
					Ics04Error::implementation_specific(format!("[on_recv_packet] {e:#?}"))
				})?;
				ack
			},
			Ok(packet_data) => {
				let denom = full_ibc_denom(packet, packet_data.token.clone());
				let prefixed_denom = PrefixedDenom::from_str(&denom).map_err(|_| {
					Ics04Error::implementation_specific("Failed to parse token denom".to_string())
				})?;
				Pallet::<T>::deposit_event(Event::<T>::TokenReceived {
					from: packet_data.sender,
					to: packet_data.receiver,
					ibc_denom: denom.as_bytes().to_vec(),
					local_asset_id: T::IbcDenomToAssetIdConversion::from_denom_to_asset_id(&denom)
						.ok(),
					amount: packet_data.token.amount.as_u256().as_u128().into(),
					is_receiver_source: is_receiver_chain_source(
						packet.source_port.clone(),
						packet.source_channel,
						&prefixed_denom,
					),
					source_channel: packet.source_channel.to_string().as_bytes().to_vec(),
					destination_channel: packet.destination_channel.to_string().as_bytes().to_vec(),
				});
				let packet = packet.clone();
				Pallet::<T>::handle_message(HandlerMessage::WriteAck {
					packet,
					ack: Ics20Acknowledgement::success().to_string().into_bytes(),
				})
				.map_err(|e| {
					Ics04Error::implementation_specific(format!("[on_recv_packet] {e:#?}"))
				})?;
				Ics20Acknowledgement::success().to_string().into_bytes()
			},
		};
		Ok(Acknowledgement::from_bytes(ack))
	}

	fn on_acknowledgement_packet(
		&mut self,
		_ctx: &dyn ModuleCallbackContext,
		_output: &mut ModuleOutputBuilder,
		packet: &mut Packet,
		acknowledgement: &Acknowledgement,
		_relayer: &Signer,
	) -> Result<(), Ics04Error> {
		let mut ctx = Context::<T>::default();
		let packet_data: PacketData =
			serde_json::from_slice(packet.data.as_slice()).map_err(|e| {
				Ics04Error::implementation_specific(format!("Failed to decode packet data {e:?}"))
			})?;
		let ack = serde_json::from_slice::<Ics20Acknowledgement>(acknowledgement.as_ref())
			.map_err(|e| {
				Ics04Error::implementation_specific(format!(
					"Failed to decode acknowledgement data {e:?}"
				))
			})?;
		let sequence: u64 = packet.sequence.into();
		process_ack_packet(&mut ctx, packet, &packet_data, &ack)
			.map_err(|e| Ics04Error::implementation_specific(e.to_string()))?;
		match ack.into_result() {
			Ok(_) => {
				if SequenceFee::<T>::contains_key(sequence) {
					SequenceFee::<T>::remove(sequence);
					Pallet::<T>::deposit_event(Event::<T>::ChargingFeeConfirmed { sequence });
				}
				Pallet::<T>::deposit_event(Event::<T>::TokenTransferCompleted {
					from: packet_data.sender,
					to: packet_data.receiver,
					ibc_denom: packet_data.token.denom.to_string().as_bytes().to_vec(),
					local_asset_id: T::IbcDenomToAssetIdConversion::from_denom_to_asset_id(
						&packet_data.token.denom.to_string(),
					)
					.ok(),
					amount: packet_data.token.amount.as_u256().as_u128().into(),
					is_sender_source: is_sender_chain_source(
						packet.source_port.clone(),
						packet.source_channel,
						&packet_data.token.denom,
					),
					source_channel: packet.source_channel.to_string().as_bytes().to_vec(),
					destination_channel: packet.destination_channel.to_string().as_bytes().to_vec(),
				})
			},
			Err(e) => {
				log::trace!(
					target: "pallet_ibc::transfer",
					"error: acknowledgement error: {e}",
				);
				Self::refund_fee(packet, &packet_data)?;
				Pallet::<T>::deposit_event(Event::<T>::ChargingFeeFailedAcknowledgement {
					sequence,
				});

				Pallet::<T>::deposit_event(Event::<T>::TokenTransferFailed {
					from: packet_data.sender,
					to: packet_data.receiver,
					ibc_denom: packet_data.token.denom.to_string().as_bytes().to_vec(),
					local_asset_id: T::IbcDenomToAssetIdConversion::from_denom_to_asset_id(
						&packet_data.token.denom.to_string(),
					)
					.ok(),
					amount: packet_data.token.amount.as_u256().as_u128().into(),
					is_sender_source: is_sender_chain_source(
						packet.source_port.clone(),
						packet.source_channel,
						&packet_data.token.denom,
					),
					source_channel: packet.source_channel.to_string().as_bytes().to_vec(),
					destination_channel: packet.destination_channel.to_string().as_bytes().to_vec(),
				})
			},
		}

		Ok(())
	}

	fn on_timeout_packet(
		&mut self,
		_ctx: &dyn ModuleCallbackContext,
		_output: &mut ModuleOutputBuilder,
		packet: &mut Packet,
		_relayer: &Signer,
	) -> Result<(), Ics04Error> {
		let mut ctx = Context::<T>::default();
		let packet_data: PacketData = serde_json::from_slice(packet.data.as_slice())
			.map_err(|e| Ics04Error::app_module(format!("Failed to decode packet data {e:?}")))?;
		process_timeout_packet(&mut ctx, packet, &packet_data)
			.map_err(|e| Ics04Error::app_module(e.to_string()))?;
		let sequence: u64 = packet.sequence.into();
		Self::refund_fee(packet, &packet_data)?;
		Pallet::<T>::deposit_event(Event::<T>::ChargingFeeTimeout { sequence });

		Pallet::<T>::deposit_event(Event::<T>::TokenTransferTimeout {
			from: packet_data.sender,
			to: packet_data.receiver,
			ibc_denom: packet_data.token.denom.to_string().as_bytes().to_vec(),
			local_asset_id: T::IbcDenomToAssetIdConversion::from_denom_to_asset_id(
				&packet_data.token.denom.to_string(),
			)
			.ok(),
			amount: packet_data.token.amount.as_u256().as_u128().into(),
			is_sender_source: is_sender_chain_source(
				packet.source_port.clone(),
				packet.source_channel,
				&packet_data.token.denom,
			),
			source_channel: packet.source_channel.to_string().as_bytes().to_vec(),
			destination_channel: packet.destination_channel.to_string().as_bytes().to_vec(),
		});
		Ok(())
	}
}

impl<T> IbcModule<T>
where
	T: Config + Send + Sync,
	u32: From<<T as frame_system::Config>::BlockNumber>,
	AccountId32: From<<T as frame_system::Config>::AccountId>,
{
	/// Refunds the fee from the FeeAccount to the sender of the packet.
	///
	/// This function is called on `on_timeout_packet` and `on_acknowledgement_packet` in case of
	/// failure when an IBC packet did not get delivered to the destination chain.
	///
	/// # Parameters
	///
	/// - `packet`: The packet that failed to be delivered.
	/// - `packet_data`: The data associated with the packet.
	///
	/// # Returns
	///
	/// Returns `Ok(())` if the fee refund is successful or there is no fee to refund, otherwise
	/// returns `Ics04Error` with a specific error message.
	///
	/// # Errors
	///
	/// This function will return an error if:
	///
	/// - The fee cannot be refunded to the sender's account. ctx.send_coins failed.
	/// - The sender's account cannot be parsed from the packet data.
	fn refund_fee(packet: &Packet, packet_data: &PacketData) -> Result<(), Ics04Error> {
		use ibc::bigint::U256;
		use sp_core::Get;
		let sequence: u64 = packet.sequence.into();
		if !SequenceFee::<T>::contains_key(sequence) {
			return Ok(()) //there is nothing to refund.
		}
		let fee = SequenceFee::<T>::take(sequence);

		let fee_account = T::FeeAccount::get();

		let mut ctx = Context::<T>::default();
		let mut fee_coin = packet_data.token.clone();

		fee_coin.amount = U256::from(fee).into();

		let signer_from = packet_data.sender.clone();
		let refund_to_account_id =
			<T as Config>::AccountIdConversion::try_from(signer_from.clone()).map_err(|_| {
				Ics04Error::implementation_specific(format!(
					"Failed to parse receiver account {signer_from:?}"
				))
			})?;

		ctx.send_coins(&fee_account, &refund_to_account_id, &fee_coin).map_err(|e| {
				log::debug!(target: "pallet_ibc", "[{}]: error when refund the fee : {:?} for sequence {}", &e, fee, sequence);
				Ics04Error::implementation_specific(format!(
					"Failed to refund fee to sender account {signer_from:?}, fee : {fee} , sequence : {sequence} "
				))
			})?;
		Ok(())
	}
}

pub struct WeightHandler<T: Config>(PhantomData<T>);

impl<T: Config> Default for WeightHandler<T> {
	fn default() -> Self {
		Self(PhantomData::default())
	}
}

impl<T: Config> CallbackWeight for WeightHandler<T> {
	fn on_chan_open_init(&self) -> Weight {
		<T as Config>::WeightInfo::on_chan_open_init()
	}

	fn on_chan_open_try(&self) -> Weight {
		<T as Config>::WeightInfo::on_chan_open_try()
	}

	fn on_chan_open_ack(&self, _port_id: &PortId, _channel_id: &ChannelId) -> Weight {
		<T as Config>::WeightInfo::on_chan_open_ack()
	}

	fn on_chan_open_confirm(&self, _port_id: &PortId, _channel_id: &ChannelId) -> Weight {
		<T as Config>::WeightInfo::on_chan_open_confirm()
	}

	fn on_chan_close_init(&self, _port_id: &PortId, _channel_id: &ChannelId) -> Weight {
		<T as Config>::WeightInfo::on_chan_close_init()
	}

	fn on_chan_close_confirm(&self, _port_id: &PortId, _channel_id: &ChannelId) -> Weight {
		<T as Config>::WeightInfo::on_chan_close_confirm()
	}

	fn on_recv_packet(&self, _packet: &Packet) -> Weight {
		<T as Config>::WeightInfo::on_recv_packet()
	}

	fn on_acknowledgement_packet(
		&self,
		_packet: &Packet,
		_acknowledgement: &Acknowledgement,
	) -> Weight {
		<T as Config>::WeightInfo::on_acknowledgement_packet()
	}

	fn on_timeout_packet(&self, _packet: &Packet) -> Weight {
		<T as Config>::WeightInfo::on_timeout_packet()
	}
}

pub fn full_ibc_denom(packet: &Packet, mut token: PrefixedCoin) -> String {
	if is_receiver_chain_source(packet.source_port.clone(), packet.source_channel, &token.denom) {
		let prefix = TracePrefix::new(packet.source_port.clone(), packet.source_channel);

		token.denom.remove_trace_prefix(&prefix);
		token.denom.to_string()
	} else {
		let prefix = TracePrefix::new(packet.destination_port.clone(), packet.destination_channel);

		token.denom.add_trace_prefix(prefix);
		token.denom.to_string()
	}
}

use ibc::applications::transfer::error::Error as Ics20Error;

pub trait HandleMemo<T: Config> {
	fn execute_memo(packet: &Packet) -> Result<(), Ics20Error>;
}

impl<T: Config> HandleMemo<T> for () {
	fn execute_memo(_packet: &Packet) -> Result<(), Ics20Error> {
		Ok(())
	}
}

pub trait SubstrateMultihopXcmHandler {
	type AccountId;

	fn transfer_xcm(
		from: Self::AccountId,
		to: Self::AccountId,
		para_id: Option<u32>,
		amount: u128,
		currency: u128,
	) -> Option<()>;
}

pub struct SubstrateMultihopXcmHandlerNone<T>(PhantomData<T>);

impl<T: Config> SubstrateMultihopXcmHandler for SubstrateMultihopXcmHandlerNone<T> {
	type AccountId = T::AccountId;
	fn transfer_xcm(
		_: Self::AccountId,
		_: Self::AccountId,
		_: Option<u32>,
		_: u128,
		_: u128,
	) -> Option<()> {
		None
	}
}

use frame_system::RawOrigin;
use scale_info::prelude::boxed::Box;
#[derive(serde::Serialize, serde::Deserialize, Debug)]
pub struct Forward {
	pub receiver: String,
	#[serde(skip_serializing_if = "Option::is_none")]
	pub port: Option<String>,
	#[serde(skip_serializing_if = "Option::is_none")]
	pub channel: Option<String>,
	#[serde(skip_serializing_if = "Option::is_none")]
	pub timeout: Option<String>,
	#[serde(skip_serializing_if = "Option::is_none")]
	pub retries: Option<u64>,

	/// Determines the destination for message routing based on IBC capabilities.
	///
	/// Since other parachains do not support IBC memo, there are only two options:
	/// sending the message to a specific parachain or sending it to the relay-chain.
	///
	/// If the para ID is `None`, it indicates that the message should be sent to the relay-chain.
	///
	/// # Arguments
	///
	/// * `para_id` - The identifier of the target parachain (if applicable).
	#[serde(skip_serializing_if = "Option::is_none")]
	pub para_id: Option<u32>, //if para id is none, it means send to relay-chain
	#[serde(skip_serializing_if = "Option::is_none")]
	pub substrate: Option<bool>,
	///
	#[serde(skip_serializing_if = "Option::is_none")]
	pub next: Option<Box<MemoData>>,
}

#[derive(serde::Serialize, serde::Deserialize, Debug)]
pub struct MemoData {
	pub forward: Forward,
}

impl TryFrom<MemoData> for String {
	type Error = ();
	fn try_from(value: MemoData) -> Result<Self, Self::Error> {
		serde_json::to_string(&value).map_err(|_| ())
	}
}

impl TryFrom<String> for MemoData {
	type Error = ();
	fn try_from(string: String) -> Result<Self, Self::Error> {
		serde_json::from_str(&string).map_err(|_| ())
	}
}

pub struct MemoIbc {
	pub receiver: String,
	pub port: String,
	pub channel: String,
	pub timeout: String,
	pub retries: u64,
}

pub struct MemoXcm {
	pub receiver: String,
	pub para_id: Option<u32>, //if para id is none, it means send to relay-chain
}

pub enum MemoType {
	IBC(MemoIbc),
	XCM(MemoXcm),
}

impl Forward {
	pub fn get_memo(&self) -> Result<MemoType, Ics20Error> {
		if !self.substrate.is_none() {
			let xcm = MemoXcm { receiver: self.receiver.clone(), para_id: self.para_id.clone() };
			return Ok(MemoType::XCM(xcm))
		}
		let ibc =
			MemoIbc {
				receiver: self.receiver.clone(),
				port: self
					.port
					.clone()
					.ok_or(Ics20Error::implementation_specific("Failed to get port".to_string()))?,
				channel: self.channel.clone().ok_or(Ics20Error::implementation_specific(
					"Failed to get channel".to_string(),
				))?,
				timeout: self.timeout.clone().ok_or(Ics20Error::implementation_specific(
					"Failed to get timeout".to_string(),
				))?,
				retries: self.retries.clone().ok_or(Ics20Error::implementation_specific(
					"Failed to get retries".to_string(),
				))?,
			};
		return Ok(MemoType::IBC(ibc))
	}
}

use codec::Decode;
impl<T> HandleMemo<T> for IbcModule<T>
where
	T: Config + Send + Sync + pallet_timestamp::Config,
	u32: From<<T as frame_system::Config>::BlockNumber>,
	AccountId32: From<<T as frame_system::Config>::AccountId>,
	u128: From<T::AssetId>,
{
	fn execute_memo(packet: &Packet) -> Result<(), Ics20Error> {
		let packet_data: PacketData =
			serde_json::from_slice(packet.data.as_slice()).map_err(|e| {
				Ics20Error::implementation_specific(format!("Failed to decode packet data {:?}", e))
			})?;
		let receiver = <T as Config>::AccountIdConversion::try_from(packet_data.receiver.clone())
			.map_err(|_| {
				Ics20Error::implementation_specific(format!("Failed to parse receiver account"))
			})?
			.into_account();

		//Handle only memo with IBC forward.
		if packet_data.memo.is_empty() {
			return Ok(())
		}

		crate::Pallet::<T>::deposit_event(Event::<T>::ExecuteMemoStarted {
			account_id: receiver.clone(),
			memo: Some(packet_data.memo.clone()),
		});

		let memo: MemoData = serde_json::from_str(&packet_data.memo).map_err(|_| {
			Self::emit_memo_execution_failed_event(receiver.clone(), packet_data.memo.clone(), 0);
			Ics20Error::implementation_specific(format!(
				"Failed to parse memo : {:?} ",
				packet_data.memo
			))
		})?;

		let prefixed_coin = if is_receiver_chain_source(
			packet.source_port.clone(),
			packet.source_channel,
			&packet_data.token.denom,
		) {
			let prefix = TracePrefix::new(packet.source_port.clone(), packet.source_channel);
			let mut c = packet_data.token.clone();
			c.denom.remove_trace_prefix(&prefix);
			c
		} else {
			let prefix =
				TracePrefix::new(packet.destination_port.clone(), packet.destination_channel);
			let mut c = packet_data.token.clone();
			c.denom.add_trace_prefix(prefix);
			c
		};

		// At this point the asset SHOULD exist
		let asset_id =
			<T as crate::Config>::IbcDenomToAssetIdConversion::from_denom_to_asset_id(
				&prefixed_coin.denom.to_string(),
			)
			.map_err(|_| {
				log::warn!(target: "pallet_ibc", "Asset does not exist for denom: {}", prefixed_coin.denom.to_string());
				Self::emit_memo_execution_failed_event(receiver.clone(), packet_data.memo.clone(), 1);
				Ics20Error::implementation_specific("asset does not exist".to_string())
			})?;

		let amount = packet_data.token.amount.as_u256().low_u128();

		let memo_forward = memo.forward.get_memo().map_err(|_| {
			Self::emit_memo_execution_failed_event(receiver.clone(), packet_data.memo.clone(), 2);
			Ics20Error::implementation_specific("Failed to get memo".to_string())
		})?;

		let memo_forward = match memo_forward {
			MemoType::IBC(memo_forward) => memo_forward,
			MemoType::XCM(memo_forward) => {
				let s = memo_forward.receiver.strip_prefix("0x").ok_or_else(|| {
					Self::emit_memo_execution_failed_event(
						receiver.clone(),
						packet_data.memo.clone(),
						11,
					);
					Ics20Error::implementation_specific("failed strip_prefix.".to_string())
				})?;

				let decoded_accout = hex::decode(s).map_err(|_| {
					Self::emit_memo_execution_failed_event(
						receiver.clone(),
						packet_data.memo.clone(),
						12,
					);
					Ics20Error::implementation_specific("hex::decode".to_string())
				})?;

				let account_to = T::AccountId::decode(&mut &*decoded_accout).map_err(|_| {
					Self::emit_memo_execution_failed_event(
						receiver.clone(),
						packet_data.memo.clone(),
						13,
					);
					Ics20Error::implementation_specific("T::AccountId::decode".to_string())
				})?;

				T::SubstrateMultihopXcmHandler::transfer_xcm(
					receiver.clone(),
					account_to.clone(),
					memo_forward.para_id,
					amount,
					asset_id.into(),
				)
				.ok_or_else(|| {
					crate::Pallet::<T>::deposit_event(Event::<T>::ExecuteMemoXcmFailed {
						from: receiver.clone(),
						to: account_to.clone(),
						para_id: memo_forward.para_id,
						amount,
						asset_id: asset_id.into(),
					});
					Ics20Error::implementation_specific(
						"Faield to execute SubstrateMultihopXcmHandler::transfer_xcm.".to_string(),
					)
				})?;

				crate::Pallet::<T>::deposit_event(Event::<T>::ExecuteMemoXcmSuccess {
					from: receiver.clone(),
					to: account_to.clone(),
					para_id: memo_forward.para_id,
					amount,
					asset_id: asset_id.into(),
				});

				return Ok(())
			},
		};

		let raw_bytes = memo_forward.receiver.into_bytes();

		let transfer_ibc_account_to =
			crate::MultiAddress::<<T as frame_system::Config>::AccountId>::Raw(raw_bytes.clone());

		let origin = RawOrigin::Signed(receiver.clone());
		let channel_id = memo_forward
			.channel
			.split('-')
			.last()
			.ok_or_else(|| {
				Self::emit_memo_execution_failed_event(
					receiver.clone(),
					packet_data.memo.clone(),
					3,
				);
				Ics20Error::implementation_specific(format!(
					"Failed to extract channel number from channel ID: {:?}",
					memo_forward.channel
				))
			})?
			.parse()
			.map_err(|_| {
				Self::emit_memo_execution_failed_event(
					receiver.clone(),
					packet_data.memo.clone(),
					4,
				);
				Ics20Error::implementation_specific("Failed to parse channel ID".to_string())
			})?;

		let params = crate::TransferParams::<<T as frame_system::Config>::AccountId> {
			to: transfer_ibc_account_to,
			source_channel: channel_id,
			timeout: ibc_primitives::Timeout::Offset { timestamp: Some(600), height: Some(600) },
		};

		let mut next_memo: Option<T::MemoMessage> = None;
		if let Some(memo) = memo.forward.next {
			let memo_result = <T as crate::Config>::MemoMessage::try_from(*memo).map_err(|_| {
				Self::emit_memo_execution_failed_event(
					receiver.clone(),
					packet_data.memo.clone(),
					5,
				);
				Ics20Error::implementation_specific("failed to try_from memo".to_string())
			})?;

			next_memo = Some(memo_result);
		}

		crate::Pallet::<T>::transfer(
			origin.into(),
			params,
			asset_id,
			amount.into(),
			next_memo.clone(),
		)
		.map_err(|_| {
			crate::Pallet::<T>::deposit_event(Event::<T>::ExecuteMemoIbcTokenTransferFailed {
				from: receiver.clone(),
				to: raw_bytes.clone(),
				asset_id,
				amount: amount.into(),
				channel: channel_id,
				next_memo: next_memo.clone(),
			});
			Ics20Error::implementation_specific(
				"Pallet ibc transfer failed to send message".to_string(),
			)
		})?;

		crate::Pallet::<T>::deposit_event(Event::<T>::ExecuteMemoIbcTokenTransferSuccess {
			from: receiver,
			to: raw_bytes,
			asset_id,
			amount: amount.into(),
			channel: channel_id,
			next_memo,
		});
		Ok(())
	}
}

impl<T> IbcModule<T>
where
	T: Config + Send + Sync,
	u32: From<<T as frame_system::Config>::BlockNumber>,
	AccountId32: From<<T as frame_system::Config>::AccountId>,
{
	//function that takes account and memo and emit event that memo execution failed
	fn emit_memo_execution_failed_event(account: T::AccountId, memo: String, reason: u8) {
		crate::Pallet::<T>::deposit_event(
			Event::<T>::ExecuteMemoIbcTokenTransferFailedWithReason { from: account, memo, reason },
		);
	}
}<|MERGE_RESOLUTION|>--- conflicted
+++ resolved
@@ -239,12 +239,7 @@
 				// which wan not included as part of the token in the packet data.
 
 				let mut token = packet_data.token.clone();
-<<<<<<< HEAD
 				let denom = full_ibc_denom(packet, packet_data.token.clone());
-=======
-				let denom = full_ibc_denom(&packet, packet_data.token.clone());
-
->>>>>>> fd0a4911
 				token.denom = PrefixedDenom::from_str(&denom).map_err(|_| {
 					Ics04Error::implementation_specific("Failed to parse token denom".to_string())
 				})?;

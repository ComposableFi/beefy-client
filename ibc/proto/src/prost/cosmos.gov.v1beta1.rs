--- conflicted
+++ resolved
@@ -44,11 +44,7 @@
     /// final_tally_result is the final tally result of the proposal. When
     /// querying a proposal via gRPC, this field is not populated until the
     /// proposal's voting period has ended.
-<<<<<<< HEAD
-    #[prost(message, optional, tag="4")]
-=======
     #[prost(message, optional, tag = "4")]
->>>>>>> 106fe625
     pub final_tally_result: ::core::option::Option<TallyResult>,
     #[prost(message, optional, tag = "5")]
     pub submit_time: ::core::option::Option<
@@ -788,11 +784,7 @@
     #[prost(uint64, tag = "1")]
     pub proposal_id: u64,
     /// voter defines the voter address for the proposals.
-<<<<<<< HEAD
-    #[prost(string, tag="2")]
-=======
     #[prost(string, tag = "2")]
->>>>>>> 106fe625
     pub voter: ::prost::alloc::string::String,
 }
 /// QueryVoteResponse is the response type for the Query/Vote RPC method.

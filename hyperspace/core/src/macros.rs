// Copyright 2022 ComposableFi
//
// Licensed under the Apache License, Version 2.0 (the "License");
// you may not use this file except in compliance with the License.
// You may obtain a copy of the License at
//
//      http://www.apache.org/licenses/LICENSE-2.0
//
// Unless required by applicable law or agreed to in writing, software
// distributed under the License is distributed on an "AS IS" BASIS,
// WITHOUT WARRANTIES OR CONDITIONS OF ANY KIND, either express or implied.
// See the License for the specific language governing permissions and
// limitations under the License.

#[macro_export]
macro_rules! process_finality_event {
	($source:ident, $sink:ident, $metrics:expr, $mode:ident, $result:ident, $stream_source:ident, $stream_sink:ident) => {
		match $result {
			// stream closed
			None => {
				log::warn!("Stream closed for {}", $source.name());
				$stream_source = loop {
					match $source.finality_notifications().await {
						Ok(stream) => break stream,
						Err(e) => {
							log::error!("Failed to get finality notifications for {} {:?}. Trying again in 30 seconds...", $source.name(), e);
							tokio::time::sleep(std::time::Duration::from_secs(30)).await;
						},
					};
				};
				$stream_sink = loop {
					match $sink.finality_notifications().await {
						Ok(stream) => break stream,
						Err(e) => {
							log::error!("Failed to get finality notifications for {} {:?}. Trying again in 30 seconds...", $sink.name(), e);
							tokio::time::sleep(std::time::Duration::from_secs(30)).await;
						},
					};
				};
			},
			Some(finality_event) => {
				log::info!("=======================================================");
				log::info!("Received finality notification from {}", $source.name());
				let sink_initial_rpc_call_delay = $sink.rpc_call_delay();
				let source_initial_rpc_call_delay = $source.rpc_call_delay();
				// TODO: make better error handling
				let mut had_error = false;

				let updates = match $source.query_latest_ibc_events(finality_event, &$sink).await {
					Ok(resp) => resp,
					Err(err) => {
						log::error!(
							"Failed to fetch IBC events for finality event for {} {:?}",
							$source.name(),
							err
						);
						match $sink.handle_error(&err).and_then(|_| $source.handle_error(&err)).await {
							Ok(_) => {},
							Err(e) => log::error!("Failed to handle error for {} {:?}", $sink.name(), e),
						}
						continue
					},
				};
<<<<<<< HEAD

=======
				log::trace!(target: "hyperspace", "Received updates count: {}", updates.len());
>>>>>>> 6b7e0312
				// query packets that can now be sent, at this sink height because of connection
				// delay.
				let (ready_packets, timeout_msgs) =
					crate::packets::query_ready_and_timed_out_packets(&$source, &$sink).await?;

				let mut msgs = Vec::new();
<<<<<<< HEAD
=======

>>>>>>> 6b7e0312
				for (msg_update_client, events, update_type) in updates {
					if let Some(metrics) = $metrics.as_mut() {
						if let Err(e) = metrics.handle_events(events.as_slice()).await {
							log::error!("Failed to handle metrics for {} {:?}", $source.name(), e);
						}
					}
					let event_types = events.iter().map(|ev| ev.event_type()).collect::<Vec<_>>();
					let mut messages =
<<<<<<< HEAD
						parse_events(&mut $source, &mut $sink, events, $mode).await?;
					log::debug!(
						"Has packets {}: {}",
						$source.name(),
						$source.has_undelivered_sequences()
					);
=======
						match parse_events(&mut $source, &mut $sink, events, $mode).await {
							Ok(msgs) => msgs,
							Err(e) => {
								log::error!("Failed to parse events for {} {:?}", $source.name(), e);
								match $sink.handle_error(&e).and_then(|_| $source.handle_error(&e)).await {
									Ok(_) => {},
									Err(e) => log::error!("Failed to handle error for {} {:?}", $sink.name(), e),
								}
								had_error = true;
								continue
							},
					};
					log::trace!(target: "hyperspace", "Received messages count: {}, timeouts count: {}, is the update optional: {}, has undelivered packets: {}", messages.len(), timeout_msgs.len(), update_type.is_optional(), $source.has_undelivered_sequences());

>>>>>>> 6b7e0312
					// We want to send client update if packet messages exist but where not sent due
					// to a connection delay even if client update message is optional
					match (
						// TODO: we actually man send only when timeout of some packet has reached,
						// not when we have *any* undelivered packets. But this requires rewriting
						// `find_suitable_proof_height_for_client` function, that uses binary
						// search, which won't work in this case
						update_type.is_optional() && !$source.has_undelivered_sequences(),
						has_packet_events(&event_types),
						messages.is_empty(),
					) {
						(true, false, true) => {
							// skip sending ibc messages if no new events
							log::info!("Skipping finality notification for {}", $sink.name());
							continue
						},
						(false, _, true) => log::info!(
							"Sending mandatory client update message for {}",
							$sink.name()
						),
						_ => log::info!(
							"Received finalized events from: {} {event_types:#?}",
							$source.name()
						),
					};
					msgs.push(msg_update_client);
					msgs.append(&mut messages);
				}
				msgs.extend(ready_packets);

				if !msgs.is_empty() {
					if let Some(metrics) = $metrics.as_ref() {
						metrics.handle_messages(msgs.as_slice()).await;
					}
					let type_urls =
						msgs.iter().map(|msg| msg.type_url.as_str()).collect::<Vec<_>>();
					log::info!("Submitting messages to {}: {type_urls:#?}", $sink.name());
<<<<<<< HEAD
					queue::flush_message_batch(msgs, $metrics.as_ref(), &$sink).await?;
=======
					match queue::flush_message_batch(msgs, $metrics.as_ref(), &$sink).await {
						Ok(_) => {
							log::trace!(target: "hyperspace", "Successfully submitted messages to {}", $sink.name());
						},
						Err(e) => {
							log::error!(
								target:"hyperspace",
								"Failed to submit messages to {} {:?}",
								$sink.name(),
								e
							);
							match $sink.handle_error(&e).and_then(|_| $source.handle_error(&e)).await {
								Ok(_) => {},
								Err(e) => log::error!("Failed to handle error for {} {:?}", $sink.name(), e),
							}
							had_error = true;
						},
					}
>>>>>>> 6b7e0312
				}

				if !timeout_msgs.is_empty() {
					if let Some(metrics) = $metrics.as_ref() {
						metrics.handle_timeouts(timeout_msgs.as_slice()).await;
					}
					let type_urls =
						timeout_msgs.iter().map(|msg| msg.type_url.as_str()).collect::<Vec<_>>();
<<<<<<< HEAD
					log::info!("Submitting timeout messages to {}: {type_urls:#?}", $source.name());
					queue::flush_message_batch(timeout_msgs, $metrics.as_ref(), &$source).await?;
=======
					log::info!(
						"Submitting timeout messages to {}: {type_urls:#?}",
						$source.name()
					);
					match queue::flush_message_batch(timeout_msgs, $metrics.as_ref(), &$source).await {
						Ok(_) => {
							log::trace!(target: "hyperspace", "Successfully submitted timeout messages to {}", $source.name());
						},
						Err(e) => {
							log::error!(
								target:"hyperspace",
								"Failed to submit timeout messages to {} {:?}",
								$source.name(),
								e
							);
							match $sink.handle_error(&e).and_then(|_| $source.handle_error(&e)).await {
								Ok(_) => {},
								Err(e) => log::error!("Failed to handle error for {} {:?}", $sink.name(), e),
							}
							had_error = true;
						},
					}
				}
				if !had_error {
					$sink.set_rpc_call_delay(sink_initial_rpc_call_delay);
					$source.set_rpc_call_delay(source_initial_rpc_call_delay);
>>>>>>> 6b7e0312
				}
			},
		}
	};
}

#[macro_export]
macro_rules! chains {
	($(
        $(#[$($meta:meta)*])*
		$name:ident($config:path, $client:path),
	)*) => {
		#[derive(Debug, Serialize, Deserialize, Clone)]
		#[serde(tag = "type", rename_all = "snake_case")]
		pub enum AnyConfig {
			$(
				$(#[$($meta)*])*
				$name($config),
			)*
		}

		#[derive(Clone)]
		pub enum AnyChain {
			$(
				$(#[$($meta)*])*
				$name($client),
			)*
			Wasm(WasmChain),
		}

		#[derive(Debug)]
		pub enum AnyFinalityEvent {
			$(
				$(#[$($meta)*])*
				$name(<$client as IbcProvider>::FinalityEvent),
			)*
		}

		#[derive(Clone)]
		pub enum AnyAssetId {
			$(
				$(#[$($meta)*])*
				$name(<$client as IbcProvider>::AssetId),
			)*
		}

		#[derive(Debug)]
		pub enum AnyTransactionId {
			$(
				$(#[$($meta)*])*
				$name(<$client as IbcProvider>::TransactionId),
			)*
		}

		#[derive(Error, Debug)]
		pub enum AnyError {
			$(
				$(#[$($meta)*])*
				#[error("{0}")]
				$name(<$client as IbcProvider>::Error),
			)*
			#[error("{0}")]
			Other(String),
		}

		impl From<anyhow::Error> for AnyError {
			fn from(e: anyhow::Error) -> Self {
				Self::Other(e.to_string())
			}
		}

		#[async_trait]
		impl IbcProvider for AnyChain {
			type FinalityEvent = AnyFinalityEvent;
			type TransactionId = AnyTransactionId;
			type Error = AnyError;
			type AssetId = AnyAssetId;

			async fn query_latest_ibc_events<T>(
				&mut self,
				finality_event: Self::FinalityEvent,
				counterparty: &T,
			) -> Result<Vec<(Any, Vec<IbcEvent>, UpdateType)>, anyhow::Error>
			where
				T: Chain,
			{
				match self {
					$(
						$(#[$($meta)*])*
						Self::$name(chain) => {
							let finality_event = downcast!(finality_event => AnyFinalityEvent::$name)
								.ok_or_else(|| AnyError::Other("Invalid finality event type".to_owned()))?;
							chain.query_latest_ibc_events(finality_event, counterparty).await
						}
					)*
					AnyChain::Wasm(c) =>
						c.inner.query_latest_ibc_events(finality_event, counterparty).await,
				}
			}

			async fn ibc_events(&self) -> Pin<Box<dyn Stream<Item = IbcEvent> + Send + 'static>> {
				match self {
					$(
						$(#[$($meta)*])*
						Self::$name(chain) => chain.ibc_events().await,
					)*
					Self::Wasm(c) => c.inner.ibc_events().await,
				}
			}

			async fn query_client_consensus(
				&self,
				at: Height,
				client_id: ClientId,
				consensus_height: Height,
			) -> Result<QueryConsensusStateResponse, Self::Error> {
				match self {
					$(
						$(#[$($meta)*])*
						Self::$name(chain) => chain
							.query_client_consensus(at, client_id, consensus_height)
							.await
							.map_err(AnyError::$name),
					)*
					AnyChain::Wasm(c) =>
						c.inner.query_client_consensus(at, client_id, consensus_height).await,
				}
			}

			async fn query_client_state(
				&self,
				at: Height,
				client_id: ClientId,
			) -> Result<QueryClientStateResponse, Self::Error> {
				match self {
					$(
						$(#[$($meta)*])*
						Self::$name(chain) => chain
							.query_client_state(at, client_id)
							.await
							.map_err(AnyError::$name),
					)*
					AnyChain::Wasm(c) => c.inner.query_client_state(at, client_id).await,
				}
			}

			async fn query_connection_end(
				&self,
				at: Height,
				connection_id: ConnectionId,
			) -> Result<QueryConnectionResponse, Self::Error> {
				match self {
					$(
						$(#[$($meta)*])*
						Self::$name(chain) => chain
							.query_connection_end(at, connection_id)
							.await
							.map_err(AnyError::$name),
					)*
					AnyChain::Wasm(c) => c.inner.query_connection_end(at, connection_id).await,
				}
			}

			async fn query_channel_end(
				&self,
				at: Height,
				channel_id: ChannelId,
				port_id: PortId,
			) -> Result<QueryChannelResponse, Self::Error> {
				match self {
					$(
						$(#[$($meta)*])*
						Self::$name(chain) => chain
							.query_channel_end(at, channel_id, port_id)
							.await
							.map_err(AnyError::$name),
					)*
					AnyChain::Wasm(c) => c.inner.query_channel_end(at, channel_id, port_id).await,
				}
			}

			async fn query_proof(&self, at: Height, keys: Vec<Vec<u8>>) -> Result<Vec<u8>, Self::Error> {
				match self {
					$(
						$(#[$($meta)*])*
						Self::$name(chain) => chain
							.query_proof(at, keys)
							.await
							.map_err(AnyError::$name),
					)*
					AnyChain::Wasm(c) => c.inner.query_proof(at, keys).await,
				}
			}

			async fn query_packet_commitment(
				&self,
				at: Height,
				port_id: &PortId,
				channel_id: &ChannelId,
				seq: u64,
			) -> Result<QueryPacketCommitmentResponse, Self::Error> {
				match self {
					$(
						$(#[$($meta)*])*
						Self::$name(chain) => chain
							.query_packet_commitment(at, port_id, channel_id, seq)
							.await
							.map_err(AnyError::$name),
					)*
					AnyChain::Wasm(c) =>
						c.inner.query_packet_commitment(at, port_id, channel_id, seq).await,
				}
			}

			async fn query_packet_acknowledgement(
				&self,
				at: Height,
				port_id: &PortId,
				channel_id: &ChannelId,
				seq: u64,
			) -> Result<QueryPacketAcknowledgementResponse, Self::Error> {
				match self {
					$(
						$(#[$($meta)*])*
						Self::$name(chain) => chain
							.query_packet_acknowledgement(at, port_id, channel_id, seq)
							.await
							.map_err(AnyError::$name),
					)*
					AnyChain::Wasm(c) =>
						c.inner.query_packet_acknowledgement(at, port_id, channel_id, seq).await,
				}
			}

			async fn query_next_sequence_recv(
				&self,
				at: Height,
				port_id: &PortId,
				channel_id: &ChannelId,
			) -> Result<QueryNextSequenceReceiveResponse, Self::Error> {
				match self {
					$(
						$(#[$($meta)*])*
						Self::$name(chain) => chain
							.query_next_sequence_recv(at, port_id, channel_id)
							.await
							.map_err(AnyError::$name),
					)*
					AnyChain::Wasm(c) => c.inner.query_next_sequence_recv(at, port_id, channel_id).await,
				}
			}

			async fn query_packet_receipt(
				&self,
				at: Height,
				port_id: &PortId,
				channel_id: &ChannelId,
				seq: u64,
			) -> Result<QueryPacketReceiptResponse, Self::Error> {
				match self {
					$(
						$(#[$($meta)*])*
						Self::$name(chain) => chain
							.query_packet_receipt(at, port_id, channel_id, seq)
							.await
							.map_err(AnyError::$name),
					)*
					AnyChain::Wasm(c) => c.inner.query_packet_receipt(at, port_id, channel_id, seq).await,
				}
			}

			async fn latest_height_and_timestamp(&self) -> Result<(Height, Timestamp), Self::Error> {
				match self {
					$(
						$(#[$($meta)*])*
						Self::$name(chain) => chain
							.latest_height_and_timestamp()
							.await
							.map_err(AnyError::$name),
					)*
					AnyChain::Wasm(c) => c.inner.latest_height_and_timestamp().await,
				}
			}

			async fn query_packet_commitments(
				&self,
				at: Height,
				channel_id: ChannelId,
				port_id: PortId,
			) -> Result<Vec<u64>, Self::Error> {
				match self {
					$(
						$(#[$($meta)*])*
						Self::$name(chain) => chain
							.query_packet_commitments(at, channel_id, port_id)
							.await
							.map_err(AnyError::$name),
					)*
					Self::Wasm(c) => c.inner.query_packet_commitments(at, channel_id, port_id).await,
				}
			}

			async fn query_packet_acknowledgements(
				&self,
				at: Height,
				channel_id: ChannelId,
				port_id: PortId,
			) -> Result<Vec<u64>, Self::Error> {
				match self {
					$(
						$(#[$($meta)*])*
						Self::$name(chain) => chain
							.query_packet_acknowledgements(at, channel_id, port_id)
							.await
							.map_err(AnyError::$name),
					)*
					Self::Wasm(c) => c.inner.query_packet_acknowledgements(at, channel_id, port_id).await,
				}
			}

			async fn query_unreceived_packets(
				&self,
				at: Height,
				channel_id: ChannelId,
				port_id: PortId,
				seqs: Vec<u64>,
			) -> Result<Vec<u64>, Self::Error> {
				match self {
					$(
						$(#[$($meta)*])*
						Self::$name(chain) => chain
							.query_unreceived_packets(at, channel_id, port_id, seqs)
							.await
							.map_err(AnyError::$name),
					)*
					Self::Wasm(c) => c.inner.query_unreceived_packets(at, channel_id, port_id, seqs).await,
				}
			}

			async fn query_unreceived_acknowledgements(
				&self,
				at: Height,
				channel_id: ChannelId,
				port_id: PortId,
				seqs: Vec<u64>,
			) -> Result<Vec<u64>, Self::Error> {
				match self {
					$(
						$(#[$($meta)*])*
						Self::$name(chain) => chain
							.query_unreceived_acknowledgements(at, channel_id, port_id, seqs)
							.await
							.map_err(AnyError::$name),
					)*
					Self::Wasm(c) =>
						c.inner.query_unreceived_acknowledgements(at, channel_id, port_id, seqs).await,
				}
			}

			fn channel_whitelist(&self) -> std::collections::HashSet<(ChannelId, PortId)> {
				match self {
					$(
						$(#[$($meta)*])*
						Self::$name(chain) => chain.channel_whitelist(),
					)*
					Self::Wasm(c) => c.inner.channel_whitelist(),
				}
			}

			async fn query_connection_channels(
				&self,
				at: Height,
				connection_id: &ConnectionId,
			) -> Result<QueryChannelsResponse, Self::Error> {
				match self {
					$(
						$(#[$($meta)*])*
						Self::$name(chain) => chain
							.query_connection_channels(at, connection_id)
							.await
							.map_err(AnyError::$name),
					)*
					Self::Wasm(c) => c.inner.query_connection_channels(at, connection_id).await,
				}
			}

			async fn query_send_packets(
				&self,
				channel_id: ChannelId,
				port_id: PortId,
				seqs: Vec<u64>,
			) -> Result<Vec<ibc_rpc::PacketInfo>, Self::Error> {
				match self {
					$(
						$(#[$($meta)*])*
						Self::$name(chain) => chain
							.query_send_packets(channel_id, port_id, seqs)
							.await
							.map_err(AnyError::$name),
					)*
					Self::Wasm(c) => c.inner.query_send_packets(channel_id, port_id, seqs).await,
				}
			}

			async fn query_recv_packets(
				&self,
				channel_id: ChannelId,
				port_id: PortId,
				seqs: Vec<u64>,
			) -> Result<Vec<ibc_rpc::PacketInfo>, Self::Error> {
				match self {
					$(
						$(#[$($meta)*])*
						Self::$name(chain) => chain
							.query_recv_packets(channel_id, port_id, seqs)
							.await
							.map_err(AnyError::$name),
					)*
					Self::Wasm(c) => c.inner.query_recv_packets(channel_id, port_id, seqs).await,
				}
			}

			fn expected_block_time(&self) -> Duration {
				match self {
					$(
						$(#[$($meta)*])*
						Self::$name(chain) => chain.expected_block_time(),
					)*
					Self::Wasm(c) => c.inner.expected_block_time(),
				}
			}

			async fn query_client_update_time_and_height(
				&self,
				client_id: ClientId,
				client_height: Height,
			) -> Result<(Height, Timestamp), Self::Error> {
				match self {
					$(
						$(#[$($meta)*])*
						Self::$name(chain) => chain
							.query_client_update_time_and_height(client_id, client_height)
							.await
							.map_err(AnyError::$name),
					)*
					Self::Wasm(c) =>
						c.inner.query_client_update_time_and_height(client_id, client_height).await,
				}
			}

			async fn query_host_consensus_state_proof(
				&self,
				client_state: &AnyClientState,
			) -> Result<Option<Vec<u8>>, Self::Error> {
				match self {
					$(
						$(#[$($meta)*])*
						Self::$name(chain) => chain
							.query_host_consensus_state_proof(client_state)
							.await
							.map_err(AnyError::$name),
					)*
					Self::Wasm(c) => c.inner.query_host_consensus_state_proof(client_state).await,
				}
			}

			async fn query_ibc_balance(
				&self,
				asset_id: AnyAssetId,
			) -> Result<Vec<PrefixedCoin>, Self::Error> {
				match (self, asset_id) {
					$(
						$(#[$($meta)*])*
						(Self::$name(chain), AnyAssetId::$name(asset_id)) =>
							chain.query_ibc_balance(asset_id.into()).await.map_err(AnyError::$name),
					)*
					(Self::Wasm(c), asset_id) => c.inner.query_ibc_balance(asset_id).await,
					(chain, _) => panic!("query_ibc_balance is not implemented for {}", chain.name()),
				}
			}

			fn connection_prefix(&self) -> CommitmentPrefix {
				match self {
					$(
						$(#[$($meta)*])*
						Self::$name(chain) => chain.connection_prefix(),
					)*
					AnyChain::Wasm(c) => c.inner.connection_prefix(),
				}
			}

			fn client_id(&self) -> ClientId {
				match self {
					$(
						$(#[$($meta)*])*
						Self::$name(chain) => chain.client_id(),
					)*
					AnyChain::Wasm(c) => c.inner.client_id(),
				}
			}

			fn set_client_id(&mut self, client_id: ClientId) {
				match self {
					$(
						$(#[$($meta)*])*
						Self::$name(chain) => chain.set_client_id(client_id),
					)*
					Self::Wasm(c) => c.inner.set_client_id(client_id),
				}
			}

			fn connection_id(&self) -> Option<ConnectionId> {
				match self {
					$(
						$(#[$($meta)*])*
						Self::$name(chain) => chain.connection_id(),
					)*
					AnyChain::Wasm(c) => c.inner.connection_id(),
				}
			}

			fn client_type(&self) -> ClientType {
				match self {
					$(
						$(#[$($meta)*])*
						Self::$name(chain) => chain.client_type(),
					)*
					AnyChain::Wasm(c) => c.inner.client_type(),
				}
			}

			async fn query_timestamp_at(&self, block_number: u64) -> Result<u64, Self::Error> {
				match self {
					$(
						$(#[$($meta)*])*
						Self::$name(chain) => chain.query_timestamp_at(block_number).await.map_err(AnyError::$name),
					)*
					Self::Wasm(c) => c.inner.query_timestamp_at(block_number).await,
				}
			}

			async fn query_clients(&self) -> Result<Vec<ClientId>, Self::Error> {
				match self {
					$(
						$(#[$($meta)*])*
						Self::$name(chain) => chain.query_clients().await.map_err(AnyError::$name),
					)*
					Self::Wasm(c) => c.inner.query_clients().await,
				}
			}

			async fn query_channels(&self) -> Result<Vec<(ChannelId, PortId)>, Self::Error> {
				match self {
					$(
						$(#[$($meta)*])*
						Self::$name(chain) => chain.query_channels().await.map_err(AnyError::$name),
					)*
					Self::Wasm(c) => c.inner.query_channels().await,
				}
			}

			async fn query_connection_using_client(
				&self,
				height: u32,
				client_id: String,
			) -> Result<Vec<IdentifiedConnection>, Self::Error> {
				match self {
					$(
						$(#[$($meta)*])*
						Self::$name(chain) =>
							chain.query_connection_using_client(height, client_id).await.map_err(AnyError::$name),
					)*
					Self::Wasm(c) => c.inner.query_connection_using_client(height, client_id).await,
				}
			}

			async fn is_update_required(
				&self,
				latest_height: u64,
				latest_client_height_on_counterparty: u64,
			) -> Result<bool, Self::Error> {
				match self {
					$(
						$(#[$($meta)*])*
						Self::$name(chain) => chain
							.is_update_required(latest_height, latest_client_height_on_counterparty)
							.await
							.map_err(AnyError::$name),
					)*
					Self::Wasm(c) => c
						.inner
						.is_update_required(latest_height, latest_client_height_on_counterparty)
						.await
						.map_err(Into::into),
				}
			}

			async fn initialize_client_state(
				&self,
			) -> Result<(AnyClientState, AnyConsensusState), Self::Error> {
				match self {
					$(
						$(#[$($meta)*])*
						Self::$name(chain) => chain.initialize_client_state().await.map_err(AnyError::$name),
					)*
					Self::Wasm(c) => c.inner.initialize_client_state().await,
				}
			}

			async fn query_client_id_from_tx_hash(
				&self,
				tx_id: Self::TransactionId,
			) -> Result<ClientId, Self::Error> {
				match self {
					$(
						$(#[$($meta)*])*
						Self::$name(chain) => chain
							.query_client_id_from_tx_hash(
								downcast!(tx_id => AnyTransactionId::$name)
									.expect("Should be $name transaction id"),
							)
							.await
							.map_err(AnyError::$name),
					)*
					Self::Wasm(c) => c.inner.query_client_id_from_tx_hash(tx_id).await,
				}
			}

			async fn upload_wasm(&self, wasm: Vec<u8>) -> Result<Vec<u8>, Self::Error> {
				match self {
					$(
						$(#[$($meta)*])*
						Self::$name(chain) => chain.upload_wasm(wasm).await.map_err(AnyError::$name),
					)*
					Self::Wasm(c) => c.inner.upload_wasm(wasm).await,
				}
			}

<<<<<<< HEAD
			async fn on_undelivered_sequences(&self, seqs: &[u64]) -> Result<(), Self::Error> {
				match self {
					$(
						$(#[$($meta)*])*
						Self::$name(chain) => chain.on_undelivered_sequences(seqs).await.map_err(AnyError::$name),
					)*
					Self::Wasm(c) => c.inner.on_undelivered_sequences(seqs).await,
=======
			async fn on_undelivered_sequences(&self, is_empty: bool) -> Result<(), Self::Error> {
				match self {
					$(
						$(#[$($meta)*])*
						Self::$name(chain) => chain.on_undelivered_sequences(is_empty).await.map_err(AnyError::$name),
					)*
					Self::Wasm(c) => c.inner.on_undelivered_sequences(is_empty).await,
>>>>>>> 6b7e0312
				}
			}

			fn has_undelivered_sequences(&self) -> bool {
				match self {
					$(
						$(#[$($meta)*])*
						Self::$name(chain) => chain.has_undelivered_sequences(),
					)*
					Self::Wasm(c) => c.inner.has_undelivered_sequences(),
<<<<<<< HEAD
=======
				}
			}

			async fn query_connection_id_from_tx_hash(
				&self,
				tx_id: Self::TransactionId,
			) -> Result<ConnectionId, Self::Error> {
				match self {
					$(
						$(#[$($meta)*])*
						Self::$name(chain) => chain
							.query_connection_id_from_tx_hash(
								downcast!(tx_id => AnyTransactionId::$name)
									.expect("Should be $name transaction id"),
							)
							.await
							.map_err(AnyError::$name),
					)*
					Self::Wasm(c) => c.inner.query_connection_id_from_tx_hash(tx_id).await,
				}
			}

			async fn query_channel_id_from_tx_hash(
				&self,
				tx_id: Self::TransactionId,
			) -> Result<(ChannelId, PortId), Self::Error> {
				match self {
					$(
						$(#[$($meta)*])*
						Self::$name(chain) => chain
							.query_channel_id_from_tx_hash(
								downcast!(tx_id => AnyTransactionId::$name)
									.expect("Should be $name transaction id"),
							)
							.await
							.map_err(AnyError::$name),
					)*
					Self::Wasm(c) => c.inner.query_channel_id_from_tx_hash(tx_id).await,
				}
			}

			fn set_channel_whitelist(&mut self, channel_whitelist: std::collections::HashSet<(ChannelId, PortId)>) {
				match self {
					$(
						$(#[$($meta)*])*
						Self::$name(chain) => chain.set_channel_whitelist(channel_whitelist),
					)*
					Self::Wasm(c) => c.inner.set_channel_whitelist(channel_whitelist),
				}
			}

			fn add_channel_to_whitelist(&mut self, channel: (ChannelId, PortId)) {
				match self {
					$(
						$(#[$($meta)*])*
						Self::$name(chain) => chain.add_channel_to_whitelist(channel),
					)*
					Self::Wasm(c) => c.inner.add_channel_to_whitelist(channel),
				}
			}

			fn set_connection_id(&mut self, connection_id: ConnectionId) {
				match self {
					$(
						$(#[$($meta)*])*
						Self::$name(chain) => chain.set_connection_id(connection_id),
					)*
					Self::Wasm(c) => c.inner.set_connection_id(connection_id),
>>>>>>> 6b7e0312
				}
			}
		}

		#[async_trait]
		impl MisbehaviourHandler for AnyChain {
			async fn check_for_misbehaviour<C: Chain>(
				&self,
				counterparty: &C,
				client_message: AnyClientMessage,
			) -> Result<(), anyhow::Error> {
				match self {
					$(
						$(#[$($meta)*])*
						Self::$name(chain) =>
							chain.check_for_misbehaviour(counterparty, client_message).await,
					)*
					AnyChain::Wasm(c) => c.inner.check_for_misbehaviour(counterparty, client_message).await,
				}
			}
		}

		impl KeyProvider for AnyChain {
			fn account_id(&self) -> Signer {
				match self {
					$(
						$(#[$($meta)*])*
						Self::$name(chain) => chain.account_id(),
					)*
					AnyChain::Wasm(c) => c.inner.account_id(),
				}
			}
		}

		#[async_trait]
		impl Chain for AnyChain {

			fn name(&self) -> &str {
				match self {
					$(
						$(#[$($meta)*])*
						Self::$name(chain) => chain.name(),
					)*
					Self::Wasm(c) => c.inner.name(),
				}
			}

			fn block_max_weight(&self) -> u64 {
				match self {
					$(
						$(#[$($meta)*])*
						Self::$name(chain) => chain.block_max_weight(),
					)*
					Self::Wasm(c) => c.inner.block_max_weight(),
				}
			}

			async fn estimate_weight(&self, msg: Vec<Any>) -> Result<u64, Self::Error> {
				match self {
					$(
						$(#[$($meta)*])*
						Self::$name(chain) => chain.estimate_weight(msg).await.map_err(AnyError::$name),
					)*
					Self::Wasm(c) => c.inner.estimate_weight(msg).await,
				}
			}

			async fn finality_notifications(
				&self,
			) -> Result<Pin<Box<dyn Stream<Item = Self::FinalityEvent> + Send + Sync>>, Self::Error> {
				match self {
					$(
						$(#[$($meta)*])*
						Self::$name(chain) => {
							use futures::StreamExt;
							Ok(
								Box::pin(chain.finality_notifications().await
									.map_err(AnyError::$name)?
									.map(AnyFinalityEvent::$name))
							)
						},
					)*
					Self::Wasm(c) => c.inner.finality_notifications().await,
				}
			}

			async fn submit(&self, messages: Vec<Any>) -> Result<Self::TransactionId, Self::Error> {
				match self {
					$(
						$(#[$($meta)*])*
						Self::$name(chain) => chain
							.submit(messages)
							.await
							.map_err(AnyError::$name)
							.map(|id| AnyTransactionId::$name(id)),
					)*
					Self::Wasm(chain) => {
						let messages = messages
							.into_iter()
							.map(|msg| wrap_any_msg_into_wasm(msg, chain.code_id.clone()))
							.collect::<Result<Vec<_>, _>>()?;
						chain.inner.submit(messages).await.map_err(AnyError::into)
					},
				}
			}

			async fn query_client_message(
				&self,
				update: UpdateClient,
			) -> Result<AnyClientMessage, Self::Error> {
				match self {
					$(
						$(#[$($meta)*])*
						Self::$name(chain) => chain.query_client_message(update).await.map_err(AnyError::$name),
					)*
					Self::Wasm(c) => c.inner.query_client_message(update).await,
				}
			}

			async fn get_proof_height(&self, block_height: Height) -> Height {
				match self {
					$(
						$(#[$($meta)*])*
						Self::$name(chain) => chain.get_proof_height(block_height).await,
					)*
					Self::Wasm(c) => c.inner.get_proof_height(block_height).await,
<<<<<<< HEAD
=======
				}
			}

			async fn handle_error(&mut self, e: &anyhow::Error) -> std::result::Result<(), anyhow::Error> {
				match self {
					$(
						$(#[$($meta)*])*
						Self::$name(chain) => chain.handle_error(e).await,
					)*
					Self::Wasm(c) => c.inner.handle_error(e).await,
				}
			}

			fn rpc_call_delay(&self) -> std::time::Duration {
				match self {
					$(
						$(#[$($meta)*])*
						Self::$name(chain) => chain.rpc_call_delay(),
					)*
					Self::Wasm(c) => c.inner.rpc_call_delay(),
				}
			}

			fn set_rpc_call_delay(&mut self, d: std::time::Duration) {
				match self {
					$(
						$(#[$($meta)*])*
						Self::$name(chain) => chain.set_rpc_call_delay(d),
					)*
					Self::Wasm(c) => c.inner.set_rpc_call_delay(d),
>>>>>>> 6b7e0312
				}
			}
		}

		#[async_trait]
		impl LightClientSync for AnyChain {
			async fn is_synced<C: Chain>(&self, counterparty: &C) -> Result<bool, anyhow::Error> {
				match self {
					$(
						$(#[$($meta)*])*
						Self::$name(chain) => chain.is_synced(counterparty).await.map_err(Into::into),
					)*
					Self::Wasm(c) => c.inner.is_synced(counterparty).await,
				}
			}

			async fn fetch_mandatory_updates<C: Chain>(
				&self,
				counterparty: &C,
			) -> Result<(Vec<Any>, Vec<IbcEvent>), anyhow::Error> {
				match self {
					$(
						$(#[$($meta)*])*
						Self::$name(chain) =>
							chain.fetch_mandatory_updates(counterparty).await.map_err(Into::into),
					)*
					Self::Wasm(c) => c.inner.fetch_mandatory_updates(counterparty).await,
				}
			}
		}

		#[cfg(any(test, feature = "testing"))]
		impl AnyChain {
			pub fn set_client_id(&mut self, client_id: ClientId) {
				match self {
					$(
						$(#[$($meta)*])*
						Self::$name(chain) => chain.set_client_id(client_id),
					)*
					Self::Wasm(chain) => chain.inner.set_client_id(client_id),
				}
			}
		}

		#[cfg(any(test, feature = "testing"))]
		#[async_trait]
		impl primitives::TestProvider for AnyChain {
			async fn send_transfer(&self, params: MsgTransfer<PrefixedCoin>) -> Result<(), Self::Error> {
				match self {
					$(
						$(#[$($meta)*])*
						Self::$name(chain) => chain.send_transfer(params).await.map_err(AnyError::$name),
					)*
					Self::Wasm(c) => c.inner.send_transfer(params).await,
				}
			}

			async fn send_ordered_packet(
				&self,
				channel_id: ChannelId,
				timeout: Timeout,
			) -> Result<(), Self::Error> {
				match self {
					$(
						$(#[$($meta)*])*
						Self::$name(chain) => chain.send_ordered_packet(channel_id, timeout).await.map_err(AnyError::$name),
					)*
					Self::Wasm(c) => c.inner.send_ordered_packet(channel_id, timeout).await,
				}
			}

			async fn subscribe_blocks(&self) -> Pin<Box<dyn Stream<Item = u64> + Send + Sync>> {
				match self {
					$(
						$(#[$($meta)*])*
						Self::$name(chain) => chain.subscribe_blocks().await,
					)*
					Self::Wasm(c) => c.inner.subscribe_blocks().await,
				}
			}

			async fn increase_counters(&mut self) -> Result<(), Self::Error> {
				match self {
					$(
						$(#[$($meta)*])*
						Self::$name(chain) => chain.increase_counters().await.map_err(AnyError::$name),
					)*
<<<<<<< HEAD
					Self::Wasm(c) => c.inner.set_channel_whitelist(channel_whitelist),
=======
					Self::Wasm(c) => c.inner.increase_counters().await,
>>>>>>> 6b7e0312
				}
			}
		}

		impl AnyConfig {
			pub async fn into_client(self) -> anyhow::Result<AnyChain> {
				let maybe_wasm_code_id = self.wasm_code_id();
				let chain = match self {
					$(
						$(#[$($meta)*])*
						AnyConfig::$name(config) => AnyChain::$name(<$client>::new(config).await?),
					)*
				};
				if let Some(code_id) = maybe_wasm_code_id {
					Ok(AnyChain::Wasm(WasmChain { inner: Box::new(chain), code_id }))
				} else {
					Ok(chain)
				}
			}

			pub fn set_client_id(&mut self, client_id: ClientId) {
				match self {
					$(
						$(#[$($meta)*])*
						Self::$name(chain) => {
							chain.client_id.replace(client_id);
						},
					)*
				}
			}

			pub fn set_connection_id(&mut self, connection_id: ConnectionId) {
				match self {
					$(
						$(#[$($meta)*])*
						Self::$name(chain) => {
							chain.connection_id.replace(connection_id);
						},
					)*
				}
			}

			pub fn set_channel_whitelist(&mut self, channel_id: ChannelId, port_id: PortId) {
				match self {
					$(
						$(#[$($meta)*])*
						Self::$name(chain) => {
							chain.channel_whitelist.push((channel_id, port_id));
						},
					)*
				}
			}

			pub fn wasm_code_id(&self) -> Option<CodeId> {
				let maybe_code_id = match self {
					$(
						$(#[$($meta)*])*
						Self::$name(chain) => chain.wasm_code_id.as_ref(),
					)*
				};
				let maybe_code_id =
					maybe_code_id.map(|s| hex::decode(s).expect("Wasm code id is hex-encoded"));

				maybe_code_id
			}

			pub fn set_wasm_code_id(&mut self, code_id: String) {
				match self {
					$(
						$(#[$($meta)*])*
						Self::$name(chain) => {
							chain.wasm_code_id = Some(code_id);
						},
					)*
				}
			}
		}
	};
}<|MERGE_RESOLUTION|>--- conflicted
+++ resolved
@@ -61,21 +61,14 @@
 						continue
 					},
 				};
-<<<<<<< HEAD
-
-=======
 				log::trace!(target: "hyperspace", "Received updates count: {}", updates.len());
->>>>>>> 6b7e0312
 				// query packets that can now be sent, at this sink height because of connection
 				// delay.
 				let (ready_packets, timeout_msgs) =
 					crate::packets::query_ready_and_timed_out_packets(&$source, &$sink).await?;
 
 				let mut msgs = Vec::new();
-<<<<<<< HEAD
-=======
-
->>>>>>> 6b7e0312
+
 				for (msg_update_client, events, update_type) in updates {
 					if let Some(metrics) = $metrics.as_mut() {
 						if let Err(e) = metrics.handle_events(events.as_slice()).await {
@@ -84,14 +77,6 @@
 					}
 					let event_types = events.iter().map(|ev| ev.event_type()).collect::<Vec<_>>();
 					let mut messages =
-<<<<<<< HEAD
-						parse_events(&mut $source, &mut $sink, events, $mode).await?;
-					log::debug!(
-						"Has packets {}: {}",
-						$source.name(),
-						$source.has_undelivered_sequences()
-					);
-=======
 						match parse_events(&mut $source, &mut $sink, events, $mode).await {
 							Ok(msgs) => msgs,
 							Err(e) => {
@@ -106,7 +91,6 @@
 					};
 					log::trace!(target: "hyperspace", "Received messages count: {}, timeouts count: {}, is the update optional: {}, has undelivered packets: {}", messages.len(), timeout_msgs.len(), update_type.is_optional(), $source.has_undelivered_sequences());
 
->>>>>>> 6b7e0312
 					// We want to send client update if packet messages exist but where not sent due
 					// to a connection delay even if client update message is optional
 					match (
@@ -144,9 +128,6 @@
 					let type_urls =
 						msgs.iter().map(|msg| msg.type_url.as_str()).collect::<Vec<_>>();
 					log::info!("Submitting messages to {}: {type_urls:#?}", $sink.name());
-<<<<<<< HEAD
-					queue::flush_message_batch(msgs, $metrics.as_ref(), &$sink).await?;
-=======
 					match queue::flush_message_batch(msgs, $metrics.as_ref(), &$sink).await {
 						Ok(_) => {
 							log::trace!(target: "hyperspace", "Successfully submitted messages to {}", $sink.name());
@@ -165,7 +146,6 @@
 							had_error = true;
 						},
 					}
->>>>>>> 6b7e0312
 				}
 
 				if !timeout_msgs.is_empty() {
@@ -174,10 +154,6 @@
 					}
 					let type_urls =
 						timeout_msgs.iter().map(|msg| msg.type_url.as_str()).collect::<Vec<_>>();
-<<<<<<< HEAD
-					log::info!("Submitting timeout messages to {}: {type_urls:#?}", $source.name());
-					queue::flush_message_batch(timeout_msgs, $metrics.as_ref(), &$source).await?;
-=======
 					log::info!(
 						"Submitting timeout messages to {}: {type_urls:#?}",
 						$source.name()
@@ -204,7 +180,6 @@
 				if !had_error {
 					$sink.set_rpc_call_delay(sink_initial_rpc_call_delay);
 					$source.set_rpc_call_delay(source_initial_rpc_call_delay);
->>>>>>> 6b7e0312
 				}
 			},
 		}
@@ -843,15 +818,6 @@
 				}
 			}
 
-<<<<<<< HEAD
-			async fn on_undelivered_sequences(&self, seqs: &[u64]) -> Result<(), Self::Error> {
-				match self {
-					$(
-						$(#[$($meta)*])*
-						Self::$name(chain) => chain.on_undelivered_sequences(seqs).await.map_err(AnyError::$name),
-					)*
-					Self::Wasm(c) => c.inner.on_undelivered_sequences(seqs).await,
-=======
 			async fn on_undelivered_sequences(&self, is_empty: bool) -> Result<(), Self::Error> {
 				match self {
 					$(
@@ -859,7 +825,6 @@
 						Self::$name(chain) => chain.on_undelivered_sequences(is_empty).await.map_err(AnyError::$name),
 					)*
 					Self::Wasm(c) => c.inner.on_undelivered_sequences(is_empty).await,
->>>>>>> 6b7e0312
 				}
 			}
 
@@ -870,8 +835,6 @@
 						Self::$name(chain) => chain.has_undelivered_sequences(),
 					)*
 					Self::Wasm(c) => c.inner.has_undelivered_sequences(),
-<<<<<<< HEAD
-=======
 				}
 			}
 
@@ -940,7 +903,6 @@
 						Self::$name(chain) => chain.set_connection_id(connection_id),
 					)*
 					Self::Wasm(c) => c.inner.set_connection_id(connection_id),
->>>>>>> 6b7e0312
 				}
 			}
 		}
@@ -1067,8 +1029,6 @@
 						Self::$name(chain) => chain.get_proof_height(block_height).await,
 					)*
 					Self::Wasm(c) => c.inner.get_proof_height(block_height).await,
-<<<<<<< HEAD
-=======
 				}
 			}
 
@@ -1099,7 +1059,6 @@
 						Self::$name(chain) => chain.set_rpc_call_delay(d),
 					)*
 					Self::Wasm(c) => c.inner.set_rpc_call_delay(d),
->>>>>>> 6b7e0312
 				}
 			}
 		}
@@ -1187,11 +1146,7 @@
 						$(#[$($meta)*])*
 						Self::$name(chain) => chain.increase_counters().await.map_err(AnyError::$name),
 					)*
-<<<<<<< HEAD
-					Self::Wasm(c) => c.inner.set_channel_whitelist(channel_whitelist),
-=======
 					Self::Wasm(c) => c.inner.increase_counters().await,
->>>>>>> 6b7e0312
 				}
 			}
 		}

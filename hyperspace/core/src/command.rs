// Copyright 2022 ComposableFi
//
// Licensed under the Apache License, Version 2.0 (the "License");
// you may not use this file except in compliance with the License.
// You may obtain a copy of the License at
//
//      http://www.apache.org/licenses/LICENSE-2.0
//
// Unless required by applicable law or agreed to in writing, software
// distributed under the License is distributed on an "AS IS" BASIS,
// WITHOUT WARRANTIES OR CONDITIONS OF ANY KIND, either express or implied.
// See the License for the specific language governing permissions and
// limitations under the License.

use crate::{
	chain::{AnyConfig, Config, CoreConfig},
	fish, relay, Mode,
};
use anyhow::{anyhow, Result};
use clap::Parser;
use ibc::core::{ics04_channel::channel::Order, ics24_host::identifier::PortId};
use metrics::{data::Metrics, handler::MetricsHandler, init_prometheus};
use primitives::{
	utils::{create_channel, create_clients, create_connection},
	Chain, IbcProvider,
};
use prometheus::Registry;
use std::{path::PathBuf, str::FromStr, time::Duration};

#[derive(Debug, Parser)]
pub struct Cli {
	#[structopt(subcommand)]
	pub subcommand: Subcommand,
}

/// Possible subcommands of the main binary.
#[derive(Debug, Parser)]
pub enum Subcommand {
	#[clap(name = "relay", about = "Start relaying messages between two chains")]
	Relay(Cmd),
	#[clap(name = "upload-wasm", about = "Upload a WASM blob to the chain")]
	UploadWasm(UploadWasmCmd),
	#[clap(
		name = "fish",
		about = "Start the relayer in fishing mode (catching malicious transactions)"
	)]
	Fish(Cmd),
	#[clap(name = "create-clients", about = "Creates light clients on both chains")]
	CreateClients(Cmd),
	#[clap(name = "create-connection", about = "Creates a connection between both chains")]
	CreateConnection(Cmd),
	#[clap(name = "create-channel", about = "Creates a channel on the specified port")]
	CreateChannel(Cmd),
}

#[derive(Debug, Clone, Parser)]
pub struct Cmd {
	/// Relayer chain A config path.
	#[clap(long)]
	pub config_a: String,
	/// Relayer chain B config path.
	#[clap(long)]
	config_b: String,
	/// Relayer core config path.
	#[clap(long)]
	config_core: String,
	/// Port id for channel creation
	#[clap(long)]
	port_id: Option<String>,
	/// Connection delay period in seconds
	#[clap(long)]
	delay_period: Option<u32>,
	/// Channel order
	#[clap(long)]
	order: Option<String>,
	/// Channel version
	#[clap(long)]
	version: Option<String>,
	/// New config path for A to avoid overriding existing configuration
	#[clap(long)]
	pub out_config_a: Option<String>,
	/// New config path for B to avoid overriding existing configuration
	#[clap(long)]
	pub out_config_b: Option<String>,
}

#[derive(Debug, Clone, Parser)]
pub struct UploadWasmCmd {
	/// Relayer chain config path.
	#[clap(long)]
	config: String,
	/// New config path to avoid overriding existing configuration.
	#[clap(long)]
	pub out_config: Option<String>,
	/// Path to the wasm file.
	#[clap(long)]
	wasm_path: PathBuf,
}

impl UploadWasmCmd {
	pub async fn run(&self) -> Result<AnyConfig> {
		use tokio::fs::read_to_string;
		let path: PathBuf = self.config.parse()?;
		let file_content = read_to_string(path).await?;
		let mut config: AnyConfig = toml::from_str(&file_content)?;
		let client = config.clone().into_client().await?;
		let wasm = tokio::fs::read(&self.wasm_path).await?;
		let code_id = client.upload_wasm(wasm).await?;
		let code_id_str = hex::encode(&code_id);
		println!("{}", code_id_str);
		config.set_wasm_code_id(code_id_str);
		Ok(config)
	}

	pub async fn save_config(&self, new_config: &AnyConfig) -> Result<()> {
		let path = self.out_config.as_ref().cloned().unwrap_or_else(|| self.config.clone());
		write_config(path, &new_config).await
	}
}

impl Cmd {
	async fn parse_config(&self) -> Result<Config> {
		use tokio::fs::read_to_string;
		let path_a: PathBuf = self.config_a.parse()?;
		let path_b: PathBuf = self.config_b.parse()?;
		let path_core: PathBuf = self.config_core.parse()?;
		let file_content = read_to_string(path_a).await?;
		let config_a: AnyConfig = toml::from_str(&file_content)?;
		let file_content = read_to_string(path_b).await?;
		let config_b: AnyConfig = toml::from_str(&file_content)?;
		let file_content = read_to_string(path_core).await?;
		let config_core: CoreConfig = toml::from_str(&file_content)?;

		Ok(Config { chain_a: config_a, chain_b: config_b, core: config_core })
	}

	// todo: IntoClient, since clients are generic, users must configure clients themselves.
	/// Run the command
	pub async fn run(&self) -> Result<()> {
		let config = self.parse_config().await?;
		let chain_a = config.chain_a.into_client().await?;
		let chain_b = config.chain_b.into_client().await?;

		let registry =
			Registry::new_custom(None, None).expect("this can only fail if the prefix is empty");
		let metrics_a = Metrics::register(chain_a.name(), &registry)?;
		let metrics_b = Metrics::register(chain_b.name(), &registry)?;
		let mut metrics_handler_a = MetricsHandler::new(registry.clone(), metrics_a);
		let mut metrics_handler_b = MetricsHandler::new(registry.clone(), metrics_b);
		metrics_handler_a.link_with_counterparty(&mut metrics_handler_b);

		if let Some(addr) = config.core.prometheus_endpoint.map(|s| s.parse().ok()).flatten() {
			tokio::spawn(init_prometheus(addr, registry.clone()));
		}

		relay(chain_a, chain_b, Some(metrics_handler_a), Some(metrics_handler_b), None).await
	}

	/// Run fisherman
	pub async fn fish(&self) -> Result<()> {
		let config = self.parse_config().await?;
		let chain_a = config.chain_a.into_client().await?;
		let chain_b = config.chain_b.into_client().await?;

		fish(chain_a, chain_b).await
	}

	pub async fn create_clients(&self) -> Result<Config> {
<<<<<<< HEAD
		let mut config = self.parse_config().await?;
		let chain_a = config.chain_a.clone().into_client().await?;
		let chain_b = config.chain_b.clone().into_client().await?;

		let (client_id_a_on_b, client_id_b_on_a) = create_clients(&chain_a, &chain_b).await?;
=======
		let path: PathBuf = self.config.parse()?;
		let file_content = tokio::fs::read_to_string(path).await?;
		let mut config: Config = toml::from_str(&file_content)?;

		let mut any_chain_a = config.chain_a.clone().into_client().await?;
		let mut any_chain_b = config.chain_b.clone().into_client().await?;

		let (client_id_a_on_b, client_id_b_on_a) =
			create_clients(&mut any_chain_a, &mut any_chain_b).await?;
>>>>>>> 022ef4b6
		log::info!(
			"ClientId for Chain {} on Chain {}: {}",
			chain_b.name(),
			chain_a.name(),
			client_id_b_on_a
		);
		log::info!(
			"ClientId for Chain {} on Chain {}: {}",
			chain_a.name(),
			chain_b.name(),
			client_id_a_on_b
		);
		config.chain_a.set_client_id(client_id_a_on_b);
		config.chain_b.set_client_id(client_id_b_on_a);

		Ok(config)
	}

	pub async fn create_connection(&self) -> Result<Config> {
		let delay = self
			.delay_period
			.expect("delay_period should be provided when creating a connection");
		let delay = Duration::from_secs(delay.into());
<<<<<<< HEAD
		let mut config = self.parse_config().await?;
		let chain_a = config.chain_a.clone().into_client().await?;
		let chain_b = config.chain_b.clone().into_client().await?;
=======
		let path: PathBuf = self.config.parse()?;
		let file_content = tokio::fs::read_to_string(path).await?;
		let mut config: Config = toml::from_str(&file_content)?;
		let mut any_chain_a = config.chain_a.clone().into_client().await?;
		let mut any_chain_b = config.chain_b.clone().into_client().await?;
>>>>>>> 022ef4b6

		let chain_a_clone = chain_a.clone();
		let chain_b_clone = chain_b.clone();
		let handle = tokio::task::spawn(async move {
			relay(chain_a_clone, chain_b_clone, None, None, Some(Mode::Light))
				.await
				.unwrap();
		});

<<<<<<< HEAD
		let (connection_id_b, connection_id_a) =
			create_connection(&chain_a, &chain_b, delay).await?;
		log::info!("ConnectionId on Chain {}: {}", chain_b.name(), connection_id_b);
		log::info!("ConnectionId on Chain {}: {}", chain_a.name(), connection_id_a);
=======
		let (connection_id_a, connection_id_b) =
			create_connection(&mut any_chain_a, &mut any_chain_b, delay).await?;
		log::info!("ConnectionId on Chain {}: {}", any_chain_a.name(), connection_id_a);
		log::info!("ConnectionId on Chain {}: {}", any_chain_b.name(), connection_id_b);
>>>>>>> 022ef4b6
		handle.abort();

		config.chain_a.set_connection_id(connection_id_a);
		config.chain_b.set_connection_id(connection_id_b);

		Ok(config)
	}

	pub async fn create_channel(&self) -> Result<Config> {
		let port_id = PortId::from_str(
			self.port_id
				.as_ref()
				.expect("port_id must be specified when creating a channel")
				.as_str(),
		)
		.expect("Port id was invalid");
		let version = self
			.version
			.as_ref()
			.expect("version must be specified when creating a channel")
			.clone();
		let order = self.order.as_ref().expect("order must be specified when creating a channel, expected one of 'ordered' or 'unordered'").as_str();
<<<<<<< HEAD
		let mut config = self.parse_config().await?;
		let chain_a = config.chain_a.clone().into_client().await?;
		let chain_b = config.chain_b.clone().into_client().await?;
=======
		let path: PathBuf = self.config.parse()?;
		let file_content = tokio::fs::read_to_string(path).await?;
		let mut config: Config = toml::from_str(&file_content)?;
		let mut any_chain_a = config.chain_a.clone().into_client().await?;
		let mut any_chain_b = config.chain_b.clone().into_client().await?;
>>>>>>> 022ef4b6

		let chain_a_clone = chain_a.clone();
		let chain_b_clone = chain_b.clone();
		let handle = tokio::task::spawn(async move {
			relay(chain_a_clone, chain_b_clone, None, None, Some(Mode::Light))
				.await
				.unwrap();
		});

		let order = Order::from_str(order).expect("Expected one of 'ordered' or 'unordered'");
		let connection_id =
			any_chain_a.connection_id().expect("Connection id should be defined").clone();
		let (channel_id_a, channel_id_b) = create_channel(
<<<<<<< HEAD
			&chain_a,
			&chain_b,
			chain_a.connection_id(),
=======
			&mut any_chain_a,
			&mut any_chain_b,
			connection_id,
>>>>>>> 022ef4b6
			port_id.clone(),
			version,
			order,
		)
		.await?;
		log::info!("ChannelId on Chain {}: {}", chain_a.name(), channel_id_a);
		log::info!("ChannelId on Chain {}: {}", chain_b.name(), channel_id_b);
		handle.abort();

		config.chain_a.set_channel_whitelist(channel_id_a, port_id.clone());
		config.chain_b.set_channel_whitelist(channel_id_b, port_id);

		Ok(config)
	}

	pub async fn save_config(&self, new_config: &Config) -> Result<()> {
		let path_a = self.out_config_a.as_ref().cloned().unwrap_or_else(|| self.config_a.clone());
		let path_b = self.out_config_b.as_ref().cloned().unwrap_or_else(|| self.config_b.clone());
		write_config(path_a, &new_config.chain_a).await?;
		write_config(path_b, &new_config.chain_b).await
	}
}

async fn write_config(path: String, config: &AnyConfig) -> Result<()> {
	tokio::fs::write(path.parse::<PathBuf>()?, toml::to_string(config)?)
		.await
		.map_err(|e| anyhow!(e))
}<|MERGE_RESOLUTION|>--- conflicted
+++ resolved
@@ -166,23 +166,11 @@
 	}
 
 	pub async fn create_clients(&self) -> Result<Config> {
-<<<<<<< HEAD
 		let mut config = self.parse_config().await?;
 		let chain_a = config.chain_a.clone().into_client().await?;
 		let chain_b = config.chain_b.clone().into_client().await?;
 
 		let (client_id_a_on_b, client_id_b_on_a) = create_clients(&chain_a, &chain_b).await?;
-=======
-		let path: PathBuf = self.config.parse()?;
-		let file_content = tokio::fs::read_to_string(path).await?;
-		let mut config: Config = toml::from_str(&file_content)?;
-
-		let mut any_chain_a = config.chain_a.clone().into_client().await?;
-		let mut any_chain_b = config.chain_b.clone().into_client().await?;
-
-		let (client_id_a_on_b, client_id_b_on_a) =
-			create_clients(&mut any_chain_a, &mut any_chain_b).await?;
->>>>>>> 022ef4b6
 		log::info!(
 			"ClientId for Chain {} on Chain {}: {}",
 			chain_b.name(),
@@ -206,17 +194,9 @@
 			.delay_period
 			.expect("delay_period should be provided when creating a connection");
 		let delay = Duration::from_secs(delay.into());
-<<<<<<< HEAD
 		let mut config = self.parse_config().await?;
 		let chain_a = config.chain_a.clone().into_client().await?;
 		let chain_b = config.chain_b.clone().into_client().await?;
-=======
-		let path: PathBuf = self.config.parse()?;
-		let file_content = tokio::fs::read_to_string(path).await?;
-		let mut config: Config = toml::from_str(&file_content)?;
-		let mut any_chain_a = config.chain_a.clone().into_client().await?;
-		let mut any_chain_b = config.chain_b.clone().into_client().await?;
->>>>>>> 022ef4b6
 
 		let chain_a_clone = chain_a.clone();
 		let chain_b_clone = chain_b.clone();
@@ -226,17 +206,10 @@
 				.unwrap();
 		});
 
-<<<<<<< HEAD
 		let (connection_id_b, connection_id_a) =
 			create_connection(&chain_a, &chain_b, delay).await?;
 		log::info!("ConnectionId on Chain {}: {}", chain_b.name(), connection_id_b);
 		log::info!("ConnectionId on Chain {}: {}", chain_a.name(), connection_id_a);
-=======
-		let (connection_id_a, connection_id_b) =
-			create_connection(&mut any_chain_a, &mut any_chain_b, delay).await?;
-		log::info!("ConnectionId on Chain {}: {}", any_chain_a.name(), connection_id_a);
-		log::info!("ConnectionId on Chain {}: {}", any_chain_b.name(), connection_id_b);
->>>>>>> 022ef4b6
 		handle.abort();
 
 		config.chain_a.set_connection_id(connection_id_a);
@@ -259,17 +232,9 @@
 			.expect("version must be specified when creating a channel")
 			.clone();
 		let order = self.order.as_ref().expect("order must be specified when creating a channel, expected one of 'ordered' or 'unordered'").as_str();
-<<<<<<< HEAD
 		let mut config = self.parse_config().await?;
 		let chain_a = config.chain_a.clone().into_client().await?;
 		let chain_b = config.chain_b.clone().into_client().await?;
-=======
-		let path: PathBuf = self.config.parse()?;
-		let file_content = tokio::fs::read_to_string(path).await?;
-		let mut config: Config = toml::from_str(&file_content)?;
-		let mut any_chain_a = config.chain_a.clone().into_client().await?;
-		let mut any_chain_b = config.chain_b.clone().into_client().await?;
->>>>>>> 022ef4b6
 
 		let chain_a_clone = chain_a.clone();
 		let chain_b_clone = chain_b.clone();
@@ -283,15 +248,9 @@
 		let connection_id =
 			any_chain_a.connection_id().expect("Connection id should be defined").clone();
 		let (channel_id_a, channel_id_b) = create_channel(
-<<<<<<< HEAD
-			&chain_a,
-			&chain_b,
-			chain_a.connection_id(),
-=======
 			&mut any_chain_a,
 			&mut any_chain_b,
 			connection_id,
->>>>>>> 022ef4b6
 			port_id.clone(),
 			version,
 			order,

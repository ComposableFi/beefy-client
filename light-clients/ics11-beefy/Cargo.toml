--- conflicted
+++ resolved
@@ -43,19 +43,11 @@
 light-client-common = { path = "../common", default-features = false }
 
 # substrate deps
-<<<<<<< HEAD
-pallet-mmr-primitives = { package = "sp-mmr-primitives", git = "https://github.com/paritytech/substrate", branch = "polkadot-v0.9.38", default-features = false }
-beefy-primitives = { git = "https://github.com/paritytech/substrate", branch = "polkadot-v0.9.38", default-features = false, package = "sp-beefy" }
-sp-runtime = { git = "https://github.com/paritytech/substrate", branch = "polkadot-v0.9.38", default-features = false }
-sp-storage = { git = "https://github.com/paritytech/substrate", branch = "polkadot-v0.9.38", default-features = false }
-sp-trie = { git = "https://github.com/paritytech/substrate", branch = "polkadot-v0.9.38", default-features = false }
-=======
 pallet-mmr-primitives = { package = "sp-mmr-primitives", git = "https://github.com/paritytech/substrate", branch = "polkadot-v0.9.39", default-features = false }
 beefy-primitives = { git = "https://github.com/paritytech/substrate", branch = "polkadot-v0.9.39", default-features = false, package = "sp-beefy" }
 sp-runtime = { git = "https://github.com/paritytech/substrate", branch = "polkadot-v0.9.39", default-features = false }
 sp-storage = { git = "https://github.com/paritytech/substrate", branch = "polkadot-v0.9.39", default-features = false }
 sp-trie = { git = "https://github.com/paritytech/substrate", branch = "polkadot-v0.9.39", default-features = false }
->>>>>>> 1687de03
 
 # crates.io
 anyhow = { version = "1.0.65", default-features = false }
@@ -69,11 +61,7 @@
 tendermint-proto = { git = "https://github.com/informalsystems/tendermint-rs", rev = "e81f7bf23d63ffbcd242381d1ce5e35da3515ff1", default-features = false }
 
 #substrate
-<<<<<<< HEAD
-sp-core = { git = "https://github.com/paritytech/substrate", branch = "polkadot-v0.9.38", default-features = false }
-=======
 sp-core = { git = "https://github.com/paritytech/substrate", branch = "polkadot-v0.9.39", default-features = false }
->>>>>>> 1687de03
 
 [dev-dependencies]
 futures = "0.3.24"
@@ -83,17 +71,9 @@
 ibc-derive = { path = "../../ibc/derive" }
 subxt = { git = "https://github.com/paritytech/subxt",  rev = "2a4da618a033bb82f768e4ef67b093b371f8b492", features = ["substrate-compat"] }
 tokio = { version = "1.21.1", features = ["macros"] }
-<<<<<<< HEAD
-sp-state-machine = { git = "https://github.com/paritytech/substrate", branch = "polkadot-v0.9.38" }
-sp-trie = { git = "https://github.com/paritytech/substrate", branch = "polkadot-v0.9.38" }
-sp-core = { git = "https://github.com/paritytech/substrate", branch = "polkadot-v0.9.38" }
-json = { package = "serde_json", version = "1.0.85" }
-frame-support = { git = "https://github.com/paritytech/substrate", branch = "polkadot-v0.9.38" }
-=======
 sp-state-machine = { git = "https://github.com/paritytech/substrate", branch = "polkadot-v0.9.39" }
 sp-trie = { git = "https://github.com/paritytech/substrate", branch = "polkadot-v0.9.39" }
 sp-core = { git = "https://github.com/paritytech/substrate", branch = "polkadot-v0.9.39" }
 json = { package = "serde_json", version = "1.0.85" }
 frame-support = { git = "https://github.com/paritytech/substrate", branch = "polkadot-v0.9.39" }
->>>>>>> 1687de03
 hyperspace-core = { path = "../../hyperspace/core", features = ["testing", "build-metadata-from-ws"] }
// Copyright (C) 2022 ComposableFi.
// SPDX-License-Identifier: Apache-2.0

// Licensed under the Apache License, Version 2.0 (the "License");
// you may not use this file except in compliance with the License.
// You may obtain a copy of the License at
//
// 	http://www.apache.org/licenses/LICENSE-2.0
//
// Unless required by applicable law or agreed to in writing, software
// distributed under the License is distributed on an "AS IS" BASIS,
// WITHOUT WARRANTIES OR CONDITIONS OF ANY KIND, either express or implied.
// See the License for the specific language governing permissions and
// limitations under the License.

use crate::{
	client_message::{
		BeefyHeader, ClientMessage, ParachainHeader as BeefyParachainHeader,
		ParachainHeadersWithProof,
	},
	client_state::{ClientState as BeefyClientState, ClientState},
	consensus_state::ConsensusState,
	mock::{
		AnyClientMessage, AnyClientState, AnyConsensusState, HostFunctionsManager, MockClientTypes,
	},
};
use beefy_light_client_primitives::{EncodedVersionedFinalityProof, NodesUtils, PartialMmrLeaf};
use beefy_primitives::VersionedFinalityProof;
use beefy_prover::{
	helpers::{fetch_timestamp_extrinsic_with_proof, TimeStampExtWithProof},
	Prover,
};
use codec::{Decode, Encode};
use futures::stream::StreamExt;
use hyperspace_core::substrate::DefaultConfig as PolkadotConfig;
use ibc::{
	core::{
		ics02_client::{
			client_state::ClientState as _,
			context::{ClientKeeper, ClientReader},
			handler::{dispatch, ClientResult::Update},
			msgs::{
				create_client::MsgCreateAnyClient, update_client::MsgUpdateAnyClient, ClientMsg,
			},
		},
		ics24_host::identifier::{ChainId, ClientId},
	},
	events::IbcEvent,
	handler::HandlerOutput,
	mock::{context::MockContext, host::MockHostType},
	test_utils::get_dummy_account_id,
	Height,
};
use light_client_common::config::RuntimeStorage;
use std::time::Duration;
use subxt::rpc::{rpc_params, Subscription};

#[tokio::test]
#[ignore]
async fn test_continuous_update_of_beefy_client() {
	let client_id = ClientId::new(&ClientState::<HostFunctionsManager>::client_type(), 0).unwrap();

	let chain_start_height = Height::new(1, 11);

	let mut ctx = MockContext::<MockClientTypes>::new(
		ChainId::new("mockgaiaA".to_string(), 1),
		MockHostType::Mock,
		5,
		chain_start_height,
	);
	ctx.block_time = Duration::from_secs(600);

	let signer = get_dummy_account_id();

	let relay_client = {
		let relay = std::env::var("RELAY_HOST").unwrap_or_else(|_| "127.0.0.1".to_string());
		let relay_ws_url = format!("ws://{relay}:9944");
		subxt::client::OnlineClient::<PolkadotConfig>::from_url(relay_ws_url)
			.await
			.unwrap()
	};

	let para_client = {
		let para = std::env::var("PARA_HOST").unwrap_or_else(|_| "127.0.0.1".to_string());
		let para_ws_url = format!("ws://{para}:9188");
		subxt::client::OnlineClient::<PolkadotConfig>::from_url(para_ws_url)
			.await
			.unwrap()
	};

	let client_wrapper = Prover {
		relay_client: relay_client.clone(),
		para_client: para_client.clone(),
		para_id: 2000,
	};

	println!("Waiting for parachain to start producing blocks");
	let block_sub = para_client.blocks().subscribe_finalized().await.unwrap();
	block_sub.take(2).collect::<Vec<_>>().await;
	println!("Parachain has started producing blocks");

	let (client_state, consensus_state) = loop {
		let beefy_state = client_wrapper.construct_beefy_client_state().await.unwrap();
		let subxt_block_number: subxt::rpc::types::BlockNumber =
			beefy_state.latest_beefy_height.into();
		let block_hash = client_wrapper
			.relay_client
			.rpc()
			.block_hash(Some(subxt_block_number))
			.await
			.unwrap()
			.unwrap();
		let head_data = {
			let key = <PolkadotConfig as light_client_common::config::Config>::Storage::paras_heads(
				client_wrapper.para_id,
			);
			relay_client.storage().at(block_hash).fetch(&key).await.unwrap().unwrap()
		};
		let decoded_para_head = frame_support::sp_runtime::generic::Header::<
			u32,
			frame_support::sp_runtime::traits::BlakeTwo256,
		>::decode(&mut &*head_data.0)
		.unwrap();
		let block_number = decoded_para_head.number;
		let client_state = BeefyClientState {
			chain_id: ChainId::new("relay-chain".to_string(), 0),
			relay_chain: Default::default(),
			mmr_root_hash: beefy_state.mmr_root_hash,
			latest_beefy_height: beefy_state.latest_beefy_height,
			frozen_height: None,
			latest_para_height: block_number,
			para_id: client_wrapper.para_id,
			authority: beefy_state.current_authorities,
			next_authority_set: beefy_state.next_authorities,
			..Default::default()
		};
		// we can't use the genesis block to construct the initial state.
		if block_number == 0 {
			continue
		}
		let subxt_block_number: subxt::rpc::types::BlockNumber = block_number.into();
		let block_hash = client_wrapper
			.para_client
			.rpc()
			.block_hash(Some(subxt_block_number))
			.await
			.unwrap();

		let TimeStampExtWithProof { ext: timestamp_extrinsic, proof: extrinsic_proof } =
			fetch_timestamp_extrinsic_with_proof(&client_wrapper.para_client, block_hash)
				.await
				.unwrap();
		let parachain_header = BeefyParachainHeader {
			parachain_header: decoded_para_head,
			partial_mmr_leaf: PartialMmrLeaf {
				version: Default::default(),
				parent_number_and_hash: Default::default(),
				beefy_next_authority_set: Default::default(),
			},
			parachain_heads_proof: vec![],
			heads_leaf_index: 0,
			heads_total_count: 0,
			extrinsic_proof,
			timestamp_extrinsic,
		};

		let consensus_state = ConsensusState::from_header(parachain_header).unwrap();

		break (AnyClientState::Beefy(client_state), AnyConsensusState::Beefy(consensus_state))
	};

	let create_client =
		MsgCreateAnyClient { client_state, consensus_state, signer: signer.clone() };

	// Create the client
	let res = dispatch(&ctx, ClientMsg::CreateClient(create_client)).unwrap();
	ctx.store_client_result(res.result).unwrap();
	let subscription: Subscription<EncodedVersionedFinalityProof> = relay_client
		.rpc()
		.subscribe(
			"beefy_subscribeJustifications",
			rpc_params![],
			"beefy_unsubscribeJustifications",
		)
		.await
		.unwrap();
	let mut subscription_stream = subscription.enumerate().take(100);

	while let Some((_count, Ok(encoded_versioned_finality_proof))) =
		subscription_stream.next().await
	{
		let beefy_version_finality_proof: VersionedFinalityProof<
			u32,
			beefy_primitives::crypto::Signature,
		> = codec::Decode::decode(&mut &*encoded_versioned_finality_proof.0 .0).unwrap();

		let signed_commitment = match beefy_version_finality_proof {
			VersionedFinalityProof::V1(commitment) => commitment,
		};

		let client_state: BeefyClientState<HostFunctionsManager> =
			match ctx.client_state(&client_id).unwrap() {
				AnyClientState::Beefy(client_state) => client_state,
				_ => panic!("unexpected client state"),
			};
		match signed_commitment.commitment.validator_set_id {
			id if id < client_state.authority.id => {
				// If validator set id of signed commitment is less than current validator set id we
				// have Then commitment is outdated and we skip it.
				println!(
                    "Skipping outdated commitment \n Received signed commitmment with validator_set_id: {:?}\n Current authority set id: {:?}\n Next authority set id: {:?}\n",
                    signed_commitment.commitment.validator_set_id, client_state.authority.id, client_state.next_authority_set.id
                );
				continue
			},
			_ => {},
		}

		println!(
			"Received signed commitmment for: {:?}",
			signed_commitment.commitment.block_number
		);

		let block_number = signed_commitment.commitment.block_number;
		let headers = client_wrapper
			.query_finalized_parachain_headers_at(block_number, client_state.latest_beefy_height)
			.await
			.unwrap();
		let (parachain_headers, batch_proof) = client_wrapper
			.query_finalized_parachain_headers_with_proof(
				block_number,
				client_state.latest_beefy_height,
				headers.iter().map(|h| h.number).collect(),
			)
			.await
			.unwrap();

		let mmr_update = client_wrapper
			.fetch_mmr_update_proof_for(signed_commitment.clone())
			.await
			.unwrap();

		let mmr_size = NodesUtils::new(batch_proof.leaf_count).size();

		let header = BeefyHeader {
			headers_with_proof: Some(ParachainHeadersWithProof {
				headers: parachain_headers
					.into_iter()
					.map(|header| BeefyParachainHeader {
						parachain_header: Decode::decode(&mut &*header.parachain_header.as_slice())
							.unwrap(),
						partial_mmr_leaf: header.partial_mmr_leaf,
						parachain_heads_proof: header.parachain_heads_proof,
						heads_leaf_index: header.heads_leaf_index,
						heads_total_count: header.heads_total_count,
						extrinsic_proof: header.extrinsic_proof,
						timestamp_extrinsic: header.timestamp_extrinsic,
					})
					.collect(),
				mmr_proofs: batch_proof.items.into_iter().map(|item| item.encode()).collect(),
				mmr_size,
				leaf_indices: batch_proof.leaf_indices,
				leaf_count: batch_proof.leaf_count,
			}),
			mmr_update_proof: Some(mmr_update),
		};

		let msg = MsgUpdateAnyClient {
			client_id: client_id.clone(),
			client_message: AnyClientMessage::Beefy(ClientMessage::Header(header)),
			signer: signer.clone(),
		};

		// advance the chain
		ctx.advance_host_chain_height();
		let res = dispatch(&ctx, ClientMsg::UpdateClient(msg.clone()));

		match res {
			Ok(HandlerOutput { result, mut events, log }) => {
				assert_eq!(events.len(), 1);
				let event = events.pop().unwrap();
				assert!(
					matches!(event, IbcEvent::UpdateClient(ref e) if e.client_id() == &msg.client_id)
				);
				assert_eq!(event.height(), ctx.host_height());
				assert!(log.is_empty());
				ctx.store_client_result(result.clone()).unwrap();
				match result {
					Update(upd_res) => {
						assert_eq!(upd_res.client_id, client_id);
<<<<<<< HEAD
						assert!(!upd_res.client_state.is_frozen(ctx, client_id));
=======
						assert!(!upd_res.client_state.is_frozen(&ctx, &client_id));
>>>>>>> 6b7e0312
						assert_eq!(
							upd_res.client_state,
							ctx.latest_client_states(&client_id).clone()
						);
						// todo: assert the specific heights for new consensus states
						println!(
							"======== Successfully verified parachain headers for block number: {} ========",
							upd_res.client_state.latest_height(),
						);
					},
					_ => unreachable!("update handler result has incorrect type"),
				}
			},
			Err(e) => panic!("Unexpected error {:?}", e),
		}
	}
}<|MERGE_RESOLUTION|>--- conflicted
+++ resolved
@@ -288,11 +288,7 @@
 				match result {
 					Update(upd_res) => {
 						assert_eq!(upd_res.client_id, client_id);
-<<<<<<< HEAD
-						assert!(!upd_res.client_state.is_frozen(ctx, client_id));
-=======
 						assert!(!upd_res.client_state.is_frozen(&ctx, &client_id));
->>>>>>> 6b7e0312
 						assert_eq!(
 							upd_res.client_state,
 							ctx.latest_client_states(&client_id).clone()

// Copyright 2022 ComposableFi
//
// Licensed under the Apache License, Version 2.0 (the "License");
// you may not use this file except in compliance with the License.
// You may obtain a copy of the License at
//
//      http://www.apache.org/licenses/LICENSE-2.0
//
// Unless required by applicable law or agreed to in writing, software
// distributed under the License is distributed on an "AS IS" BASIS,
// WITHOUT WARRANTIES OR CONDITIONS OF ANY KIND, either express or implied.
// See the License for the specific language governing permissions and
// limitations under the License.

use crate::utils::ETH_NODE_PORT_WS;
use core::time::Duration;
use ethers::{abi::Token, prelude::ContractInstance, utils::AnvilInstance};
use ethers_solc::ProjectCompileOutput;
use hyperspace_core::{
	chain::{AnyAssetId, AnyChain, AnyConfig},
	logging,
};
use hyperspace_cosmos::client::{CosmosClient, CosmosClientConfig};
use hyperspace_ethereum::{
	client::EthereumClient,
	config::EthereumClientConfig,
	ibc_provider::{Ics20BankAbi, SendPacketFilter},
	mock::{
		utils,
		utils::{hyperspace_ethereum_client_fixture, ETH_NODE_PORT},
	},
	utils::{check_code_size, deploy_contract, DeployYuiIbc, ProviderImpl},
};
use hyperspace_parachain::{finality_protocol::FinalityProtocol, ParachainClientConfig};
use hyperspace_primitives::{utils::create_clients, Chain, CommonClientConfig, IbcProvider};
use hyperspace_testsuite::{
	ibc_channel_close, ibc_messaging_packet_height_timeout_with_connection_delay,
	ibc_messaging_packet_timeout_on_channel_close,
	ibc_messaging_packet_timestamp_timeout_with_connection_delay,
	ibc_messaging_with_connection_delay, setup_connection_and_channel,
};
use ibc::core::ics24_host::identifier::PortId;
use log::info;
use sp_core::hashing::sha2_256;
use std::{future::Future, path::PathBuf, str::FromStr, sync::Arc};
<<<<<<< HEAD

const USE_CONFIG: bool = true;
const SAVE_TO_CONFIG: bool = true;
=======
use subxt::utils::H160;
use tokio::time::sleep;
>>>>>>> f914afe1

#[derive(Debug, Clone)]
pub struct Args {
	pub chain_a: String,
	pub chain_b: String,
	pub connection_prefix_a: String,
	pub connection_prefix_b: String,
	pub cosmos_grpc: String,
	pub cosmos_ws: String,
	pub ethereum_rpc: String,
	pub wasm_path: String,
}

impl Default for Args {
	fn default() -> Self {
		let eth = std::env::var("ETHEREUM_HOST").unwrap_or_else(|_| "127.0.0.1".to_string());
		let cosmos = std::env::var("COSMOS_HOST").unwrap_or_else(|_| "127.0.0.1".to_string());
		let wasm_path = std::env::var("WASM_PATH").unwrap_or_else(|_| {
			"../../target/wasm32-unknown-unknown/release/icsxx_ethereum_cw.wasm".to_string()
		});

		Args {
			chain_a: format!("ws://{eth}:{ETH_NODE_PORT_WS}"),
			chain_b: format!("http://{cosmos}:36657"),
			connection_prefix_a: "ibc/".to_string(),
			connection_prefix_b: "ibc".to_string(),
			cosmos_grpc: format!("http://{cosmos}:1090"),
			cosmos_ws: format!("ws://{cosmos}:36657/websocket"),
			ethereum_rpc: format!("http://{eth}:{}", ETH_NODE_PORT),
			wasm_path,
		}
	}
}

pub struct DeployYuiIbcTendermintClient {
	pub path: PathBuf,
	pub project_output: ProjectCompileOutput,
	pub anvil: AnvilInstance,
	pub client: Arc<ProviderImpl>,
	pub tendermint_client: ContractInstance<Arc<ProviderImpl>, ProviderImpl>,
	pub ics20_module: Option<ContractInstance<Arc<ProviderImpl>, ProviderImpl>>,
	pub yui_ibc: DeployYuiIbc<Arc<ProviderImpl>, ProviderImpl>,
}

pub async fn deploy_yui_ibc_and_tendermint_client_fixture() -> DeployYuiIbcTendermintClient {
	let path = utils::yui_ibc_solidity_path();
	let project_output = hyperspace_ethereum::utils::compile_yui(&path, "contracts/core");
	let diamond_project_output =
		hyperspace_ethereum::utils::compile_yui(&path, "contracts/diamond");
	let project_output1 = hyperspace_ethereum::utils::compile_yui(&path, "contracts/clients");
	let (anvil, client) = utils::spawn_anvil().await;
	log::warn!("{}", anvil.endpoint());
	let mut yui_ibc = hyperspace_ethereum::utils::deploy_yui_ibc(
		&project_output,
		&diamond_project_output,
		client.clone(),
	)
	.await;

	check_code_size(project_output1.artifacts());

	let update_client_delegate_contract =
		deploy_contract("DelegateTendermintUpdate", &[&project_output1], (), client.clone()).await;

	let tendermint_light_client = deploy_contract(
		"TendermintLightClientSimple",
		&[&project_output1],
		(
			Token::Address(yui_ibc.diamond.address()),
			Token::Address(update_client_delegate_contract.address()),
		),
		client.clone(),
	)
	.await;

	let _ = yui_ibc
		.register_client("07-tendermint", tendermint_light_client.address())
		.await;

	yui_ibc.tendermint = Some(tendermint_light_client.clone());

	DeployYuiIbcTendermintClient {
		path,
		project_output,
		anvil,
		client,
		yui_ibc,
		tendermint_client: tendermint_light_client,
		ics20_module: None,
	}
}

#[track_caller]
fn deploy_transfer_module_fixture(
	deploy: &DeployYuiIbcTendermintClient,
) -> impl Future<
	Output = (
		ContractInstance<Arc<ProviderImpl>, ProviderImpl>,
		ContractInstance<Arc<ProviderImpl>, ProviderImpl>,
	),
> + '_ {
	async move {
		let path = utils::yui_ibc_solidity_path();
		let project_output =
			hyperspace_ethereum::utils::compile_yui(&path, "contracts/apps/20-transfer");

		let ics20_bank_contract = deploy_contract(
			"ICS20Bank",
			&[&project_output],
			Token::String("ETH".to_string()),
			deploy.client.clone(),
		)
		.await;
		println!("Bank module address: {:?}", ics20_bank_contract.address());
		let constructor_args = (
			Token::Address(deploy.yui_ibc.diamond.address()),
			Token::Address(ics20_bank_contract.address()),
		);
		let ics20_bank_transfer_contract = deploy_contract(
			"ICS20TransferBank",
			&[&project_output],
			constructor_args,
			deploy.client.clone(),
		)
		.await;
		(ics20_bank_contract, ics20_bank_transfer_contract)
	}
}

async fn setup_clients() -> (AnyChain, AnyChain) {
	log::info!(target: "hyperspace", "=========================== Starting Test ===========================");
	let args = Args::default();

	// Create client configurations
<<<<<<< HEAD
	let config_a = if USE_CONFIG {
		toml::from_str(include_str!("../../../config/ethereum-local.toml")).unwrap()
	} else {
		let deploy = deploy_yui_ibc_and_tendermint_client_fixture().await;
		let (ics20_bank_contract, ics20_bank_trasnfer_contract) =
			deploy_transfer_module_fixture(&deploy).await;
		let DeployYuiIbcTendermintClient {
			anvil,
			tendermint_client,
			ics20_module: _,
			mut yui_ibc,
			..
		} = deploy;
		yui_ibc.bind_port("transfer", ics20_bank_trasnfer_contract.address()).await;
		info!(target: "hyperspace", "Deployed diamond: {:?}, tendermint client: {:?}, bank: {:?}", yui_ibc.diamond.address(), tendermint_client.address(), ics20_bank_contract.address());
		yui_ibc.ics20_transfer_bank = Some(ics20_bank_trasnfer_contract);
		yui_ibc.ics20_bank = Some(ics20_bank_contract);

		//replace the tendermint client address in hyperspace config with a real one
		let tendermint_address = yui_ibc.tendermint.as_ref().map(|x| x.address());
		let mut config_a = hyperspace_ethereum_client_fixture(&anvil, yui_ibc).await;
		config_a.tendermint_address = tendermint_address;
		if SAVE_TO_CONFIG {
			let config_path = PathBuf::from_str("../../config/ethereum-local.toml").unwrap();
			let config_a_str = toml::to_string_pretty(&config_a).unwrap();
			std::fs::write(config_path, config_a_str).unwrap();
		}
		config_a
	};
=======

	let deploy = deploy_yui_ibc_and_tendermint_client_fixture().await;
	let bank = deploy_transfer_module_fixture(&deploy).await;
	let DeployYuiIbcTendermintClient {
		anvil, tendermint_client, ics20_module: _, mut yui_ibc, ..
	} = deploy;
	log::info!(target: "hyperspace", "Deployed diamond: {:?}, tendermint client: {:?}, bank: {:?}", yui_ibc.diamond.address(), tendermint_client.address(), bank.address());
	yui_ibc.bind_port("transfer", bank.address()).await;
	yui_ibc.bank = Some(bank);

	//replace the tendermint client address in hyperspace config with a real one
	let tendermint_address = yui_ibc.tendermint.as_ref().map(|x| x.address());
	let mut config_a = hyperspace_ethereum_client_fixture(
		&anvil,
		yui_ibc,
		"pg://postgres:password@localhost/postgres",
		"redis://localhost:6379",
	)
	.await;
	config_a.tendermint_address = tendermint_address;
>>>>>>> f914afe1

	let mut config_b = CosmosClientConfig {
		name: "centauri".to_string(),
		rpc_url: args.chain_b.clone().parse().unwrap(),
		grpc_url: args.cosmos_grpc.clone().parse().unwrap(),
		websocket_url: args.cosmos_ws.clone().parse().unwrap(),
		chain_id: "centauri-testnet-1".to_string(),
		client_id: None,
		connection_id: None,
		account_prefix: "centauri".to_string(),
		fee_denom: "stake".to_string(),
		fee_amount: "4000".to_string(),
		gas_limit: (i64::MAX - 1) as u64,
		store_prefix: args.connection_prefix_b,
		max_tx_size: 200000,
		mnemonic:
			"sense state fringe stool behind explain area quit ugly affair develop thumb clinic weasel choice atom gesture spare sea renew penalty second upon peace"
				.to_string(),
		wasm_code_id: None,
		channel_whitelist: vec![],
		common: CommonClientConfig {
			skip_optional_client_updates: true,
			max_packets_to_process: 200,
		},
	};

	let chain_b = CosmosClient::<()>::new(config_b.clone()).await.unwrap();

	let wasm_data = tokio::fs::read(&args.wasm_path).await.expect("Failed to read wasm file");
	let code_id = match chain_b.upload_wasm(wasm_data.clone()).await {
		Ok(code_id) => code_id,
		Err(e) => {
			let e_str = format!("{e:?}");
			if !e_str.contains("wasm code already exists") {
				panic!("Failed to upload wasm: {e_str}");
			}
			sha2_256(&wasm_data).to_vec()
		},
	};
	let code_id_str = hex::encode(code_id);
	config_b.wasm_code_id = Some(code_id_str);

	let mut chain_a_wrapped = AnyConfig::Ethereum(config_a).into_client().await.unwrap();
	let mut chain_b_wrapped = AnyConfig::Cosmos(config_b).into_client().await.unwrap();

	let mut clients_on_a =
		chain_a_wrapped.query_clients(&"07-tendermint".to_string()).await.unwrap();
	let mut clients_on_b = chain_b_wrapped.query_clients(&"08-wasm".to_string()).await.unwrap();

	let mut client_id_a = None;
	let mut client_id_b = None;
	if !clients_on_a.is_empty() && !clients_on_b.is_empty() {
		let client_a = clients_on_b.pop().unwrap();
		let client_b = clients_on_a.pop().unwrap();
		info!(target: "hyperspace", "Reusing clients A: {client_a:?} B: {client_b:?}");
		// client_id_a = Some(client_a);
		// client_id_b = Some(client_b);
	}

	if client_id_a.is_none() || client_id_b.is_none() {
		let (client_b, client_a) =
			create_clients(&mut chain_b_wrapped, &mut chain_a_wrapped).await.unwrap();
		info!(target: "hyperspace", "Created clients A: {client_a:?} B: {client_b:?}");
		client_id_a = Some(client_a);
		client_id_b = Some(client_b);
	}

	chain_a_wrapped.set_client_id(client_id_a.unwrap());
	chain_b_wrapped.set_client_id(client_id_b.unwrap());
	(chain_a_wrapped, chain_b_wrapped)
}

#[tokio::test(flavor = "multi_thread", worker_threads = 10)]
#[ignore]
async fn ethereum_to_cosmos_ibc_messaging_full_integration_test() {
	logging::setup_logging();
	let asset_str = "pica".to_string();
	let asset_native_str = "ETH".to_string();
	let asset_id_a = AnyAssetId::Ethereum(asset_str.clone());
	let asset_id_native_a = AnyAssetId::Ethereum(asset_native_str.clone());
	let (mut chain_a, mut chain_b) = setup_clients().await;
	sleep(Duration::from_secs(60)).await;
	let (handle, channel_a, channel_b, connection_id_a, connection_id_b) =
		setup_connection_and_channel(&mut chain_a, &mut chain_b, Duration::from_secs(1)).await;
	handle.abort();
	let asset_id_a = AnyAssetId::Ethereum(asset_str.clone());
	// let asset_id_a = AnyAssetId::Ethereum(format!("transfer/{}/{}", channel_a,
	// asset_str.clone()));

	log::info!(target: "hyperspace", "Conn A: {connection_id_a:?} B: {connection_id_b:?}");
	log::info!(target: "hyperspace", "Chann A: {channel_a:?} B: {channel_b:?}");

	let asset_id_b = AnyAssetId::Cosmos(format!(
		"ibc/{}",
		hex::encode(&sha2_256(
			format!("{}/{channel_b}/{asset_str}", PortId::transfer()).as_bytes()
		))
		.to_uppercase()
	));

	let asset_id_native_b: AnyAssetId = AnyAssetId::Cosmos(format!(
		"ibc/{}",
		hex::encode(&sha2_256(
			format!("{}/{channel_b}/{asset_native_str}", PortId::transfer()).as_bytes()
		))
		.to_uppercase()
	));

	log::info!(target: "hyperspace", "Asset A: {asset_id_a:?} B: {asset_id_b:?}");

	// Set connections and channel whitelist
	chain_a.set_connection_id(connection_id_a);
	chain_b.set_connection_id(connection_id_b);

	chain_a.set_channel_whitelist(vec![(channel_a, PortId::transfer())].into_iter().collect());
	chain_b.set_channel_whitelist(vec![(channel_b, PortId::transfer())].into_iter().collect());

	// Run tests sequentially

	// ibc_messaging_packet_timestamp_timeout_with_connection_delay(
	// 	&mut chain_a,
	// 	&mut chain_b,
	// 	asset_id_native_a.clone(),
	// 	channel_a,
	// 	channel_b,
	// )
	// .await;

	// no timeouts + connection delay

	// 107519999589149371962628537
	// 8601599967E25
	// 86015999671319497570102830
	ibc_messaging_with_connection_delay(
		&mut chain_a,
		&mut chain_b,
		asset_id_native_a.clone(),
		asset_id_native_b.clone(),
		channel_a,
		channel_b,
	)
	.await;

	ibc_messaging_with_connection_delay(
		&mut chain_a,
		&mut chain_b,
		asset_id_a.clone(),
		asset_id_b.clone(),
		channel_a,
		channel_b,
	)
	.await;

	// timeouts + connection delay
	// ibc_messaging_packet_height_timeout_with_connection_delay(
	// 	&mut chain_a,
	// 	&mut chain_b,
	// 	asset_id_a.clone(),
	// 	channel_a,
	// 	channel_b,
	// )
	// .await;

	// ibc_messaging_packet_timestamp_timeout_with_connection_delay(
	// 	&mut chain_a,
	// 	&mut chain_b,
	// 	asset_id_a.clone(),
	// 	channel_a,
	// 	channel_b,
	// )
	// .await;

	// // channel closing semantics
	// ibc_messaging_packet_timeout_on_channel_close(
	// 	&mut chain_a,
	// 	&mut chain_b,
	// 	asset_id_a.clone(),
	// 	channel_a,
	// )
	// .await;

	// ibc_channel_close(&mut chain_a, &mut chain_b).await;

	// TODO: ethereum misbehaviour?
	// ibc_messaging_submit_misbehaviour(&mut chain_a, &mut chain_b).await;
}
/*
#[tokio::test]
#[ignore]
async fn cosmos_to_ethereum_ibc_messaging_full_integration_test() {
	logging::setup_logging();

	let (chain_a, chain_b) = setup_clients().await;
	let (mut chain_b, mut chain_a) = (chain_a, chain_b);

	let (handle, channel_a, channel_b, connection_id_a, connection_id_b) =
		setup_connection_and_channel(&mut chain_a, &mut chain_b, Duration::from_secs(60 * 2)).await;
	handle.abort();

	// Set connections and channel whitelist
	chain_a.set_connection_id(connection_id_a);
	chain_b.set_connection_id(connection_id_b);

	chain_a.set_channel_whitelist(vec![(channel_a, PortId::transfer())].into_iter().collect());
	chain_b.set_channel_whitelist(vec![(channel_b, PortId::transfer())].into_iter().collect());

	let asset_id_a = AnyAssetId::Cosmos("stake".to_string());
<<<<<<< HEAD
	let asset_id_b = AnyAssetId::Ethereum("pica".to_string());
=======
	// let asset_id_b = AnyAssetId::Parachain(2);
	//
	// // Run tests sequentially
	//
	// // no timeouts + connection delay
	// ibc_messaging_with_connection_delay(
	// 	&mut chain_a,
	// 	&mut chain_b,
	// 	asset_id_a.clone(),
	// 	asset_id_b.clone(),
	// 	channel_a,
	// 	channel_b,
	// )
	// .await;
	//
	// // timeouts + connection delay
	// ibc_messaging_packet_height_timeout_with_connection_delay(
	// 	&mut chain_a,
	// 	&mut chain_b,
	// 	asset_id_a.clone(),
	// 	channel_a,
	// 	channel_b,
	// )
	// .await;
	// ibc_messaging_packet_timestamp_timeout_with_connection_delay(
	// 	&mut chain_a,
	// 	&mut chain_b,
	// 	asset_id_a.clone(),
	// 	channel_a,
	// 	channel_b,
	// )
	// .await;
	//
	// // channel closing semantics (doesn't work on cosmos)
	// // ibc_messaging_packet_timeout_on_channel_close(&mut chain_a, &mut chain_b,
	// asset_id_a.clone()) // 	.await;
	// // ibc_channel_close(&mut chain_a, &mut chain_b).await;
	//
	// ibc_messaging_submit_misbehaviour(&mut chain_a, &mut chain_b).await;
}
>>>>>>> f914afe1

mod xx {
	use super::*;
	use ethers::prelude::{
		Address, BlockNumber, Filter, Http, Middleware, Provider, TransactionRequest, H160, U256,
	};
	use hyperspace_ethereum::{
		client::EthereumClient, config::EthereumClientConfig, ibc_provider::Ics20BankAbi,
	};
	// use hyperspace_testsuite::send_transfer_to;
	use ibc::signer::Signer;
	use log::error;
	use std::fmt::Debug;

	#[tokio::test(flavor = "multi_thread", worker_threads = 2)]
	async fn devnet() -> anyhow::Result<()> {
		logging::setup_logging();

		let config_a = toml::from_str::<EthereumClientConfig>(include_str!(
			"../../../config/ethereum-goerli.toml"
		))
		.unwrap();
		let config_b = toml::from_str::<CosmosClientConfig>(include_str!(
			"../../../config/centauri-goerli.toml"
		))
		.unwrap();

		let (mut client_a, mut client_b) = (
			EthereumClient::new(config_a).await.unwrap(),
			CosmosClient::<()>::new(config_b).await.unwrap(),
		);

<<<<<<< HEAD
	ibc_messaging_submit_misbehaviour(&mut chain_a, &mut chain_b).await;
}
 */
=======
		{
			let diff = 1000u32;
			let sepolia_height = 4574369 - diff;
			let goerli_height = 9940653 - diff;
			let filter = Filter::new()
				.from_block(BlockNumber::Number(goerli_height.into()))
				//.address(ValueOrArray::Value(self.yui.diamond.address()))
				//.from_block(BlockNumber::Earliest)
				// .from_block(from_block)
				.to_block(BlockNumber::Latest)
				.address(client_a.yui.diamond.address())
				.event("OpenInitChannel(string,string)");

			let ankr_url = "https://rpc.ankr.com/eth_goerli/ad0182ed132fa31b17f0ef9e8fcfcc540c3508a582d1e618563b4a9040c047ca";
			let client = Provider::<Http>::try_from(ankr_url.to_string()).unwrap();

			let t0 = std::time::Instant::now();
			let logs = client.get_logs(&filter).await.unwrap();
			let t1 = std::time::Instant::now();
			log::info!("Got {} logs from ankr in {}ms", logs.len(), (t1 - t0).as_millis());

			let t0 = std::time::Instant::now();
			let logs = client_a.client().get_logs(&filter).await.unwrap();
			let t1 = std::time::Instant::now();
			log::info!("Got {} logs in {}ms", logs.len(), (t1 - t0).as_millis());

			// client_a.client().
		}
		// let id = client_a.client_id();
		// client_a.set_client_id(client_b.client_id());
		// client_b.set_client_id(id);
		let client = client_a.client();
		let asset_str = "ppica".to_string();
		let asset_id_a = AnyAssetId::Ethereum(asset_str.clone());
		let asset_id_b_atom = AnyAssetId::Cosmos("uatom".to_string());
		let asset_id_b_pica = AnyAssetId::Cosmos("ppica".to_string());
		// let channel_id = ChannelId::new(0);
		let port_id = PortId::transfer();

		let users = [
			"0xF66605eDE7BfCCc460097CAFD34B4924f1C6969D",
			"0x7C12ff36c44c1B10c13cC76ea8A3aEba0FFf6403",
			"0xD36554eF26E9B2ad72f2b53986469A8180522E5F",
		];
		let pica_amt = 10000000000000000000000u128;
		let atom_amt = 10000000000000000u128;
		// let pica_amt = 100_000000000000u128;
		// let atom_amt = 10000000000u128;
		let a = &mut AnyChain::Cosmos(client_b);
		let b = &mut AnyChain::Ethereum(client_a);
		let abi = Ics20BankAbi::new(
			Address::from_str("0x5eea0c4ed157d60bbeeec84ad25ce05357c2ff2c").unwrap(),
			client,
		);
		// dbg!(
		// 	get_balance(
		// 		&abi,
		// 		Address::from_str("0xF66605eDE7BfCCc460097CAFD34B4924f1C6969D").unwrap()
		// 	)
		// 	.await
		// );

		// while send_transfer_to(
		// 	b,
		// 	a,
		// 	AnyAssetId::Ethereum("transfer/channel-0/ppica".to_owned()),
		// 	b.channel_whitelist().iter().next().unwrap().0,
		// 	None,
		// 	Signer::from_str("centauri10556m38z4x6pqalr9rl5ytf3cff8q46nk85k9m").unwrap(),
		// 	pica_amt / 100000000,
		// )
		// .await
		// .is_err()
		// {
		// 	tokio::time::sleep(Duration::from_secs(2)).await;
		// }

		// while send_transfer_to(
		// 	a,
		// 	b,
		// 	AnyAssetId::Cosmos("ppica".to_owned()).clone(),
		// 	a.channel_whitelist().iter().next().unwrap().0,
		// 	None,
		// 	Signer::from_str("0xF66605eDE7BfCCc460097CAFD34B4924f1C6969D").unwrap(),
		// 	pica_amt / 100000000000,
		// )
		// .await
		// .map_err(|e| {
		// 	error!("{e}");
		// })
		// .is_err()
		// {
		// 	tokio::time::sleep(Duration::from_secs(2)).await;
		// }

		// dbg!(
		// 	get_balance(
		// 		&abi,
		// 		Address::from_str("0x7C12ff36c44c1B10c13cC76ea8A3aEba0FFf6403").unwrap()
		// 	)
		// 	.await
		// );

		// 70000000000000000ppica
		for user in users {
			let x = [
				(pica_amt, asset_id_b_pica.clone()),
				// (atom_amt, asset_id_b_atom.clone())
			];
			// for (amt, denom) in x {
			// 	// dbg!(user, get_balance(&abi, Address::from_str(user).unwrap()).await);
			// 	while send_transfer_to(
			// 		a,
			// 		b,
			// 		denom.clone(),
			// 		a.channel_whitelist().iter().next().unwrap().0,
			// 		None,
			// 		Signer::from_str(&user.clone()).unwrap(),
			// 		amt,
			// 	)
			// 	.await
			// 	.map_err(|e| {
			// 		error!("{e}");
			// 	})
			// 	.is_err()
			// 	{
			// 		tokio::time::sleep(Duration::from_secs(2)).await;
			// 	}
			// 	dbg!(user, get_balance(&abi, Address::from_str(user).unwrap()).await);
			// }
		}

		async fn get_balance<M>(abi: &Ics20BankAbi<M>, acc: H160) -> U256
		where
			M: Middleware + Debug + Send + Sync,
		{
			abi.method("balanceOf", (acc, "transfer/channel-3/ppica".to_string()))
				.unwrap()
				.call()
				.await
				.unwrap()
		};
		// dbg!(
		// 	get_balance(&abi,
		// Address::from_str("0xF66605eDE7BfCCc460097CAFD34B4924f1C6969D").unwrap()) 		.await
		// );

		// let tx = client_a
		// 	.client()
		// 	.get_transaction_receipt(
		// 		H256::from_str("0x0ca7e6f45de3bffeaf93995748a181b4d469b2d7936218bdcc4927fde78ce831")
		// 			.unwrap(),
		// 	)
		// 	.await
		// 	.unwrap()
		// 	.unwrap();
		// // let ev = client_a.yui.event_for_name("TransferInitiated").unwrap();
		// // ev.filter.signature()
		// dbg!(SendPacketFilter::signature());
		// dbg!(TransferInitiatedFilter::signature());
		// tx.logs.iter().for_each(|x| {
		// 	// SendPacketFilter::
		// 	// TransferInitiatedFilter::new
		// 	println!("{:?}", x);
		// });

		// client_a.send_transfer()

		// let block = client_a
		// 	.client()
		// 	.get_block(H256::from_str(
		// 		"0xe44b85448b031c68a2e3b7377b895750bed23ea21bff086360443caeb82d8e62",
		// 	)?)
		// 	.await?
		// 	.unwrap();
		// dbg!(block.transactions.len());
		//
		// let tx = client_a
		// 	.client()
		// 	.get_transaction_receipt(H256::from_str(
		// 		"0x9af4ef7c3c1c1f27d426480ee1348740023131d3eb06988a7fc62d92f173b5fc",
		// 	)?)
		// 	.await?
		// 	.unwrap();
		// tx.logs.iter().for_each(|x| {
		// 	println!("{:?}", x);
		// });
		//
		// let (height, _) = client_a.latest_height_and_timestamp().await.unwrap();
		//
		// let seqs = client_a.query_packet_commitments(height, channel_id, port_id.clone()).await?;
		// seqs.iter().for_each(|x| {
		// 	println!("{:?}", x);
		// });
		//
		// let ps = client_a
		// 	.query_send_packets(height, channel_id, port_id, vec![0, 1, 2, 3])
		// 	.await
		// 	.unwrap();
		// dbg!(ps);

		/*
		Sender account: 0x73db010c3275eb7a92e5c38770316248f4c644ee
		Diamond init address: 0x4d9654e1da9826361519be28c6db135e560f20a0
		Deployed IBCClient on 0xb7198a3674e37433579be45aa9dd09f5ab4b314a
		Deployed IBCConnection on 0xb26397cfa7e111e844086bdd3da5080f9de65cb7
		Deployed IBCChannelHandshake on 0xfbf766071d0fdee42b78ab029b97194543b6d7a5
		Deployed IBCPacket on 0x844d2447e6c00cf6a5fbe9ad5eebebe31e40368e
		Deployed IBCQuerier on 0x992966599e81b9d4a3ef92172b9fa162d2e50d5b
		Deployed DiamondCutFacet on 0x3bf46cf159422e1791d20d45683b21f34ecae4be
		Deployed DiamondLoupeFacet on 0xb16af4cfc553ae0a8f43e812e22dc6caabdf5e63
		Deployed OwnershipFacet on 0x4f6e145fbaf72be9ea283f5793e70a1c594d5ceb
		Deployed update client delegate contract address: 0xe566a7e344f2aef783319a76233e54e7f8b47823
		Deployed light client address: 0x56378f9b88f341b1913a2fc6ac2bcbaa1b9a9f9f
		Deployed Bank module address: 0x0486ee42d89d569c4d8143e47a82c4b14545ae43
		Deployed ICS-20 Transfer module address: 0x4976bb932815783f092dd0e3cca567d5502be46e
		 */

		// relay(client_a, client_b, None, None, None).await.unwrap();
		Ok(())
	}

	#[tokio::test]
	async fn send_tokens() {
		let config = toml::from_str::<EthereumClientConfig>(
			&std::fs::read_to_string("../../config/ethereum-testnet.toml").unwrap(),
		)
		.unwrap();
		let mut client = EthereumClient::new(config).await.unwrap();
		let abi = Ics20BankAbi::new(
			Address::from_str("0x0486ee42d89d569c4d8143e47a82c4b14545ae43").unwrap(),
			client.client(),
		);
		let from = Address::from_str("0xF66605eDE7BfCCc460097CAFD34B4924f1C6969D").unwrap();
		let to = Address::from_str("0x5c1c17fBe28B4c2a2b67048cCe256B83FC65e181").unwrap();

		// async fn get_balance<M>(abi: &Ics20BankAbi<M>, acc: H160) -> U256
		// where
		// 	M: Middleware + Debug + Send + Sync,
		// {
		// 	abi.method("balanceOf", (acc, "pica".to_string()))
		// 		.unwrap()
		// 		.call()
		// 		.await
		// 		.unwrap()
		// };
		// dbg!(get_balance(&abi, from).await);
		// dbg!(get_balance(&abi, to).await);

		dbg!(abi.client().get_balance(from, None).await.unwrap());
		dbg!(abi.client().get_balance(to, None).await.unwrap());
		let tx = TransactionRequest::new().to(to).value(100000000000000000u64).from(from);
		let tx = abi.client().send_transaction(tx, None).await.unwrap().await.unwrap().unwrap();
		// let tx = abi
		// 	.method::<_, ()>("transferFrom", (from, to, "pica".to_string(), U256::from(10000000u32)))
		// 	.unwrap()
		// 	.send()
		// 	.await
		// 	.unwrap()
		// 	.await
		// 	.unwrap()
		// 	.unwrap();
		assert_eq!(tx.status, Some(1u32.into()));

		dbg!(tx.transaction_hash);

		// dbg!(get_balance(&abi, from).await);
		// dbg!(get_balance(&abi, to).await);
	}
}
>>>>>>> f914afe1
<|MERGE_RESOLUTION|>--- conflicted
+++ resolved
@@ -43,14 +43,9 @@
 use log::info;
 use sp_core::hashing::sha2_256;
 use std::{future::Future, path::PathBuf, str::FromStr, sync::Arc};
-<<<<<<< HEAD
 
 const USE_CONFIG: bool = true;
 const SAVE_TO_CONFIG: bool = true;
-=======
-use subxt::utils::H160;
-use tokio::time::sleep;
->>>>>>> f914afe1
 
 #[derive(Debug, Clone)]
 pub struct Args {
@@ -185,7 +180,6 @@
 	let args = Args::default();
 
 	// Create client configurations
-<<<<<<< HEAD
 	let config_a = if USE_CONFIG {
 		toml::from_str(include_str!("../../../config/ethereum-local.toml")).unwrap()
 	} else {
@@ -206,7 +200,13 @@
 
 		//replace the tendermint client address in hyperspace config with a real one
 		let tendermint_address = yui_ibc.tendermint.as_ref().map(|x| x.address());
-		let mut config_a = hyperspace_ethereum_client_fixture(&anvil, yui_ibc).await;
+		let mut config_a = hyperspace_ethereum_client_fixture(
+			&anvil,
+			yui_ibc,
+			"pg://postgres:password@localhost/postgres",
+			"redis://localhost:6379",
+		)
+		.await;
 		config_a.tendermint_address = tendermint_address;
 		if SAVE_TO_CONFIG {
 			let config_path = PathBuf::from_str("../../config/ethereum-local.toml").unwrap();
@@ -215,28 +215,6 @@
 		}
 		config_a
 	};
-=======
-
-	let deploy = deploy_yui_ibc_and_tendermint_client_fixture().await;
-	let bank = deploy_transfer_module_fixture(&deploy).await;
-	let DeployYuiIbcTendermintClient {
-		anvil, tendermint_client, ics20_module: _, mut yui_ibc, ..
-	} = deploy;
-	log::info!(target: "hyperspace", "Deployed diamond: {:?}, tendermint client: {:?}, bank: {:?}", yui_ibc.diamond.address(), tendermint_client.address(), bank.address());
-	yui_ibc.bind_port("transfer", bank.address()).await;
-	yui_ibc.bank = Some(bank);
-
-	//replace the tendermint client address in hyperspace config with a real one
-	let tendermint_address = yui_ibc.tendermint.as_ref().map(|x| x.address());
-	let mut config_a = hyperspace_ethereum_client_fixture(
-		&anvil,
-		yui_ibc,
-		"pg://postgres:password@localhost/postgres",
-		"redis://localhost:6379",
-	)
-	.await;
-	config_a.tendermint_address = tendermint_address;
->>>>>>> f914afe1
 
 	let mut config_b = CosmosClientConfig {
 		name: "centauri".to_string(),
@@ -444,10 +422,7 @@
 	chain_b.set_channel_whitelist(vec![(channel_b, PortId::transfer())].into_iter().collect());
 
 	let asset_id_a = AnyAssetId::Cosmos("stake".to_string());
-<<<<<<< HEAD
-	let asset_id_b = AnyAssetId::Ethereum("pica".to_string());
-=======
-	// let asset_id_b = AnyAssetId::Parachain(2);
+	// let asset_id_b = AnyAssetId::Ethereum("pica".to_string());
 	//
 	// // Run tests sequentially
 	//
@@ -487,7 +462,6 @@
 	//
 	// ibc_messaging_submit_misbehaviour(&mut chain_a, &mut chain_b).await;
 }
->>>>>>> f914afe1
 
 mod xx {
 	use super::*;
@@ -520,11 +494,6 @@
 			CosmosClient::<()>::new(config_b).await.unwrap(),
 		);
 
-<<<<<<< HEAD
-	ibc_messaging_submit_misbehaviour(&mut chain_a, &mut chain_b).await;
-}
- */
-=======
 		{
 			let diff = 1000u32;
 			let sepolia_height = 4574369 - diff;
@@ -795,4 +764,4 @@
 		// dbg!(get_balance(&abi, to).await);
 	}
 }
->>>>>>> f914afe1
+ */
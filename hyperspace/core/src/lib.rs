// Copyright 2022 ComposableFi
//
// Licensed under the Apache License, Version 2.0 (the "License");
// you may not use this file except in compliance with the License.
// You may obtain a copy of the License at
//
//      http://www.apache.org/licenses/LICENSE-2.0
//
// Unless required by applicable law or agreed to in writing, software
// distributed under the License is distributed on an "AS IS" BASIS,
// WITHOUT WARRANTIES OR CONDITIONS OF ANY KIND, either express or implied.
// See the License for the specific language governing permissions and
// limitations under the License.

#![warn(unused_variables)]

use futures::{future::ready, StreamExt};
use primitives::Chain;

pub mod chain;
pub mod command;
pub mod events;
pub mod logging;
mod macros;
pub mod packets;
pub mod queue;

use events::{has_packet_events, parse_events};
use ibc::events::IbcEvent;
use metrics::handler::MetricsHandler;

#[derive(Copy, Debug, Clone)]
pub enum Mode {
	/// Run without trying to relay packets or query channel state
	Light,
}

/// Core relayer loop, waits for new finality events and forwards any new [`ibc::IbcEvents`]
/// to the counter party chain.
pub async fn relay<A, B>(
	mut chain_a: A,
	mut chain_b: B,
	mut chain_a_metrics: Option<MetricsHandler>,
	mut chain_b_metrics: Option<MetricsHandler>,
	mode: Option<Mode>,
) -> Result<(), anyhow::Error>
where
	A: Chain,
	B: Chain,
{
	let (mut chain_a_finality, mut chain_b_finality) =
		(chain_a.finality_notifications().await, chain_b.finality_notifications().await);
<<<<<<< HEAD
	let lock_a = tokio::sync::Mutex::new(());
	let lock_b = tokio::sync::Mutex::new(());
=======

	// If light clients on both chains are not synced then send the old updates and events before
	// listening for new events
	if !chain_a.is_synced(&chain_b).await? {
		let (mut messages, events) = chain_a.fetch_mandatory_updates(&chain_b).await?;
		// we use light mode because channel state will be queried during the full relay operation
		let (parsed_messages, ..) =
			parse_events(&mut chain_a, &mut chain_b, events, Some(Mode::Light)).await?;
		messages.extend(parsed_messages);
		log::info!(target: "hyperspace",
			"Syncing Chain {}'s light client on chain {} {:#?}",
			chain_a.name(),
				chain_b.name(),
			messages.iter().map(|msg| &msg.type_url).collect::<Vec<_>>()
		);
		queue::flush_message_batch(messages, chain_a_metrics.as_ref(), &chain_b).await?;
	}

	if !chain_b.is_synced(&chain_a).await? {
		let (mut messages, events) = chain_b.fetch_mandatory_updates(&chain_a).await?;
		// we use light mode because channel state will be queried during the full relay operation
		let (parsed_messages, ..) =
			parse_events(&mut chain_b, &mut chain_a, events, Some(Mode::Light)).await?;
		messages.extend(parsed_messages);
		log::info!(target: "hyperspace",
			"Syncing Chain {}'s light client on chain {} {:#?}",
			chain_b.name(),
				chain_a.name(),
			messages.iter().map(|msg| &msg.type_url).collect::<Vec<_>>()
		);
		queue::flush_message_batch(messages, chain_b_metrics.as_ref(), &chain_a).await?;
	}

>>>>>>> 56edeca8
	// loop forever
	loop {
		tokio::select! {
			// new finality event from chain A
<<<<<<< HEAD
			result = chain_a_finality.next() => {
				let _guard = lock_a.lock().await;
=======
			result  = chain_a_finality.next() => {
>>>>>>> 56edeca8
				process_finality_event!(chain_a, chain_b, chain_a_metrics, mode, result)
			}
			// new finality event from chain B
			result = chain_b_finality.next() => {
				let _guard = lock_b.lock().await;
				process_finality_event!(chain_b, chain_a, chain_b_metrics, mode, result)
			}
		}
	}

	Ok(())
}

pub async fn fish<A, B>(chain_a: A, chain_b: B) -> Result<(), anyhow::Error>
where
	A: Chain,
	A::Error: From<B::Error>,
	B: Chain,
	B::Error: From<A::Error>,
{
	// we only care about events where the counterparty light client is updated.
	let (mut chain_a_client_updates, mut chain_b_client_updates) = (
		chain_a.ibc_events().await.filter_map(|ev| {
			ready(match ev {
				IbcEvent::UpdateClient(update) if chain_b.client_id() == *update.client_id() =>
					Some(update),
				_ => None,
			})
		}),
		chain_b.ibc_events().await.filter_map(|ev| {
			ready(match ev {
				IbcEvent::UpdateClient(update) if chain_a.client_id() == *update.client_id() =>
					Some(update),
				_ => None,
			})
		}),
	);

	// loop forever
	loop {
		tokio::select! {
			// new finality event from chain A
			update = chain_a_client_updates.next() => {
				let update = match update {
					Some(update) => update,
					None => break,
				};
				let message = chain_a.query_client_message(update).await?;
				chain_b.check_for_misbehaviour(&chain_a, message).await?;
			}
			// new finality event from chain B
			update = chain_b_client_updates.next() => {
				let update = match update {
					Some(update) => update,
					None => break,
				};
				let message = chain_b.query_client_message(update).await?;
				chain_a.check_for_misbehaviour(&chain_b, message).await?;
			}
		}
	}

	Ok(())
}

#[cfg(feature = "testing")]
pub mod send_packet_relay {
	use std::sync::atomic::{AtomicBool, Ordering};
	static RELAY_PACKETS: AtomicBool = AtomicBool::new(true);

	/// Returns status of send packet relay
	pub fn packet_relay_status() -> bool {
		RELAY_PACKETS.load(Ordering::SeqCst)
	}

	/// Sets packet relay status
	pub fn set_relay_status(status: bool) {
		RELAY_PACKETS.store(status, Ordering::SeqCst);
	}
}<|MERGE_RESOLUTION|>--- conflicted
+++ resolved
@@ -50,10 +50,6 @@
 {
 	let (mut chain_a_finality, mut chain_b_finality) =
 		(chain_a.finality_notifications().await, chain_b.finality_notifications().await);
-<<<<<<< HEAD
-	let lock_a = tokio::sync::Mutex::new(());
-	let lock_b = tokio::sync::Mutex::new(());
-=======
 
 	// If light clients on both chains are not synced then send the old updates and events before
 	// listening for new events
@@ -87,22 +83,15 @@
 		queue::flush_message_batch(messages, chain_b_metrics.as_ref(), &chain_a).await?;
 	}
 
->>>>>>> 56edeca8
 	// loop forever
 	loop {
 		tokio::select! {
 			// new finality event from chain A
-<<<<<<< HEAD
-			result = chain_a_finality.next() => {
-				let _guard = lock_a.lock().await;
-=======
 			result  = chain_a_finality.next() => {
->>>>>>> 56edeca8
 				process_finality_event!(chain_a, chain_b, chain_a_metrics, mode, result)
 			}
 			// new finality event from chain B
 			result = chain_b_finality.next() => {
-				let _guard = lock_b.lock().await;
 				process_finality_event!(chain_b, chain_a, chain_b_metrics, mode, result)
 			}
 		}

--- conflicted
+++ resolved
@@ -17,20 +17,13 @@
 use crate::{config, error::Error, ParachainClient};
 use anyhow::anyhow;
 use beefy_light_client_primitives::{ClientState as BeefyPrimitivesClientState, NodesUtils};
-use beefy_prover::helpers::unsafe_arc_cast;
 use codec::{Decode, Encode};
 use finality_grandpa::BlockNumberOps;
 use finality_grandpa_rpc::GrandpaApiClient;
 use grandpa_light_client_primitives::{
-<<<<<<< HEAD
-	justification::{find_scheduled_change, GrandpaJustification},
-	FinalityProof, ParachainHeaderProofs, ParachainHeadersWithFinalityProof,
-=======
 	justification::find_scheduled_change, FinalityProof, ParachainHeaderProofs,
 	ParachainHeadersWithFinalityProof,
->>>>>>> 56edeca8
-};
-use grandpa_prover::JustificationNotification;
+};
 use ibc::{
 	core::ics02_client::{client_state::ClientState as _, msgs::update_client::MsgUpdateAnyClient},
 	events::IbcEvent,
@@ -160,12 +153,8 @@
 	let client_state = response.client_state.ok_or_else(|| {
 		Error::Custom("Received an empty client state from counterparty".to_string())
 	})?;
-	let client_state =
-		AnyClientState::decode_recursive(client_state, |c| matches!(c, AnyClientState::Beefy(_)))
-			.ok_or_else(|| Error::Custom(format!("Failed to decode client state")))?;
-	// let client_state = AnyClientState::try_from(client_state)
-	// 	.map_err(|_| Error::Custom("Failed to decode client state".to_string()))?;
-
+	let client_state = AnyClientState::try_from(client_state)
+		.map_err(|_| Error::Custom("Failed to decode client state".to_string()))?;
 	let beefy_client_state = match &client_state {
 		AnyClientState::Beefy(client_state) => BeefyPrimitivesClientState {
 			latest_beefy_height: client_state.latest_beefy_height,
@@ -173,7 +162,10 @@
 			current_authorities: client_state.authority.clone(),
 			next_authorities: client_state.next_authority_set.clone(),
 		},
-		_c => unreachable!(),
+		c => Err(Error::ClientStateRehydration(format!(
+			"Expected AnyClientState::Beefy found: {:?}",
+			c
+		)))?,
 	};
 
 	if signed_commitment.commitment.validator_set_id < beefy_client_state.current_authorities.id {
@@ -322,7 +314,7 @@
 			})),
 			signer: counterparty.account_id(),
 		};
-		let value = msg.encode_vec().expect("could not encode message");
+		let value = msg.encode_vec();
 		Any { value, type_url: msg.type_url() }
 	};
 
@@ -362,11 +354,20 @@
 	let client_id = source.client_id();
 	let latest_height = counterparty.latest_height_and_timestamp().await?.0;
 	let response = counterparty.query_client_state(latest_height, client_id).await?;
-	let any_client_state = response.client_state.clone().ok_or_else(|| {
+	let client_state = response.client_state.ok_or_else(|| {
 		Error::Custom("Received an empty client state from counterparty".to_string())
 	})?;
-	let AnyClientState::Grandpa(client_state) = AnyClientState::decode_recursive(any_client_state, |c| matches!(c, AnyClientState::Grandpa(_)))
-		.ok_or_else(|| Error::Custom(format!("Could not decode client state")))? else { unreachable!() };
+
+	let client_state = AnyClientState::try_from(client_state)
+		.map_err(|_| Error::Custom("Failed to decode client state".to_string()))?;
+
+	let client_state = match client_state {
+		AnyClientState::Grandpa(client_state) => client_state,
+		c => Err(Error::ClientStateRehydration(format!(
+			"Expected AnyClientState::Grandpa found: {:?}",
+			c
+		)))?,
+	};
 
 	let prover = source.grandpa_prover();
 	// prove_finality will always give us the highest block finalized by the authority set for the
@@ -397,40 +398,6 @@
 	let justification =
 		GrandpaJustification::<T::Header>::decode(&mut &finality_proof.justification[..])?;
 
-	let mut session_end = prover.session_end_for_block(client_state.latest_relay_height).await?;
-
-	if client_state.latest_relay_height == session_end {
-		session_end = prover.session_end_for_block(client_state.latest_relay_height + 1).await?;
-	}
-
-	let latest_finalized_height = session_end;
-	use finality_grandpa_rpc::GrandpaApiClient;
-
-	let encoded = GrandpaApiClient::<JustificationNotification, H256, u32>::prove_finality(
-		// we cast between the same type but different crate versions.
-		&*unsafe {
-			unsafe_arc_cast::<_, jsonrpsee_ws_client::WsClient>(source.relay_ws_client.clone())
-		},
-		latest_finalized_height,
-	)
-	.await?
-	.ok_or_else(|| anyhow!("No justification found for block: {:?}", latest_finalized_height))?
-	.0;
-	let finality_proof = FinalityProof::<
-		sp_runtime::generic::Header<u32, sp_runtime::traits::BlakeTwo256>,
-	>::decode(&mut &encoded[..])?;
-	let justification = GrandpaJustification::<
-		sp_runtime::generic::Header<u32, sp_runtime::traits::BlakeTwo256>,
-	>::decode(&mut &finality_proof.justification[..])?;
-
-	if justification.commit.target_number <= client_state.latest_relay_height {
-		Err(anyhow!(
-			"skipping outdated commit 2: {}, with latest relay height: {}",
-			justification.commit.target_number,
-			client_state.latest_relay_height
-		))?
-	}
-
 	// fetch the latest finalized parachain header
 	let finalized_para_header = prover
 		.query_latest_finalized_parachain_header(justification.commit.target_number)
@@ -441,18 +408,6 @@
 		u32::from(finalized_para_header.number()))
 		.collect::<Vec<_>>();
 
-<<<<<<< HEAD
-	if finalized_blocks.is_empty() {
-		Err(anyhow!("skipping outdated commit 4",))?
-	}
-
-	log::info!(
-		"Fetching events from {} for blocks {}..{}",
-		source.name(),
-		finalized_blocks[0],
-		finalized_blocks.last().unwrap(),
-	);
-=======
 	if !finalized_blocks.is_empty() {
 		log::info!(
 			"Fetching events from {} for blocks {}..{}",
@@ -461,7 +416,6 @@
 			finalized_blocks.last().unwrap(),
 		);
 	}
->>>>>>> 56edeca8
 
 	let finalized_block_numbers = finalized_blocks
 		.iter()
@@ -566,7 +520,7 @@
 			client_message: AnyClientMessage::Grandpa(ClientMessage::Header(grandpa_header)),
 			signer: counterparty.account_id(),
 		};
-		let value = msg.encode_vec().expect("could not encode message");
+		let value = msg.encode_vec();
 		Any { value, type_url: msg.type_url() }
 	};
 

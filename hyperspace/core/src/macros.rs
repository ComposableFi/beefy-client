// Copyright 2022 ComposableFi
//
// Licensed under the Apache License, Version 2.0 (the "License");
// you may not use this file except in compliance with the License.
// You may obtain a copy of the License at
//
//      http://www.apache.org/licenses/LICENSE-2.0
//
// Unless required by applicable law or agreed to in writing, software
// distributed under the License is distributed on an "AS IS" BASIS,
// WITHOUT WARRANTIES OR CONDITIONS OF ANY KIND, either express or implied.
// See the License for the specific language governing permissions and
// limitations under the License.

#[macro_export]
macro_rules! process_finality_event {
	($source:ident, $sink:ident, $metrics:expr, $mode:ident, $result:ident) => {
		match $result {
			// stream closed
			None => break,
			Some(finality_event) => {
				log::info!("=======================================================");
				log::info!("Received finality notification from {}", $source.name());
				let (mut msg_update_client, events, update_type) =
					match $source.query_latest_ibc_events(finality_event, &$sink).await {
						Ok(resp) => resp,
						Err(err) => {
							log::error!(
								"Failed to fetch IBC events for finality event for {} {:?}",
								$source.name(),
								err
							);
							continue
						},
					};
				if let Some(metrics) = $metrics.as_mut() {
					if let Err(e) = metrics.handle_events(events.as_slice()).await {
						log::error!("Failed to handle metrics for {} {:?}", $source.name(), e);
					}
				}
				let event_types = events.iter().map(|ev| ev.event_type()).collect::<Vec<_>>();
				let (mut messages, timeouts) =
					parse_events(&mut $source, &mut $sink, events, $mode).await?;
				if !timeouts.is_empty() {
					if let Some(metrics) = $metrics.as_ref() {
						metrics.handle_timeouts(timeouts.as_slice()).await;
					}
					let type_urls =
						timeouts.iter().map(|msg| msg.type_url.as_str()).collect::<Vec<_>>();
					log::info!("Submitting timeout messages to {}: {type_urls:#?}", $source.name());
					queue::flush_message_batch(timeouts, $metrics.as_ref(), &$source).await?;
				}
				// We want to send client update if packet messages exist but where not sent due to
				// a connection delay even if client update message is optional
				match (
					update_type.is_optional(),
					has_packet_events(&event_types),
					messages.is_empty(),
				) {
					(true, false, true) => {
						// skip sending ibc messages if no new events
						log::info!(
							"Skipping finality notification for {}, No new events",
							$source.name()
						);
						continue
					},
					(false, _, true) =>
						log::info!("Sending mandatory client update message for {}", $source.name()),
					_ => log::info!(
						"Received finalized events from: {} {event_types:#?}",
						$source.name()
					),
				};
<<<<<<< HEAD
				// insert client update at first position.
=======
				// todo: we should be able skip update clients that are optional even when messages
				// is not empty. insert client update at first position.
>>>>>>> 106fe625
				msg_update_client.append(&mut messages);

				if let Some(metrics) = $metrics.as_ref() {
					metrics.handle_messages(msg_update_client.as_slice()).await;
				}
				let type_urls =
					msg_update_client.iter().map(|msg| msg.type_url.as_str()).collect::<Vec<_>>();
				log::info!("Submitting messages to {}: {type_urls:#?}", $sink.name());
				queue::flush_message_batch(msg_update_client, $metrics.as_ref(), &$sink).await?;
			},
		}
	};
}<|MERGE_RESOLUTION|>--- conflicted
+++ resolved
@@ -72,14 +72,9 @@
 						$source.name()
 					),
 				};
-<<<<<<< HEAD
-				// insert client update at first position.
-=======
 				// todo: we should be able skip update clients that are optional even when messages
 				// is not empty. insert client update at first position.
->>>>>>> 106fe625
 				msg_update_client.append(&mut messages);
-
 				if let Some(metrics) = $metrics.as_ref() {
 					metrics.handle_messages(msg_update_client.as_slice()).await;
 				}

--- conflicted
+++ resolved
@@ -27,13 +27,10 @@
 	generic,
 	traits::{BlakeTwo256, IdentityLookup},
 	MultiSignature, Perbill,
-<<<<<<< HEAD
-=======
 };
 use std::{
 	sync::Arc,
 	time::{SystemTime, UNIX_EPOCH},
->>>>>>> 695f0d29
 };
 use system::EnsureRoot;
 
@@ -204,14 +201,10 @@
 	pub const IbcTriePrefix : &'static [u8] = b"ibc/";
 	pub const ServiceCharge: Perbill = Perbill::from_percent(1);
 	pub const PalletId: frame_support::PalletId = frame_support::PalletId(*b"ics20fee");
-<<<<<<< HEAD
-	pub FeeAccount: <Test as Config>::AccountIdConversion = create_alice_key();
-=======
 	pub const FlatFeeAssetId: AssetId = 130;
 	pub const FlatFeeAmount: AssetId = 10_000_000;
 	pub FeeAccount: <Test as Config>::AccountIdConversion = create_alice_key();
 	pub const CleanUpPacketsPeriod: u32 = 10;
->>>>>>> 695f0d29
 }
 
 fn create_alice_key() -> <Test as Config>::AccountIdConversion {
@@ -250,9 +243,6 @@
 	type IsSendEnabled = sp_core::ConstBool<true>;
 	type Ics20RateLimiter = Everything;
 	type FeeAccount = FeeAccount;
-<<<<<<< HEAD
-}
-=======
 	type CleanUpPacketsPeriod = CleanUpPacketsPeriod;
 	type ServiceChargeOut = ServiceCharge;
 	type FlatFeeConverter = FlatFeeConverterDummy<Test>;
@@ -277,7 +267,6 @@
 		None
 	}
 }
->>>>>>> 695f0d29
 impl crate::ics20_fee::Config for Test {
 	type RuntimeEvent = RuntimeEvent;
 	type ServiceChargeIn = ServiceCharge;

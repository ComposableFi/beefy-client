--- conflicted
+++ resolved
@@ -30,13 +30,6 @@
 	Chain, CommonClientConfig, CommonClientState, IbcProvider, KeyProvider, UpdateType,
 };
 use prost::Message;
-<<<<<<< HEAD
-use ripemd::Ripemd160;
-use serde::{Deserialize, Serialize};
-use std::{
-	str::FromStr,
-	sync::{Arc, Mutex},
-=======
 use quick_cache::sync::Cache;
 use rand::Rng;
 use ripemd::Ripemd160;
@@ -46,7 +39,6 @@
 	str::FromStr,
 	sync::{Arc, Mutex},
 	time::Duration,
->>>>>>> 695f0d29
 };
 use tendermint::{block::Height as TmHeight, Hash};
 use tendermint_light_client::components::io::{AtHeight, Io};
@@ -156,11 +148,7 @@
 	/// Connection Id
 	pub connection_id: Arc<Mutex<Option<ConnectionId>>>,
 	/// Channels cleared for packet relay
-<<<<<<< HEAD
-	pub channel_whitelist: Arc<Mutex<Vec<(ChannelId, PortId)>>>,
-=======
 	pub channel_whitelist: Arc<Mutex<HashSet<(ChannelId, PortId)>>>,
->>>>>>> 695f0d29
 	/// Light Client instance
 	pub light_client: LightClient,
 	/// The key that signs transactions
@@ -297,11 +285,7 @@
 			websocket_url: config.websocket_url,
 			client_id: Arc::new(Mutex::new(config.client_id)),
 			connection_id: Arc::new(Mutex::new(config.connection_id)),
-<<<<<<< HEAD
-			channel_whitelist: Arc::new(Mutex::new(config.channel_whitelist)),
-=======
 			channel_whitelist: Arc::new(Mutex::new(config.channel_whitelist.into_iter().collect())),
->>>>>>> 695f0d29
 			light_client,
 			account_prefix: config.account_prefix,
 			commitment_prefix,

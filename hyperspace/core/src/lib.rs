--- conflicted
+++ resolved
@@ -53,42 +53,6 @@
 	A: Chain,
 	B: Chain,
 {
-<<<<<<< HEAD
-	let (mut chain_a_finality, mut chain_b_finality) =
-		(chain_a.finality_notifications().await, chain_b.finality_notifications().await);
-
-	// If light clients on both chains are not synced then send the old updates and events before
-	// listening for new events
-	if !chain_a.is_synced(&chain_b).await? {
-		let (mut messages, events) = chain_a.fetch_mandatory_updates(&chain_b).await?;
-		// we use light mode because channel state will be queried during the full relay operation
-		let parsed_messages =
-			parse_events(&mut chain_a, &mut chain_b, events, Some(Mode::Light)).await?;
-		messages.extend(parsed_messages);
-		log::info!(target: "hyperspace",
-			"Syncing Chain {}'s light client on chain {} {:#?}",
-			chain_a.name(),
-				chain_b.name(),
-			messages.iter().map(|msg| &msg.type_url).collect::<Vec<_>>()
-		);
-		queue::flush_message_batch(messages, chain_a_metrics.as_ref(), &chain_b).await?;
-	}
-
-	if !chain_b.is_synced(&chain_a).await? {
-		let (mut messages, events) = chain_b.fetch_mandatory_updates(&chain_a).await?;
-		// we use light mode because channel state will be queried during the full relay operation
-		let parsed_messages =
-			parse_events(&mut chain_b, &mut chain_a, events, Some(Mode::Light)).await?;
-		messages.extend(parsed_messages);
-		log::info!(target: "hyperspace",
-			"Syncing Chain {}'s light client on chain {} {:#?}",
-			chain_b.name(),
-				chain_a.name(),
-			messages.iter().map(|msg| &msg.type_url).collect::<Vec<_>>()
-		);
-		queue::flush_message_batch(messages, chain_b_metrics.as_ref(), &chain_a).await?;
-	}
-=======
 	let stream_a = RecentStream::new(chain_a.finality_notifications().await?);
 	let stream_b = RecentStream::new(chain_b.finality_notifications().await?);
 	let (mut chain_a_finality, mut chain_b_finality) = (stream_a, stream_b);
@@ -96,20 +60,14 @@
 	// Introduce altering between branches so that each branch gets a chance to execute first after
 	// another one
 	let mut first_executed = false;
->>>>>>> 695f0d29
 
 	// loop forever
 	loop {
 		tokio::select! {
 			// new finality event from chain A
-<<<<<<< HEAD
-			result = chain_a_finality.next() => {
-				process_finality_event!(chain_a, chain_b, chain_a_metrics, mode, result)
-=======
 			result = chain_a_finality.next(), if !first_executed => {
 				first_executed = true;
 				process_finality_event(&mut chain_a, &mut chain_b, &mut chain_a_metrics, mode, result, &mut chain_a_finality, &mut chain_b_finality).await?;
->>>>>>> 695f0d29
 			}
 			// new finality event from chain B
 			result = chain_b_finality.next() => {

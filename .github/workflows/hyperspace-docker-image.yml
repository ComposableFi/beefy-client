name: "Build and publish Hyperspace Docker image"

on:
  push:
    branches:
      - master
<<<<<<< HEAD
      - vmarkushin/unfilter-uosmo
=======
      - substrate-39
>>>>>>> 61d038d9

jobs:
  build-and-publish:
    runs-on:
      - self-hosted
      - x64-monster
    concurrency:
      group: hyperspace-docker-image-${{ github.ref }}
      cancel-in-progress: true
    strategy:
      fail-fast: true

    steps:
    - name: Clean up
      continue-on-error: true
      run: |
        sudo chown -R $USER:$USER $GITHUB_WORKSPACE
        docker system prune --force --all --volumes

    - name: Install dependencies
      run: |
        sudo apt-get install -y make build-essential

    - uses: actions/checkout@v2
      with:
        fetch-depth: 0

    - name: Login to Docker Hub
      uses: docker/login-action@v2
      with:
        username: ${{ secrets.DOCKER_HUB_USERNAME }}
        password: ${{ secrets.DOCKER_HUB_ACCESS_TOKEN }}

    - name: Build Docker image
      run: make -f hyperspace/Makefile build-docker-image-hyperspace

    - name:  Docker push
      run: make -f hyperspace/Makefile publish-docker-image-hyperspace<|MERGE_RESOLUTION|>--- conflicted
+++ resolved
@@ -4,11 +4,7 @@
   push:
     branches:
       - master
-<<<<<<< HEAD
-      - vmarkushin/unfilter-uosmo
-=======
       - substrate-39
->>>>>>> 61d038d9
 
 jobs:
   build-and-publish:

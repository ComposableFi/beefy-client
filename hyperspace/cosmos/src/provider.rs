use super::{
	client::CosmosClient,
	events::{
		event_is_type_channel, event_is_type_client, event_is_type_connection,
		ibc_event_try_from_abci_event, IbcEventWithHeight,
	},
};
use crate::error::Error;
use futures::{
	stream::{self, select_all},
	Stream, StreamExt,
};
use ibc::{
	applications::transfer::{Amount, BaseDenom, PrefixedCoin, PrefixedDenom, TracePath},
	core::{
		ics02_client::{
			client_state::ClientType, events as ClientEvents,
			msgs::update_client::MsgUpdateAnyClient, trust_threshold::TrustThreshold,
		},
		ics04_channel::packet::Sequence,
		ics23_commitment::{commitment::CommitmentPrefix, specs::ProofSpecs},
		ics24_host::{
			identifier::{ChainId, ChannelId, ClientId, ConnectionId, PortId},
			path::{
				AcksPath, ChannelEndsPath, ClientConsensusStatePath, ClientStatePath,
				CommitmentsPath, ConnectionsPath, Path, ReceiptsPath, SeqRecvsPath,
			},
		},
	},
	events::IbcEvent,
	protobuf::Protobuf,
	timestamp::Timestamp,
	tx_msg::Msg,
	Height,
};
use ibc_primitives::PacketInfo as IbcPacketInfo;
use ibc_proto::{
	cosmos::bank::v1beta1::QueryBalanceRequest,
	google::protobuf::Any,
	ibc::core::{
		channel::v1::{
			Channel, QueryChannelResponse, QueryChannelsRequest, QueryChannelsResponse,
			QueryConnectionChannelsRequest, QueryNextSequenceReceiveResponse,
			QueryPacketAcknowledgementResponse, QueryPacketAcknowledgementsRequest,
			QueryPacketCommitmentResponse, QueryPacketCommitmentsRequest,
			QueryPacketReceiptResponse, QueryUnreceivedAcksRequest, QueryUnreceivedPacketsRequest,
		},
		client::v1::{
			QueryClientStateResponse, QueryClientStatesRequest, QueryConsensusStateResponse,
		},
		connection::v1::{
			ConnectionEnd, IdentifiedConnection, QueryConnectionResponse, QueryConnectionsRequest,
		},
	},
};
use ibc_rpc::PacketInfo;
use ics07_tendermint::{
	client_message::ClientMessage, client_state::ClientState, consensus_state::ConsensusState,
};
use ics08_wasm::msg::MsgPushNewWasmCode;
use pallet_ibc::light_clients::{
	AnyClientMessage, AnyClientState, AnyConsensusState, HostFunctionsManager,
};
use primitives::{mock::LocalClientTypes, Chain, IbcProvider, KeyProvider, UpdateType};
use prost::Message;
use std::{pin::Pin, str::FromStr, time::Duration};
use tendermint::block::Height as TmHeight;
pub use tendermint::Hash;
use tendermint_rpc::{
	endpoint::tx::Response,
	event::{Event, EventData},
	query::{EventType, Query},
	Client, Error as RpcError, Order, SubscriptionClient, WebSocketClient,
};
use tokio::time::sleep;

#[derive(Clone, Debug)]
pub enum FinalityEvent {
	Tendermint { from: TmHeight, to: TmHeight },
}

#[derive(Clone, Debug)]
pub struct TransactionId<Hash> {
	pub hash: Hash,
}

#[async_trait::async_trait]
impl<H> IbcProvider for CosmosClient<H>
where
	H: Clone + Send + Sync + 'static,
{
	type FinalityEvent = FinalityEvent;
	type TransactionId = TransactionId<Hash>;
	type AssetId = String;
	type Error = Error;

	async fn query_latest_ibc_events<C>(
		&mut self,
		finality_event: Self::FinalityEvent,
		counterparty: &C,
	) -> Result<Vec<(Any, Vec<IbcEvent>, UpdateType)>, anyhow::Error>
	where
		C: Chain,
	{
		let finality_event_height = match finality_event {
			FinalityEvent::Tendermint { from: _, to } => to,
		};
		let client_id = self.client_id();
		let latest_cp_height = counterparty.latest_height_and_timestamp().await?.0;
		let latest_cp_client_state =
			counterparty.query_client_state(latest_cp_height, client_id.clone()).await?;
		let client_state_response = latest_cp_client_state
			.client_state
			.ok_or_else(|| Error::Custom("counterparty returned empty client state".to_string()))?;
		let client_state =
			ClientState::<HostFunctionsManager>::decode_vec(&client_state_response.value)
				.map_err(|_| Error::Custom("failed to decode client state response".to_string()))?;
		let latest_cp_client_height = client_state.latest_height().revision_height;
		let latest_height = self.latest_height_and_timestamp().await?.0;
		let latest_revision = latest_height.revision_number;

		let from = TmHeight::try_from(latest_cp_client_height).unwrap();
		let to = finality_event_height;
		log::info!(target: "hyperspace_cosmos", "Getting blocks {}..{}", from, to);

		// query (exclusively) up to `to`, because the proof for the event at `to - 1` will be
		// contained at `to` and will be fetched below by `msg_update_client_header`
		let update_headers =
			self.msg_update_client_header(from, to, client_state.latest_height).await?;
		let mut block_events = Vec::new();
		block_events.push(Vec::new());
		for height in from.value()..to.value() {
			let ibc_events = self.parse_ibc_events_at(latest_revision, height).await?;
			block_events.push(ibc_events);
		}
		// we don't submit events for the last block, because we don't have a proof for it
		assert_eq!(block_events.len(), update_headers.len(), "block events and updates must match");

		let mut updates = Vec::new();
		for (events, (update_header, update_type)) in block_events.into_iter().zip(update_headers) {
			log::info!(target: "hyperspace_cosmos", "Fetching block {}", update_header.height().revision_height);
			let update_client_header = {
				let msg = MsgUpdateAnyClient::<LocalClientTypes> {
					client_id: client_id.clone(),
					client_message: AnyClientMessage::Tendermint(ClientMessage::Header(
						update_header,
					)),
					signer: counterparty.account_id(),
				};
				let value = msg.encode_vec().map_err(|e| {
					Error::from(format!("Failed to encode MsgUpdateClient {:?}: {:?}", msg, e))
				})?;
				Any { value, type_url: msg.type_url() }
			};
			updates.push((update_client_header, events, update_type));
		}
		Ok(updates)
	}

	// TODO: Changed result: `Item =` from `IbcEvent` to `IbcEventWithHeight` to include the
	// necessary height field, as `height` is removed from `Attribute` from ibc-rs v0.22.0
	async fn ibc_events(&self) -> Pin<Box<dyn Stream<Item = IbcEvent> + Send + 'static>> {
		// Create websocket client. Like what `EventMonitor::subscribe()` does in `hermes`
		let (ws_client, ws_driver) = WebSocketClient::new(self.websocket_url.clone())
			.await
			.map_err(|e| Error::from(format!("Web Socket Client Error {:?}", e)))
			.unwrap();
		tokio::spawn(ws_driver.run());
		let query_all = vec![
			Query::from(EventType::NewBlock),
			Query::eq("message.module", "ibc_client"),
			Query::eq("message.module", "ibc_connection"),
			Query::eq("message.module", "ibc_channel"),
		];
		let mut subscriptions = vec![];
		for query in &query_all {
			let subscription = ws_client
				.subscribe(query.clone())
				.await
				.map_err(|e| Error::from(format!("Web Socket Client Error {:?}", e)))
				.unwrap();
			subscriptions.push(subscription);
		}
		// Collect IBC events from each RPC event, Like what `stream_batches()` does in `hermes`
		let all_subs: Box<dyn Stream<Item = Result<Event, RpcError>> + Send + Sync + Unpin> =
			Box::new(select_all(subscriptions));
		let chain_id = self.chain_id.clone();
		let events = all_subs
			.map(move |event| {
				// Like what `get_all_events()` does in `hermes`
				let mut events_with_height: Vec<IbcEventWithHeight> = vec![];
				let Event { data, events: _, query } = event.unwrap();
				match data {
					EventData::NewBlock { block, .. }
						if query == Query::from(EventType::NewBlock).to_string() =>
					{
						let height = Height::new(
							ChainId::chain_version(chain_id.to_string().as_str()),
							u64::from(block.as_ref().ok_or("tx.height").unwrap().header.height),
						);
						events_with_height.push(IbcEventWithHeight::new(
							ClientEvents::NewBlock::new(height).into(),
							height,
						));
					},
					EventData::Tx { tx_result } => {
						let height = Height::new(
							ChainId::chain_version(chain_id.to_string().as_str()),
							tx_result.height as u64,
						);
						for abci_event in &tx_result.result.events {
							if let Ok(ibc_event) = ibc_event_try_from_abci_event(abci_event, height)
							{
								log::debug!(target: "hyperspace_cosmos", "Retrieved event: {}, query: {}, parsed: {:?}", abci_event.kind, query, ibc_event);
								if query == Query::eq("message.module", "ibc_client").to_string() &&
									event_is_type_client(&ibc_event)
								{
									events_with_height
										.push(IbcEventWithHeight::new(ibc_event, height));
								} else if (query ==
									Query::eq("message.module", "ibc_connection").to_string() ||
									query ==
										Query::eq("message.module", "ibc_client").to_string()) &&
									event_is_type_connection(&ibc_event)
								{
									events_with_height
										.push(IbcEventWithHeight::new(ibc_event, height));
								} else if query ==
									Query::eq("message.module", "ibc_channel").to_string() &&
									event_is_type_channel(&ibc_event)
								{
									events_with_height
										.push(IbcEventWithHeight::new(ibc_event, height));
								} else {
									log::debug!(target: "hyperspace_cosmos", "The event is unknown");
								}
							} else {
								log::debug!(target: "hyperspace_cosmos", "Failed to parse event {:?}", abci_event);
							}
						}
					},
					_ => {},
				}
				stream::iter(events_with_height)
			})
			.flatten()
			.map(|e| e.event)
			.boxed();
		events
	}

	async fn query_client_consensus(
		&self,
		at: Height,
		client_id: ClientId,
		consensus_height: Height,
	) -> Result<QueryConsensusStateResponse, Self::Error> {
		let path_bytes = Path::ClientConsensusState(ClientConsensusStatePath {
			client_id: client_id.clone(),
			epoch: consensus_height.revision_number,
			height: consensus_height.revision_height,
		})
		.to_string()
		.into_bytes();
		let (query_result, proof) = self.query_path(path_bytes.clone(), at, true).await?;
		let consensus_state = Any::decode(&*query_result.value)?;
		Ok(QueryConsensusStateResponse {
			consensus_state: Some(consensus_state),
			proof,
			proof_height: increment_proof_height(Some(at.into())),
		})
	}

	async fn query_client_state(
		&self,
		at: Height,
		client_id: ClientId,
	) -> Result<QueryClientStateResponse, Self::Error> {
		let path_bytes =
			Path::ClientState(ClientStatePath(client_id.clone())).to_string().into_bytes();
		let (q, proof) = self.query_path(path_bytes.clone(), at, true).await?;
		let client_state = Any::decode(&*q.value)?;
		Ok(QueryClientStateResponse {
			client_state: Some(client_state),
			proof,
			proof_height: increment_proof_height(Some(at.into())),
		})
	}

	async fn query_connection_end(
		&self,
		at: Height,
		connection_id: ConnectionId,
	) -> Result<QueryConnectionResponse, Self::Error> {
		let path_bytes = Path::Connections(ConnectionsPath(connection_id.clone()))
			.to_string()
			.into_bytes();
		let (q, proof) = self.query_path(path_bytes.clone(), at, true).await?;
		let connection = ConnectionEnd::decode(&*q.value)?;
		Ok(QueryConnectionResponse {
			connection: Some(connection),
			proof,
			proof_height: increment_proof_height(Some(at.into())),
		})
	}

	async fn query_channel_end(
		&self,
		at: Height,
		channel_id: ChannelId,
		port_id: PortId,
	) -> Result<QueryChannelResponse, Self::Error> {
		let path_bytes = Path::ChannelEnds(ChannelEndsPath(port_id.clone(), channel_id.clone()))
			.to_string()
			.into_bytes();
		let (q, proof) = self.query_path(path_bytes.clone(), at, true).await?;
		let channel = Channel::decode(&*q.value)?;
		Ok(QueryChannelResponse {
			channel: Some(channel),
			proof,
			proof_height: increment_proof_height(Some(at.into())),
		})
	}

	async fn query_proof(&self, at: Height, keys: Vec<Vec<u8>>) -> Result<Vec<u8>, Self::Error> {
		let (_, proof) = self.query_path(keys[0].clone(), at, true).await?;
		Ok(proof)
	}

	async fn query_packet_commitment(
		&self,
		at: Height,
		port_id: &PortId,
		channel_id: &ChannelId,
		seq: u64,
	) -> Result<QueryPacketCommitmentResponse, Self::Error> {
		let path_bytes = Path::Commitments(CommitmentsPath {
			port_id: port_id.clone(),
			channel_id: channel_id.clone(),
			sequence: Sequence::from(seq),
		})
		.to_string()
		.into_bytes();
		let (query_result, proof) = self.query_path(path_bytes.clone(), at, true).await?;
		Ok(QueryPacketCommitmentResponse {
			commitment: query_result.value,
			proof,
			proof_height: increment_proof_height(Some(at.into())),
		})
	}

	async fn query_packet_acknowledgement(
		&self,
		at: Height,
		port_id: &PortId,
		channel_id: &ChannelId,
		seq: u64,
	) -> Result<QueryPacketAcknowledgementResponse, Self::Error> {
		let path_bytes = Path::Acks(AcksPath {
			port_id: port_id.clone(),
			channel_id: channel_id.clone(),
			sequence: Sequence::from(seq),
		})
		.to_string()
		.into_bytes();
		let (query_result, proof) = self.query_path(path_bytes, at, true).await?;
		Ok(QueryPacketAcknowledgementResponse {
			acknowledgement: query_result.value,
			proof,
			proof_height: increment_proof_height(Some(at.into())),
		})
	}

	async fn query_next_sequence_recv(
		&self,
		at: Height,
		port_id: &PortId,
		channel_id: &ChannelId,
	) -> Result<QueryNextSequenceReceiveResponse, Self::Error> {
		let path_bytes = Path::SeqRecvs(SeqRecvsPath(port_id.clone(), channel_id.clone()))
			.to_string()
			.into_bytes();
		let (query_result, proof) = self.query_path(path_bytes.clone(), at, true).await?;
		let next_sequence_receive = u64::from_be_bytes(
			query_result
				.value
				.try_into()
				.map_err(|_| Error::Custom("invalid next_sequence_receive value".to_owned()))?,
		);
		Ok(QueryNextSequenceReceiveResponse {
			next_sequence_receive,
			proof,
			proof_height: increment_proof_height(Some(at.into())),
		})
	}

	async fn query_packet_receipt(
		&self,
		at: Height,
		port_id: &PortId,
		channel_id: &ChannelId,
		seq: u64,
	) -> Result<QueryPacketReceiptResponse, Self::Error> {
		let path_bytes = Path::Receipts(ReceiptsPath {
			port_id: port_id.clone(),
			channel_id: channel_id.clone(),
			sequence: Sequence::from(seq),
		})
		.to_string()
		.into_bytes();
		let (query_result, proof) = self.query_path(path_bytes, at, true).await?;
		let received = query_result.value[0] == 1;
		Ok(QueryPacketReceiptResponse {
			received,
			proof,
			proof_height: increment_proof_height(Some(at.into())),
		})
	}

	async fn latest_height_and_timestamp(&self) -> Result<(Height, Timestamp), Self::Error> {
		// We cannot rely on `/status` endpoint to provide details about the latest block.
		// Instead, we need to pull block height via `/abci_info` and then fetch block
		// metadata at the given height via `/blockchain` endpoint.
		let abci_info = self
			.rpc_client
			.abci_info()
			.await
			.map_err(|e| Error::RpcError(format!("{:?}", e)))?;

		// Query `/blockchain` endpoint to pull the block metadata corresponding to
		// the latest block that the application committed.
		// TODO: Replace this query with `/header`, once it's available.
		//  https://github.com/informalsystems/tendermint-rs/pull/1101
		let blocks = self
			.rpc_client
			.blockchain(abci_info.last_block_height, abci_info.last_block_height)
			.await
			.map_err(|e| {
				Error::RpcError(format!(
					"failed to query /blockchain endpoint for latest app. block: {:?}",
					e
				))
			})?;

		let latest_app_block = blocks.block_metas.first().ok_or_else(|| {
			Error::Custom("/blockchain endpoint for latest app. block".to_owned())
		})?;

		let height = Height::new(
			ChainId::chain_version(latest_app_block.header.chain_id.as_str()),
			u64::from(abci_info.last_block_height),
		);
		let timestamp = latest_app_block.header.time.into();
		Ok((height, timestamp))
	}

	async fn query_packet_commitments(
		&self,
		_at: Height,
		channel_id: ChannelId,
		port_id: PortId,
	) -> Result<Vec<u64>, Self::Error> {
		let mut grpc_client =
			ibc_proto::ibc::core::channel::v1::query_client::QueryClient::connect(
				self.grpc_url.clone().to_string(),
			)
			.await
			.map_err(|e| Error::from(e.to_string()))?;

		let request = QueryPacketCommitmentsRequest {
			port_id: port_id.to_string(),
			channel_id: channel_id.to_string(),
			pagination: None,
		};
		let request = tonic::Request::new(request);
		let response = grpc_client
			.packet_commitments(request)
			.await
			.map_err(|e| Error::from(e.to_string()))?
			.into_inner();

		let commitment_sequences: Vec<u64> =
			response.commitments.into_iter().map(|v| v.sequence.into()).collect();

		Ok(commitment_sequences)
	}

	async fn query_packet_acknowledgements(
		&self,
		_at: Height,
		channel_id: ChannelId,
		port_id: PortId,
	) -> Result<Vec<u64>, Self::Error> {
		log::debug!(
			target: "hyperspace_cosmos",
			"Querying packet acknowledgements for channel {:?} on port {:?}",
			channel_id,
			port_id
		);
		let mut grpc_client =
			ibc_proto::ibc::core::channel::v1::query_client::QueryClient::connect(
				self.grpc_url.clone().to_string(),
			)
			.await
			.map_err(|e| Error::from(e.to_string()))?;

		let request = QueryPacketAcknowledgementsRequest {
			port_id: port_id.to_string(),
			channel_id: channel_id.to_string(),
			packet_commitment_sequences: vec![],
			pagination: None,
		};
		let request = tonic::Request::new(request);
		let response = grpc_client
			.packet_acknowledgements(request)
			.await
			.map_err(|e| Error::from(e.to_string()))?
			.into_inner();

		let commitment_sequences: Vec<u64> =
			response.acknowledgements.into_iter().map(|v| v.sequence.into()).collect();

		Ok(commitment_sequences)
	}

	async fn query_unreceived_packets(
		&self,
		_at: Height,
		channel_id: ChannelId,
		port_id: PortId,
		seqs: Vec<u64>,
	) -> Result<Vec<u64>, Self::Error> {
		let mut grpc_client =
			ibc_proto::ibc::core::channel::v1::query_client::QueryClient::connect(
				self.grpc_url.clone().to_string(),
			)
			.await
			.map_err(|e| Error::from(e.to_string()))?;

		let request = QueryUnreceivedPacketsRequest {
			port_id: port_id.to_string(),
			channel_id: channel_id.to_string(),
			packet_commitment_sequences: seqs.into(),
		};
		let request = tonic::Request::new(request);
		let response = grpc_client
			.unreceived_packets(request)
			.await
			.map_err(|e| Error::from(e.to_string()))?
			.into_inner();

		let commitment_sequences: Vec<u64> =
			response.sequences.into_iter().map(|v| v.into()).collect();

		Ok(commitment_sequences)
	}

	async fn on_undelivered_sequences(&self, seqs: &[u64]) -> Result<(), Self::Error> {
		*self.maybe_has_undelivered_packets.lock().unwrap() = !seqs.is_empty();
		Ok(())
	}

	fn has_undelivered_sequences(&self) -> bool {
		*self.maybe_has_undelivered_packets.lock().unwrap()
	}

	async fn query_unreceived_acknowledgements(
		&self,
		_at: Height,
		channel_id: ChannelId,
		port_id: PortId,
		seqs: Vec<u64>,
	) -> Result<Vec<u64>, Self::Error> {
		let mut grpc_client =
			ibc_proto::ibc::core::channel::v1::query_client::QueryClient::connect(
				self.grpc_url.clone().to_string(),
			)
			.await
			.map_err(|e| Error::from(e.to_string()))?;

		let request = QueryUnreceivedAcksRequest {
			port_id: port_id.to_string(),
			channel_id: channel_id.to_string(),
			packet_ack_sequences: seqs.into(),
		};
		let request = tonic::Request::new(request);
		let response = grpc_client
			.unreceived_acks(request)
			.await
			.map_err(|e| Error::from(e.to_string()))?
			.into_inner();

		let commitment_sequences: Vec<u64> =
			response.sequences.into_iter().map(|v| v.into()).collect();

		Ok(commitment_sequences)
	}

	fn channel_whitelist(&self) -> Vec<(ChannelId, PortId)> {
		self.channel_whitelist.clone()
	}

	async fn query_connection_channels(
		&self,
		_at: Height,
		connection_id: &ConnectionId,
	) -> Result<QueryChannelsResponse, Self::Error> {
		let mut grpc_client =
			ibc_proto::ibc::core::channel::v1::query_client::QueryClient::connect(
				self.grpc_url.clone().to_string(),
			)
			.await
			.map_err(|e| Error::from(format!("{:?}", e)))?;
		let request = tonic::Request::new(QueryConnectionChannelsRequest {
			connection: connection_id.to_string(),
			pagination: None,
		});

		let response = grpc_client
			.connection_channels(request)
			.await
			.map_err(|e| Error::from(format!("{:?}", e)))?
			.into_inner();
		let channels = QueryChannelsResponse {
			channels: response.channels,
			pagination: response.pagination,
			height: response.height,
		};

		Ok(channels)
	}

	async fn query_send_packets(
		&self,
		channel_id: ChannelId,
		port_id: PortId,
		seqs: Vec<u64>,
	) -> Result<Vec<PacketInfo>, Self::Error> {
		log::debug!(
			target: "hyperspace_cosmos",
			"query_send_packets: channel_id: {}, port_id: {}, seqs: {:?}", channel_id, port_id, seqs
		);
		let mut block_events = vec![];

		for seq in seqs {
			let query_str =
				Query::eq(format!("{}.packet_src_channel", "send_packet"), channel_id.to_string())
					.and_eq(format!("{}.packet_src_port", "send_packet"), port_id.to_string())
					.and_eq(format!("{}.packet_sequence", "send_packet"), seq.to_string());

			let response = self
				.rpc_client
				.tx_search(
					query_str,
					true,
					1,
					1, // get only the first Tx matching the query
					Order::Ascending,
				)
				.await
				.map_err(|e| Error::RpcError(format!("{:?}", e)))?;

			for tx in response.txs {
				for ev in &tx.tx_result.events {
					let height = tx.height.value();
					let ev =
						ibc_event_try_from_abci_event(ev, Height::new(self.id().version(), height));

					match ev {
						Ok(IbcEvent::SendPacket(p)) => {
							let mut info = PacketInfo::try_from(IbcPacketInfo::from(p.packet))
								.map_err(|_| {
									Error::from(format!(
										"failed to convert packet info from IbcPacketInfo",
									))
								})?;
							info.height = Some(p.height.revision_height);
							block_events.push(info)
						},
						_ => (),
					}
				}
			}
		}
		Ok(block_events)
	}

	async fn query_recv_packets(
		&self,
		channel_id: ChannelId,
		port_id: PortId,
		seqs: Vec<u64>,
	) -> Result<Vec<PacketInfo>, Self::Error> {
		log::debug!(
			target: "hyperspace_cosmos",
			"query_recv_packets: channel_id: {}, port_id: {}, seqs: {:?}", channel_id, port_id, seqs
		);
		let mut block_events = vec![];

		for seq in seqs {
			let query_str =
				Query::eq(format!("{}.packet_src_channel", "recv_packet"), channel_id.to_string())
					.and_eq(format!("{}.packet_src_port", "recv_packet"), port_id.to_string())
					.and_eq(format!("{}.packet_sequence", "recv_packet"), seq.to_string());

			let response = self
				.rpc_client
				.tx_search(
					query_str,
					true,
					1,
					1, // get only the first Tx matching the query
					Order::Ascending,
				)
				.await
				.map_err(|e| Error::RpcError(format!("{:?}", e)))?;

			for tx in response.txs {
				for ev in &tx.tx_result.events {
					let height = tx.height.value();
					let ev =
						ibc_event_try_from_abci_event(ev, Height::new(self.id().version(), height));
					match ev {
						Ok(IbcEvent::WriteAcknowledgement(p)) => {
							let mut info = PacketInfo::try_from(IbcPacketInfo::from(p.packet))
								.map_err(|_| {
									Error::from(format!(
										"failed to convert packet info from IbcPacketInfo",
									))
								})?;
							info.ack = Some(p.ack);
							info.height = Some(p.height.revision_height);
							block_events.push(info)
						},
						_ => (),
					}
				}
			}
		}
		Ok(block_events)
	}

	fn expected_block_time(&self) -> Duration {
		Duration::from_secs(30)
	}

	async fn query_client_update_time_and_height(
		&self,
		client_id: ClientId,
		client_height: Height,
	) -> Result<(Height, Timestamp), Self::Error> {
		log::debug!(
			target: "hyperspace_cosmos",
			"Querying client update time and height for client {:?} at height {:?}",
			client_id,
			client_height
		);
		let query_str = Query::eq("update_client.client_id", client_id.to_string());

		let response = self
			.rpc_client
			.tx_search(
				query_str,
				true,
				1,
				1, // get only the first Tx matching the query
				Order::Ascending,
			)
			.await
			.map_err(|e| Error::RpcError(format!("{:?}", e)))?;

		for tx in response.txs {
			for ev in &tx.tx_result.events {
				let height = tx.height.value();
				let ev =
					ibc_event_try_from_abci_event(ev, Height::new(self.id().version(), height));
				let timestamp = self.query_timestamp_at(height).await?;
				match ev {
					Ok(IbcEvent::UpdateClient(_)) =>
						return Ok((
							Height::new(self.chain_id.version(), height),
							Timestamp::from_nanoseconds(timestamp)?,
						)),
					_ => (),
				}
			}
		}

		Err(Error::from("not found".to_string()))
	}

	async fn query_host_consensus_state_proof(
		&self,
		_client_state: &AnyClientState,
	) -> Result<Option<Vec<u8>>, Self::Error> {
		unimplemented!()
	}

	async fn query_ibc_balance(
		&self,
		asset_id: Self::AssetId,
	) -> Result<Vec<PrefixedCoin>, Self::Error> {
		let denom = &asset_id;
		let mut grpc_client = ibc_proto::cosmos::bank::v1beta1::query_client::QueryClient::connect(
			self.grpc_url.clone().to_string(),
		)
		.await
		.map_err(|e| Error::from(format!("{:?}", e)))?;

		let request = tonic::Request::new(QueryBalanceRequest {
			address: self.keybase.clone().account,
			denom: denom.to_string(),
		});

		let response = grpc_client
			.balance(request)
			.await
			.map(|r| r.into_inner())
			.map_err(|e| Error::from(format!("{:?}", e)))?;

		// Querying for a balance might fail, i.e. if the account doesn't actually exist
		let balance = response
			.balance
			.ok_or_else(|| Error::from(format!("No balance for denom {}", denom)))?;

		Ok(vec![PrefixedCoin {
			denom: PrefixedDenom {
				trace_path: TracePath::default(),
				base_denom: BaseDenom::from_str(denom)?,
			},
			amount: Amount::from_str(balance.amount.as_str())?,
		}])
	}

	fn connection_prefix(&self) -> CommitmentPrefix {
		CommitmentPrefix::try_from(self.commitment_prefix.clone()).expect("Should not fail")
	}

	fn client_id(&self) -> ClientId {
		self.client_id()
	}

	fn set_client_id(&mut self, client_id: ClientId) {
		self.client_id = Some(client_id);
	}

	fn connection_id(&self) -> Option<ConnectionId> {
		self.connection_id.clone()
	}

	/// Set the channel whitelist for the relayer task.
	fn set_channel_whitelist(&mut self, channel_whitelist: Vec<(ChannelId, PortId)>) {
		self.channel_whitelist = channel_whitelist;
	}

	fn add_channel_to_whitelist(&mut self, channel: (ChannelId, PortId)) {
		self.channel_whitelist.push(channel);
	}

	fn set_connection_id(&mut self, connection_id: ConnectionId) {
		self.connection_id = Some(connection_id);
	}

	fn client_type(&self) -> ClientType {
		ClientState::<()>::client_type()
	}

	async fn query_timestamp_at(&self, block_number: u64) -> Result<u64, Self::Error> {
		let height = TmHeight::try_from(block_number)
			.map_err(|e| Error::from(format!("Invalid block number: {}", e)))?;
		let response = self
			.rpc_client
			.block(height)
			.await
			.map_err(|e| Error::RpcError(e.to_string()))?;
		let time: Timestamp = response.block.header.time.into();
		Ok(time.nanoseconds())
	}

	async fn query_clients(&self) -> Result<Vec<ClientId>, Self::Error> {
		let request = tonic::Request::new(QueryClientStatesRequest { pagination: None });
		let grpc_client = ibc_proto::ibc::core::client::v1::query_client::QueryClient::connect(
			self.grpc_url.clone().to_string(),
		)
		.await
		.map_err(|e| Error::RpcError(format!("{:?}", e)))?;
		let response = grpc_client
			.clone()
			.client_states(request)
			.await
			.map_err(|e| {
				Error::from(format!("Failed to query client states from grpc client: {:?}", e))
			})?
			.into_inner();

		// Deserialize into domain type
		let clients: Vec<ClientId> = response
			.client_states
			.into_iter()
			.filter_map(|cs| {
				let id = ClientId::from_str(&cs.client_id).ok()?;
				Some(id)
			})
			.collect();
		Ok(clients)
	}

	async fn query_channels(&self) -> Result<Vec<(ChannelId, PortId)>, Self::Error> {
		let request = tonic::Request::new(QueryChannelsRequest { pagination: None });
		let mut grpc_client =
			ibc_proto::ibc::core::channel::v1::query_client::QueryClient::connect(
				self.grpc_url.clone().to_string(),
			)
			.await
			.map_err(|e| Error::from(format!("{:?}", e)))?;
		let response = grpc_client
			.channels(request)
			.await
			.map_err(|e| Error::from(format!("{:?}", e)))?
			.into_inner()
			.channels
			.into_iter()
			.filter_map(|c| {
				let id = ChannelId::from_str(&c.channel_id).ok()?;
				let port_id = PortId::from_str(&c.port_id).ok()?;
				Some((id, port_id))
			})
			.collect::<Vec<_>>();
		Ok(response)
	}

	async fn query_connection_using_client(
		&self,
		_height: u32,
		client_id: String,
	) -> Result<Vec<IdentifiedConnection>, Self::Error> {
		let mut grpc_client =
			ibc_proto::ibc::core::connection::v1::query_client::QueryClient::connect(
				self.grpc_url.clone().to_string(),
			)
			.await
			.map_err(|e| Error::from(format!("{:?}", e)))?;

		let request = tonic::Request::new(QueryConnectionsRequest { pagination: None });

		let response = grpc_client
			.connections(request)
			.await
			.map_err(|e| Error::from(format!("{:?}", e)))?
			.into_inner();

		let connections = response
			.connections
			.into_iter()
			.filter_map(|co| {
				IdentifiedConnection::try_from(co.clone())
					.map_err(|e| Error::from(format!("Failed to convert connection end: {:?}", e)))
					.ok()
			})
			.filter(|conn| {
				conn.client_id == client_id ||
					conn.counterparty.as_ref().map(|x| x.client_id == client_id).unwrap_or(false)
			})
			.collect();
		Ok(connections)
	}

	async fn is_update_required(
		&self,
		_latest_height: u64,
		_latest_client_height_on_counterparty: u64,
	) -> Result<bool, Self::Error> {
		// we never need to use LightClientSync trait in this case, because
		// all the events will be eventually submitted via `finality_notifications`
		Ok(false)
	}

	async fn initialize_client_state(
		&self,
	) -> Result<(AnyClientState, AnyConsensusState), Self::Error> {
		let latest_height_timestamp = self.latest_height_and_timestamp().await?;
		let client_state = ClientState::new(
			self.chain_id.clone(),
			TrustThreshold::default(),
			Duration::from_secs(64000),
			Duration::from_secs(1814400),
			Duration::new(15, 0),
			latest_height_timestamp.0,
			ProofSpecs::default(),
			vec!["upgrade".to_string(), "upgradedIBCState".to_string()],
		)
		.map_err(|e| Error::from(format!("Invalid client state {}", e)))?;
		let light_block = self
			.light_client
			.verify(latest_height_timestamp.0, latest_height_timestamp.0, &client_state)
			.await
			.map_err(|e| Error::from(format!("Invalid light block {}", e)))?;
		let consensus_state = ConsensusState::from(light_block.clone().signed_header.header);
		Ok((
			AnyClientState::Tendermint(client_state),
			AnyConsensusState::Tendermint(consensus_state),
		))
	}

	async fn query_client_id_from_tx_hash(
		&self,
		tx_id: Self::TransactionId,
	) -> Result<ClientId, Self::Error> {
		const WAIT_BACKOFF: Duration = Duration::from_millis(300);
		const TIME_OUT: Duration = Duration::from_millis(30000);
		let start_time = std::time::Instant::now();

		let response: Response = loop {
			let response = self
				.rpc_client
				.tx_search(
					Query::eq("tx.hash", tx_id.hash.to_string()),
					false,
					1,
					1, // get only the first Tx matching the query
					Order::Ascending,
				)
				.await
				.map_err(|e| Error::from(format!("Failed to query tx hash: {}", e)))?;
			match response.txs.into_iter().next() {
				None => {
					let elapsed = start_time.elapsed();
					if &elapsed > &TIME_OUT {
						return Err(Error::from(format!(
							"Timeout waiting for tx {:?} to be included in a block",
							tx_id.hash
						)))
					} else {
						std::thread::sleep(WAIT_BACKOFF);
					}
				},
				Some(resp) => break resp,
			}
		};

		let height = Height::new(
			ChainId::chain_version(self.chain_id.to_string().as_str()),
			response.height.value(),
		);
		let deliver_tx_result = response.tx_result;
		if deliver_tx_result.code.is_err() {
			Err(Error::from(format!(
				"Transaction failed with code {:?} and log {:?}",
				deliver_tx_result.code, deliver_tx_result.log
			)))
		} else {
			let result = deliver_tx_result
				.events
				.iter()
				.flat_map(|e| ibc_event_try_from_abci_event(e, height).ok().into_iter())
				.filter(|e| matches!(e, IbcEvent::CreateClient(_)))
				.collect::<Vec<_>>();
			if result.clone().len() != 1 {
				Err(Error::from(format!(
					"Expected exactly one CreateClient event, found {}",
					result.len()
				)))
			} else {
				Ok(match result[0] {
					IbcEvent::CreateClient(ref e) => e.client_id().clone(),
					_ => unreachable!(),
				})
			}
		}
	}

<<<<<<< HEAD
	async fn upload_wasm(&self, wasm: Vec<u8>) -> Result<Vec<u8>, Self::Error> {
		let msg = MsgPushNewWasmCode { signer: self.account_id(), code: wasm };
		let hash = self.submit(vec![msg.into()]).await?;
		let resp = self.wait_for_tx_result(hash).await?;
		let height = Height::new(
			ChainId::chain_version(self.chain_id.to_string().as_str()),
			resp.height.value(),
		);
		let deliver_tx_result = resp.tx_result;
		let mut result = deliver_tx_result
			.events
			.iter()
			.flat_map(|e| ibc_event_try_from_abci_event(e, height).ok().into_iter())
			.filter(|e| matches!(e, IbcEvent::PushWasmCode(_)))
			.collect::<Vec<_>>();
		let code_id = if result.clone().len() != 1 {
			return Err(Error::from(format!(
				"Expected exactly one PushWasmCode event, found {}",
				result.len()
			)))
		} else {
			match result.pop().unwrap() {
				IbcEvent::PushWasmCode(ev) => ev.0,
				_ => unreachable!(),
			}
		};
		// let resp = MsgClient::connect(
		// 	Endpoint::try_from(self.grpc_url.to_string())
		// 		.map_err(|e| Error::from(format!("Failed to parse grpc url: {:?}", e)))?,
		// )
		// .await
		// .map_err(|e| Error::from(format!("Failed to connect to grpc endpoint: {:?}", e)))?
		// .push_new_wasm_code(msg)
		// .await
		// .map_err(|e| {
		// 	Error::from(format!("Failed to upload wasm code to grpc endpoint: {:?}", e))
		// })?;

		Ok(code_id)
=======
	async fn query_connection_id_from_tx_hash(
		&self,
		_tx_id: Self::TransactionId,
	) -> Result<ConnectionId, Self::Error> {
		todo!()
	}

	async fn query_channel_id_from_tx_hash(
		&self,
		_tx_id: Self::TransactionId,
	) -> Result<(ChannelId, PortId), Self::Error> {
		todo!()
>>>>>>> 022ef4b6
	}
}

impl<H> CosmosClient<H>
where
	H: 'static + Clone + Send + Sync,
{
	async fn parse_ibc_events_at(
		&mut self,
		latest_revision: u64,
		height: u64,
	) -> Result<Vec<IbcEvent>, <Self as IbcProvider>::Error> {
		let mut ibc_events = Vec::new();

		let block_results =
			self.rpc_client.block_results(TmHeight::try_from(height)?).await.map_err(|e| {
				Error::from(format!(
					"Failed to query block result for height {:?}: {:?}",
					height, e
				))
			})?;

		let tx_events = block_results
			.txs_results
			.unwrap_or_default()
			.into_iter()
			.flat_map(|tx| tx.events);
		let begin_events = block_results.begin_block_events.unwrap_or_default().into_iter();
		let end_events = block_results.end_block_events.unwrap_or_default().into_iter();
		let events = begin_events.chain(tx_events).chain(end_events);

		let ibc_height = Height::new(latest_revision, height);
		for event in events {
			let ibc_event = ibc_event_try_from_abci_event(&event, ibc_height).ok();
			match ibc_event {
				Some(mut ev) => {
					ev.set_height(ibc_height);
					log::debug!(target: "hyperspace_cosmos", "Encountered event at {height}: {:?}", event.kind);
					ibc_events.push(ev);
				},
				None => {
					log::debug!(target: "hyperspace_cosmos", "Skipped event: {:?}", event.kind);
					continue
				},
			}
		}
		Ok(ibc_events)
	}
}

impl<H: Clone + Send + Sync + 'static> CosmosClient<H> {
	#[allow(unused)]
	async fn wait_for_tx_result(
		&self,
		tx_id: <Self as IbcProvider>::TransactionId,
	) -> Result<Response, <Self as IbcProvider>::Error> {
		const WAIT_BACKOFF: Duration = Duration::from_millis(300);
		const TIME_OUT: Duration = Duration::from_millis(30000);
		let start_time = std::time::Instant::now();

		let response: Response = loop {
			let response = self
				.rpc_client
				.tx_search(
					Query::eq("tx.hash", tx_id.hash.to_string()),
					false,
					1,
					1, // get only the first Tx matching the query
					Order::Ascending,
				)
				.await
				.map_err(|e| Error::from(format!("Failed to query tx hash: {}", e)))?;
			match response.txs.into_iter().next() {
				None => {
					let elapsed = start_time.elapsed();
					if &elapsed > &TIME_OUT {
						return Err(Error::from(format!(
							"Timeout waiting for tx {:?} to be included in a block",
							tx_id.hash
						)))
					} else {
						sleep(WAIT_BACKOFF).await;
					}
				},
				Some(resp) => break resp,
			}
		};

		let deliver_tx_result = &response.tx_result;
		if deliver_tx_result.code.is_err() {
			Err(Error::from(format!(
				"Transaction failed with code {:?} and log {:?}",
				deliver_tx_result.code, deliver_tx_result.log
			)))
		} else {
			Ok(response)
		}
	}
}

fn increment_proof_height(
	height: Option<ibc_proto::ibc::core::client::v1::Height>,
) -> Option<ibc_proto::ibc::core::client::v1::Height> {
	match height {
		Some(height) => Some(ibc_proto::ibc::core::client::v1::Height {
			revision_height: height.revision_height + 1,
			..height
		}),
		None => None,
	}
}<|MERGE_RESOLUTION|>--- conflicted
+++ resolved
@@ -1069,7 +1069,20 @@
 		}
 	}
 
-<<<<<<< HEAD
+	async fn query_connection_id_from_tx_hash(
+		&self,
+		_tx_id: Self::TransactionId,
+	) -> Result<ConnectionId, Self::Error> {
+		todo!()
+	}
+
+	async fn query_channel_id_from_tx_hash(
+		&self,
+		_tx_id: Self::TransactionId,
+	) -> Result<(ChannelId, PortId), Self::Error> {
+		todo!()
+	}
+
 	async fn upload_wasm(&self, wasm: Vec<u8>) -> Result<Vec<u8>, Self::Error> {
 		let msg = MsgPushNewWasmCode { signer: self.account_id(), code: wasm };
 		let hash = self.submit(vec![msg.into()]).await?;
@@ -1109,20 +1122,6 @@
 		// })?;
 
 		Ok(code_id)
-=======
-	async fn query_connection_id_from_tx_hash(
-		&self,
-		_tx_id: Self::TransactionId,
-	) -> Result<ConnectionId, Self::Error> {
-		todo!()
-	}
-
-	async fn query_channel_id_from_tx_hash(
-		&self,
-		_tx_id: Self::TransactionId,
-	) -> Result<(ChannelId, PortId), Self::Error> {
-		todo!()
->>>>>>> 022ef4b6
 	}
 }
 

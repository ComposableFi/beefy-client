--- conflicted
+++ resolved
@@ -3,9 +3,7 @@
 use frame_support::{
 	pallet_prelude::ConstU32,
 	parameter_types,
-	traits::{
-		ConstU64, Everything,
-	},
+	traits::{ConstU64, Everything},
 };
 use frame_system as system;
 use ibc_primitives::IbcAccount;
@@ -160,47 +158,25 @@
 	type OnNewTokenAccount = ();
 }
 
-impl pallet_ibc::Config for Test {
-<<<<<<< HEAD
+impl Config for Test {
 	type TimeProvider = Timestamp;
 	type Event = Event;
-	const PALLET_PREFIX: &'static [u8] = b"ibc/";
-	const LIGHT_CLIENT_PROTOCOL: crate::LightClientProtocol = crate::LightClientProtocol::Beefy;
-	type Currency = Balances;
-	type ExpectedBlockTime = ExpectedBlockTime;
-	type Fungibles = Assets;
-	type AccountIdConversion = IbcAccount<AccountId>;
-	type WeightInfo = ();
-	type AdminOrigin = frame_system::EnsureRoot<AccountId>;
-	type ParaId = ParachainId;
-	type RelayChain = RelayChainId;
+	type NativeCurrency = Balances;
 	type Balance = Balance;
 	type AssetId = AssetId;
 	type IbcDenomToAssetIdConversion = ();
-	type Create = AssetCreator<Self>;
+	const PALLET_PREFIX: &'static [u8] = b"ibc/";
+	const LIGHT_CLIENT_PROTOCOL: crate::LightClientProtocol = LightClientProtocol::Beefy;
+	type AccountIdConversion = IbcAccount<AccountId>;
+	type Fungibles = Assets;
+	type ExpectedBlockTime = ExpectedBlockTime;
+	type Router = Router;
+	type ParaId = ParachainId;
+	type RelayChain = RelayChainId;
+	type WeightInfo = ();
+	type AdminOrigin = EnsureRoot<AccountId>;
 	type SentryOrigin = EnsureRoot<AccountId>;
-	type ReservableCurrency = Balances;
 	type SpamProtectionDeposit = SpamProtectionDeposit;
-=======
-    type TimeProvider = Timestamp;
-    type Event = Event;
-    const PALLET_PREFIX: &'static [u8] = b"ibc/";
-    const LIGHT_CLIENT_PROTOCOL: crate::LightClientProtocol = crate::LightClientProtocol::Beefy;
-    type NativeCurrency = Balances;
-	type Router = Router;
-    type ExpectedBlockTime = ExpectedBlockTime;
-    type MultiCurrency = Assets;
-    type AccountIdConversion = IbcAccount<AccountId>;
-    type WeightInfo = ();
-    type AdminOrigin = frame_system::EnsureRoot<AccountId>;
-    type ParaId = ParachainId;
-    type RelayChain = RelayChainId;
-    type Balance = Balance;
-    type AssetId = AssetId;
-    type IdentifyAssetId = ();
-    type SentryOrigin = EnsureRoot<AccountId>;
-    type SpamProtectionDeposit = SpamProtectionDeposit;
->>>>>>> 8b105c1f
 }
 
 impl pallet_timestamp::Config for Test {
@@ -228,35 +204,43 @@
 where
 	T::AssetId: From<u128>,
 {
-    fn to_asset_id(denom: &String) -> T::AssetId {
-        1u128.into()
-    }
-
-    fn to_denom(id: T::AssetId) -> Option<String> {
-        Some("PICA".to_string())
-    }
-
-    fn ibc_assets(
-        start_key: Option<T::AssetId>,
-        offset: Option<u32>,
-        limit: u64,
-    ) -> (Vec<Vec<u8>>, u64, Option<T::AssetId>) {
-        (vec![], 0, None)
-    }
-}
-
+	fn to_asset_id(_denom: &String) -> T::AssetId {
+		1u128.into()
+	}
+
+	fn to_denom(_id: T::AssetId) -> Option<String> {
+		Some("PICA".to_string())
+	}
+
+	fn ibc_assets(
+		_start_key: Option<T::AssetId>,
+		_offset: Option<u32>,
+		_limit: u64,
+	) -> (Vec<Vec<u8>>, u64, Option<T::AssetId>) {
+		(vec![], 0, None)
+	}
+}
+
+#[derive(Clone, Debug, Eq, PartialEq, Default)]
 pub struct Router;
 
 impl ModuleRouter for Router {
-    fn get_route_mut(module_id: &impl core::borrow::Borrow<ibc::core::ics26_routing::context::ModuleId>) -> Option<&'static mut dyn ibc::core::ics26_routing::context::Module> {
-        None
-    }
-
-    fn has_route(module_id: &impl core::borrow::Borrow<ibc::core::ics26_routing::context::ModuleId>) -> bool {
-        false
-    }
-
-    fn lookup_module_by_port(port_id: &ibc::core::ics24_host::identifier::PortId) -> Option<ibc::core::ics26_routing::context::ModuleId> {
-        None
-    }
+	fn get_route_mut(
+		&mut self,
+		_module_id: &impl core::borrow::Borrow<ibc::core::ics26_routing::context::ModuleId>,
+	) -> Option<&'static mut dyn ibc::core::ics26_routing::context::Module> {
+		None
+	}
+
+	fn has_route(
+		_module_id: &impl core::borrow::Borrow<ibc::core::ics26_routing::context::ModuleId>,
+	) -> bool {
+		false
+	}
+
+	fn lookup_module_by_port(
+		_port_id: &ibc::core::ics24_host::identifier::PortId,
+	) -> Option<ibc::core::ics26_routing::context::ModuleId> {
+		None
+	}
 }
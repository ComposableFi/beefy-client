--- conflicted
+++ resolved
@@ -103,19 +103,8 @@
 
 		let (messages, events) = match self.finality_protocol {
 			FinalityProtocol::Grandpa => {
-<<<<<<< HEAD
-				let prover = self.grandpa_prover();
 				let AnyClientState::Grandpa(client_state) = AnyClientState::decode_recursive(any_client_state, |c| matches!(c, AnyClientState::Grandpa(_)))
 					.ok_or_else(|| Error::Custom(format!("Could not decode client state")))? else { unreachable!() };
-=======
-				let client_state = match client_state {
-					AnyClientState::Grandpa(client_state) => client_state,
-					c => Err(Error::Custom(format!(
-						"Expected AnyClientState::Grandpa found: {:?}",
-						c
-					)))?,
-				};
->>>>>>> 17cfd380
 				let latest_hash = self.relay_client.rpc().finalized_head().await?;
 				let finalized_head =
 					self.relay_client.rpc().header(Some(latest_hash)).await?.ok_or_else(|| {

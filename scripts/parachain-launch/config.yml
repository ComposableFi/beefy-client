# Relaychain Configuration
relaychain:
<<<<<<< HEAD
  image: parity/polkadot:v0.9.38 # the docker image to use
=======
  image: parity/polkadot:v0.9.39 # the docker image to use
>>>>>>> 1687de03
  chain: rococo-local # the chain to use
  runtimeGenesisConfig: # additonal genesis override
    configuration:
      config:
        validation_upgrade_cooldown: 2
        validation_upgrade_delay: 2
  env: # environment variables for all relaychain nodes
    RUST_LOG: parachain::candidate-backing=trace
  flags: # additional CLI flags for all relaychain nodes
    - --rpc-methods=unsafe
    - --beefy
    - --enable-offchain-indexing=true
    - --pruning=archive
  nodes: # nodes config
    - name: alice # the node name and session key, this imply `--alice`
      wsPort: 9944 # default ws port number is `9944 + global_node_index`
    - name: bob
    - name: charlie
    - name: dave
    - name: eve
    - name: ferdie

# Parachain Configuration
parachains:
  # Config for first parachain
  - image: parachain-node:latest
    chain: # this could be a string like `dev` or a config object
      base: dev-2000 # the chain to use
      collators: # override collators
        - alice # this imply //Alice
        - bob
        - charlie
      sudo: alice # override sudo key to //Alice
    id: 2000 # override parachain id
    parachain: true # this is parachain, not parathread
    flags: # CLI flags for this parachain nodes
      - --rpc-methods=unsafe
      - --wasmtime-instantiation-strategy=recreate-instance-copy-on-write
      - --log=ibc_transfer=trace,pallet_ibc=trace,grandpa-verifier=trace,runtime=trace
      - --force-authoring
      - --execution=wasm
      - --enable-offchain-indexing=true
      - --pruning=archive
    relaychainFlags: # CLI flags for the relaychain port
      - --execution=wasm
#    volumePath: /acala/data # The path to mount volume and base path, default to /data
    nodes: # nodes config
      - wsPort: 9188
        flags: # additional CLI flags for this node
          - --alice
        relaychainFlags: # additional CLI flags for relaychain part
          - --name=relaychain-alice
      - flags:
          - --bob
      - flags:
          - --charlie
  # Config for second parachain
  - image: parachain-node:latest
    chain: # this could be a string like `dev` or a config object
      base: dev-2001 # the chain to use
      collators: # override collators
        - alice # this imply //Alice
        - bob
        - charlie
      sudo: alice # override sudo key to //Alice
    id: 2001 # override parachain id
    parachain: true # this is parachain, not parathread
    flags: # CLI flags for this parachain nodes
      - --rpc-methods=unsafe
      - --wasmtime-instantiation-strategy=recreate-instance-copy-on-write
      - --log=ibc_transfer=trace,pallet_ibc=trace,grandpa-verifier=trace,runtime=trace
      - --force-authoring
      - --execution=wasm
      - --enable-offchain-indexing=true
      - --pruning=archive
    relaychainFlags: # CLI flags for the relaychain port
      - --execution=wasm
    nodes: # nodes config
      - wsPort: 9988
        flags: # additional CLI flags for this node
          - --alice
      - flags:
          - --bob
      - flags:
          - --charlie<|MERGE_RESOLUTION|>--- conflicted
+++ resolved
@@ -1,10 +1,6 @@
 # Relaychain Configuration
 relaychain:
-<<<<<<< HEAD
-  image: parity/polkadot:v0.9.38 # the docker image to use
-=======
   image: parity/polkadot:v0.9.39 # the docker image to use
->>>>>>> 1687de03
   chain: rococo-local # the chain to use
   runtimeGenesisConfig: # additonal genesis override
     configuration:

use ethers::{
<<<<<<< HEAD
	abi::{encode, AbiEncode, Detokenize, ParamType, RawLog, Token, Tokenizable},
	contract::{abigen, EthEvent},
	prelude::{Block, Topic},
	providers::Middleware,
	types::{
		BlockId, BlockNumber, EIP1186ProofResponse, Filter, StorageProof, ValueOrArray, H256, U256,
=======
	abi::{
		encode, encode_packed, ethabi, Abi, AbiEncode, Detokenize, InvalidOutputType, ParamType,
		Token, Tokenizable, Topic,
	},
	contract::abigen,
	middleware::contract::Contract,
	providers::Middleware,
	types::{
		BlockId, BlockNumber, EIP1186ProofResponse, Filter, StorageProof, ValueOrArray, H256, I256,
		U256,
>>>>>>> aa4ceb2f
	},
	utils::keccak256,
};
use ibc::{
	core::{
		ics02_client::{
			client_state::ClientType,
			events::{Attributes, CreateClient},
		},
		ics04_channel::packet::Sequence,
		ics23_commitment::commitment::CommitmentPrefix,
		ics24_host::{
			identifier::{ChannelId, ClientId, ConnectionId, PortId},
			path::{AcksPath, CommitmentsPath, ReceiptsPath},
			Path,
		},
	},
	timestamp::Timestamp,
	Height,
};
use ibc_proto::{
	google,
	ibc::core::{
		channel::v1::{
			Counterparty as ChannelCounterparty, QueryChannelResponse, QueryChannelsResponse,
			QueryNextSequenceReceiveResponse, QueryPacketCommitmentResponse,
			QueryPacketReceiptResponse,
		},
		client::v1::{QueryClientStateResponse, QueryConsensusStateResponse},
		connection::v1::{
<<<<<<< HEAD
			Counterparty as ConnectionCounterparty, IdentifiedConnection, QueryConnectionResponse,
=======
			ConnectionEnd, Counterparty as ConnectionCounterparty, IdentifiedConnection,
			QueryConnectionResponse, Version,
>>>>>>> aa4ceb2f
		},
	},
};
use primitives::{IbcProvider, UpdateType};
use prost::Message;
use std::{
<<<<<<< HEAD
	collections::{HashMap, HashSet},
	future::Future,
	pin::Pin,
	str::FromStr,
	sync::Arc,
	time::Duration,
=======
	collections::HashSet, future::Future, pin::Pin, str::FromStr, sync::Arc, time::Duration,
>>>>>>> aa4ceb2f
};

use crate::{
	client::{ClientError, EthereumClient, COMMITMENTS_STORAGE_INDEX, CONNECTIONS_STORAGE_INDEX},
	events::TryFromEvent,
	prove::prove,
};
use futures::{FutureExt, Stream, StreamExt};
use ibc::{
	applications::transfer::PrefixedCoin,
<<<<<<< HEAD
	core::{
		ics04_channel::{
			channel::{Order, State},
			events::SendPacket,
		},
		ics23_commitment::commitment::CommitmentRoot,
	},
	events::IbcEvent,
	protobuf::Protobuf,
=======
	core::ics04_channel::channel::{Order, State},
	events::IbcEvent,
};
use ibc_proto::{google::protobuf::Any, ibc::core::channel::v1::Channel};
use ibc_rpc::{IbcApiClient, PacketInfo};
use pallet_ibc::light_clients::{AnyClientState, AnyConsensusState};
use thiserror::Error;

use crate::client::{
	ClientError, EthereumClient, CHANNELS_STORAGE_INDEX, CLIENT_IMPLS_STORAGE_INDEX,
	COMMITMENTS_STORAGE_INDEX, CONNECTIONS_STORAGE_INDEX,
>>>>>>> aa4ceb2f
};
use ibc_proto::{
	google::protobuf::Any,
	ibc::core::{
		channel::v1::Channel,
		commitment::v1::MerklePrefix,
		connection::v1::{ConnectionEnd, Version},
	},
};
use ibc_rpc::{IbcApiClient, PacketInfo};
use icsxx_ethereum::{client_state::ClientState, consensus_state::ConsensusState};
use pallet_ibc::light_clients::{AnyClientState, AnyConsensusState, HostFunctionsManager};
use sync_committee_primitives::types::LightClientState;
use sync_committee_prover::SyncCommitteeProver;

abigen!(
	IbcClientAbi,
	"/Users/vmark/work/centauri-private/hyperspace/ethereum/src/abi/ibc-client-abi.json";

	IbcConnectionAbi,
	"/Users/vmark/work/centauri-private/hyperspace/ethereum/src/abi/ibc-connection-abi.json";

	IbcChannelAbi,
	"/Users/vmark/work/centauri-private/hyperspace/ethereum/src/abi/ibc-channel-abi.json";

	IbcPacketAbi,
	"/Users/vmark/work/centauri-private/hyperspace/ethereum/src/abi/ibc-packet-abi.json";
);

impl From<HeightData> for Height {
	fn from(value: HeightData) -> Self {
		Self {
			revision_number: value.revision_number.into(),
			revision_height: value.revision_height.into(),
		}
	}
}

impl From<HeightData> for ibc_proto::ibc::core::client::v1::Height {
	fn from(value: HeightData) -> Self {
		Self {
			revision_number: value.revision_number.into(),
			revision_height: value.revision_height.into(),
		}
	}
}

abigen!(
	IbcHandlerAbi,
	r#"[
	{
    "anonymous": false,
    "inputs": [
      {
        "indexed": true,
        "internalType": "uint64",
        "name": "sequence",
        "type": "uint64"
      },
      {
        "indexed": true,
        "internalType": "string",
        "name": "sourcePort",
        "type": "string"
      },
      {
        "indexed": true,
        "internalType": "string",
        "name": "sourceChannel",
        "type": "string"
      },
      {
        "components": [
          {
            "internalType": "uint64",
            "name": "revision_number",
            "type": "uint64"
          },
          {
            "internalType": "uint64",
            "name": "revision_height",
            "type": "uint64"
          }
        ],
        "indexed": false,
        "internalType": "struct HeightData",
        "name": "timeoutHeight",
        "type": "tuple"
      },
      {
        "indexed": false,
        "internalType": "uint64",
        "name": "timeoutTimestamp",
        "type": "uint64"
      },
      {
        "indexed": false,
        "internalType": "bytes",
        "name": "data",
        "type": "bytes"
      }
    ],
    "name": "SendPacket",
    "type": "event"
  },
  {
    "inputs": [
      {
        "components": [
          {
            "internalType": "string",
            "name": "portId",
            "type": "string"
          },
          {
            "components": [
              {
                "internalType": "enum ChannelState",
                "name": "state",
                "type": "uint8"
              },
              {
                "internalType": "enum ChannelOrder",
                "name": "ordering",
                "type": "uint8"
              },
              {
                "components": [
                  {
                    "internalType": "string",
                    "name": "port_id",
                    "type": "string"
                  },
                  {
                    "internalType": "string",
                    "name": "channel_id",
                    "type": "string"
                  }
                ],
                "internalType": "struct ChannelCounterpartyData",
                "name": "counterparty",
                "type": "tuple"
              },
              {
                "internalType": "string[]",
                "name": "connection_hops",
                "type": "string[]"
              },
              {
                "internalType": "string",
                "name": "version",
                "type": "string"
              }
            ],
            "internalType": "struct ChannelData",
            "name": "channel",
            "type": "tuple"
          }
        ],
        "internalType": "struct IBCMsgs.MsgChannelOpenInit",
        "name": "msg_",
        "type": "tuple"
      }
    ],
    "name": "channelOpenInit",
    "outputs": [
      {
        "internalType": "string",
        "name": "channelId",
        "type": "string"
      }
    ],
    "stateMutability": "nonpayable",
    "type": "function"
  }
	]"#
);

impl From<HeightData> for Height {
	fn from(value: HeightData) -> Self {
		Self {
			revision_number: value.revision_number.into(),
			revision_height: value.revision_height.into(),
		}
	}
}

impl From<HeightData> for ibc_proto::ibc::core::client::v1::Height {
	fn from(value: HeightData) -> Self {
		Self {
			revision_number: value.revision_number.into(),
			revision_height: value.revision_height.into(),
		}
	}
}

#[derive(Copy, Clone, Debug, Default, PartialEq, Eq, Hash)]
pub struct BlockHeight(pub(crate) BlockNumber);

#[derive(Copy, Clone, Debug, PartialEq, Eq, Hash)]
pub enum FinalityEvent {
	Ethereum { hash: H256 },
}

async fn query_proof_then<Fut, F, T, Fut2>(query_proof: Fut, f: F) -> Result<T, ClientError>
where
	F: FnOnce(StorageProof) -> Fut2,
	Fut2: Future<Output = Result<T, ClientError>>,
	Fut: Future<Output = Result<EIP1186ProofResponse, ClientError>>,
{
	let proof = query_proof.await?;

	if let Some(storage_proof) = proof.storage_proof.last() {
		f(storage_proof.clone()).await
	} else {
		Err(ClientError::NoStorageProof)
	}
}

const NUMBER_OF_BLOCKS_TO_PROCESS_PER_ITER: u64 = 100;

#[async_trait::async_trait]
impl IbcProvider for EthereumClient {
<<<<<<< HEAD
	type FinalityEvent = Block<H256>;
=======
	type FinalityEvent = FinalityEvent;
>>>>>>> aa4ceb2f

	type TransactionId = ();

	type AssetId = ();

	type Error = ClientError;

	async fn query_latest_ibc_events<T>(
		&mut self,
		finality_event: Self::FinalityEvent,
		counterparty: &T,
	) -> Result<Vec<(Any, Height, Vec<IbcEvent>, UpdateType)>, anyhow::Error>
	where
		T: primitives::Chain,
	{
		let client_id = self.client_id();
		let latest_cp_height = counterparty.latest_height_and_timestamp().await?.0;
		let latest_cp_client_state =
			counterparty.query_client_state(latest_cp_height, client_id.clone()).await?;
		let client_state_response = latest_cp_client_state.client_state.ok_or_else(|| {
			ClientError::Other("counterparty returned empty client state".to_string())
		})?;
		let client_state = ClientState::<HostFunctionsManager>::decode_vec(
			&client_state_response.value,
		)
		.map_err(|_| ClientError::Other("failed to decode client state response".to_string()))?;
		let latest_cp_client_height = client_state.latest_height().revision_height;
		let latest_height = self.latest_height_and_timestamp().await?.0;
		let latest_revision = latest_height.revision_number;

		// tracing::debug!(?finality_event, "querying latest ibc events");
		// tracing::warn!("TODO: implement query_latest_ibc_events");
		let from = latest_cp_client_height;
		let to = finality_event
			.number
			.unwrap()
			.as_u64()
			.min(latest_cp_client_height + NUMBER_OF_BLOCKS_TO_PROCESS_PER_ITER);
		println!("Getting blocks {}..{}", from, to);
		let filter =
			Filter::new().from_block(from).to_block(to).address(self.yui.diamond.address());
		let client = self.clone();
		let logs = self.http_rpc.get_logs(&filter).await.unwrap();
		let mut events = vec![];

		let update = prove(self, finality_event.hash.unwrap()).await?;

		println!(
			"proven: state root = {}, body root = {}, slot = {}",
			update.finalized_header.state_root,
			update.finalized_header.body_root,
			update.finalized_header.slot
		);
		// for log in logs {
		// 	let raw_log = RawLog::from(log.clone());
		// 	let height = Height::new(0, log.block_number.unwrap().as_u64());
		// 	let topic0 = log.topics[0];
		//
		// 	let mut maybe_ibc_event = if topic0 == CreateClientFilter::signature() {
		// 		let event = CreateClientFilter::decode_log(&raw_log).expect("decode event");
		// 		IbcEvent::try_from_event(&client, event, log, height).await
		// 	} else {
		// 		eprintln!("unknown event: {}", log.log_type.unwrap_or(format!("{topic0:?}")));
		// 		continue
		// 	};
		//
		// 	match maybe_ibc_event {
		// 		Ok(ev) => todo!(),
		// 		Err(err) => {
		// 			eprintln!("failed to decode event: {err}");
		// 			None
		// 		},
		// 	}
		// }

		Ok(events)
	}

	// TODO: this function is mostly used in tests and in 'fishing' mode.
	async fn ibc_events(&self) -> Pin<Box<dyn Stream<Item = IbcEvent> + Send + 'static>> {
		let ibc_address = self.config.ibc_handler_address;
		let client = self.clone();

		let ws = self.websocket_provider().await.unwrap();
		(async_stream::stream! {
			let mut events_stream = ws.subscribe_logs(
				 &Filter::new().from_block(BlockNumber::Latest).address(ibc_address),
			)
			.await
			.unwrap()
			.filter_map(|log| async {
				let raw_log = RawLog::from(log.clone());
				let height = Height::new(0, log.block_number.unwrap().as_u64());
				let topic0 = log.topics[0];

				let mut maybe_ibc_event = if topic0 == CreateClientFilter::signature() {
					let event = CreateClientFilter::decode_log(&raw_log).expect("decode event");
					IbcEvent::try_from_event(&client, event, log, height).await
				} else {
					eprintln!(
						"unknown event: {}",
						log.log_type.unwrap_or(format!("{topic0:?}"))
					);
					return None
				};

				match maybe_ibc_event {
					Ok(ev) => Some(ev),
					Err(err) => {
						eprintln!("failed to decode event: {err}");
						None
					},
				}
			}).boxed();

			while let Some(ev) = events_stream.next().await {
				yield ev
			}
		})
		.boxed()
	}

	async fn query_client_consensus(
		&self,
		at: Height,
		client_id: ClientId,
		consensus_height: Height,
	) -> Result<QueryConsensusStateResponse, Self::Error> {
<<<<<<< HEAD
		let binding = self
			.yui
=======
		let contract = crate::contract::ibc_handler(
			self.config.ibc_handler_address.clone(),
			Arc::clone(&self.http_rpc),
		);
		println!("the address again: {:?}, {client_id}", self.config.ibc_handler_address);

		let binding = contract
>>>>>>> aa4ceb2f
			.method(
				"getConsensusState",
				(
					Token::String(client_id.as_str().to_owned()),
					// Token::Uint(consensus_height.revision_height.into()),
					Token::Tuple(vec![
						Token::Uint(consensus_height.revision_number.into()),
						Token::Uint(consensus_height.revision_height.into()),
					]),
				),
			)
			.expect("contract is missing getConsensusState");

		let (client_cons, _): (Vec<u8>, bool) = binding
			.block(BlockId::Number(BlockNumber::Number(at.revision_height.into())))
			.call()
			.await
			.map_err(|err| {
<<<<<<< HEAD
				eprintln!("error: {err}");
=======
				eprintln!("{err}");
>>>>>>> aa4ceb2f
				err
			})
			.unwrap();

		let proof_height = Some(at.into());
		let consensus_state = google::protobuf::Any::decode(&*client_cons).ok();

		Ok(QueryConsensusStateResponse { consensus_state, proof: vec![], proof_height })
	}

	async fn query_client_state(
		&self,
		at: Height,
		client_id: ClientId,
	) -> Result<QueryClientStateResponse, Self::Error> {
<<<<<<< HEAD
		let (client_state, _): (Vec<u8>, bool) = self
			.yui
			.method("getClientState", (client_id.to_string(),))
=======
		let contract = crate::contract::ibc_handler(
			self.config.ibc_handler_address.clone(),
			Arc::clone(&self.http_rpc),
		);

		let (client_state, _): (Vec<u8>, bool) = contract
			.method("getClientState", (client_id.as_str().to_owned(),))
>>>>>>> aa4ceb2f
			.expect("contract is missing getClientState")
			.block(BlockId::Number(BlockNumber::Number(at.revision_height.into())))
			.call()
			.await
			.map_err(|err| todo!("query-client-state: error: {err:?}"))
			.unwrap();

		let proof_height = Some(at.into());
		let client_state = google::protobuf::Any::decode(&*client_state).ok();

		Ok(QueryClientStateResponse { client_state, proof: vec![], proof_height })
	}

	async fn query_connection_end(
		&self,
		at: Height,
		connection_id: ConnectionId,
	) -> Result<QueryConnectionResponse, Self::Error> {
		let (connection_end, exists): (ConnectionEndData, bool) = self
			.yui
			.method("getConnection", (connection_id.to_string(),))
			.expect("contract is missing getConnectionEnd")
			.block(BlockId::Number(BlockNumber::Number(at.revision_height.into())))
			.call()
			.await
			.map_err(|err| todo!("query_connection_end: error: {err:?}"))
			.unwrap();

<<<<<<< HEAD
		let connection = if exists {
			let prefix = if connection_end.counterparty.prefix.key_prefix.0.is_empty() {
				None
=======
		query_proof_then(fut, move |storage_proof| async move {
			if !storage_proof.value.is_zero() {
				let contract = crate::contract::ibc_handler(
					self.config.ibc_handler_address.clone(),
					Arc::clone(&self.http_rpc),
				);

				/*
				let binding = contract
					.method("getConnectionEnd", (connection_id.as_str().to_owned(),))
					.expect("contract is missing getConnectionEnd");

				let connection_end: crate::contract::ConnectionEnd = binding
					.block(BlockId::Number(BlockNumber::Number(at.revision_height.into())))
					.call()
					.await
					.unwrap();

				let proof_height = Some(at.into());
				let proof = storage_proof.proof.first().map(|b| b.to_vec()).unwrap_or_default();

				Ok(QueryConnectionResponse {
					connection: Some(ConnectionEnd {
						state: connection_end.state as i32,
						client_id: connection_end.client_id,
						counterparty: Some(ConnectionCounterparty {
							client_id: connection_end.counterparty.client_id,
							connection_id: connection_end.counterparty.connection_id,
							prefix: Some(ibc_proto::ibc::core::commitment::v1::MerklePrefix {
								key_prefix: connection_end.counterparty.prefix,
							}),
						}),
						versions: connection_end
							.versions
							.into_iter()
							.map(|v| ibc_proto::ibc::core::connection::v1::Version {
								identifier: v.identifier,
								features: v.features,
							})
							.collect(),
						delay_period: connection_end.delay_period,
					}),
					proof,
					proof_height,
				})
				 */
				todo!()
>>>>>>> aa4ceb2f
			} else {
				Some(MerklePrefix {
					key_prefix: connection_end.counterparty.prefix.key_prefix.to_vec(),
				})
			};

			Some(ConnectionEnd {
				client_id: connection_end.client_id,
				versions: connection_end
					.versions
					.into_iter()
					.map(|v| Version { identifier: v.identifier, features: v.features })
					.collect(),
				state: connection_end.state as _,
				counterparty: Some(ConnectionCounterparty {
					client_id: connection_end.counterparty.client_id,
					connection_id: connection_end.counterparty.connection_id,
					prefix,
				}),
				delay_period: connection_end.delay_period,
			})
		} else {
			None
		};

		Ok(QueryConnectionResponse { connection, proof: Vec::new(), proof_height: Some(at.into()) })
	}

	async fn query_channel_end(
		&self,
		at: Height,
		channel_id: ChannelId,
		port_id: PortId,
	) -> Result<QueryChannelResponse, Self::Error> {
<<<<<<< HEAD
		let binding = self
			.yui
			.method::<_, ChannelData>(
=======
		let contract = crate::contract::ibc_handler(
			self.config.ibc_handler_address.clone(),
			Arc::clone(&self.http_rpc),
		);

		// channels[portId][channelId]
		let binding = contract
			.method::<_, (ChannelData, bool)>(
>>>>>>> aa4ceb2f
				"getChannel",
				(port_id.as_str().to_owned(), channel_id.to_string()),
			)
			.expect("contract is missing getChannel");

<<<<<<< HEAD
		let channel_data = binding
=======
		let (channel_data, exists) = binding
>>>>>>> aa4ceb2f
			.block(BlockId::Number(BlockNumber::Number(at.revision_height.into())))
			.call()
			.await
			.unwrap();
<<<<<<< HEAD
=======
		if !exists {
			todo!("error: channel does not exist")
		}
>>>>>>> aa4ceb2f

		let state = State::from_i32(channel_data.state as _).expect("invalid channel state");
		let counterparty = match state {
			State::Init | State::TryOpen => None,
			State::Open | State::Closed => Some(ChannelCounterparty {
				port_id: channel_data.counterparty.port_id,
				channel_id: channel_data.counterparty.channel_id,
			}),
		};
		Ok(QueryChannelResponse {
			channel: Some(Channel {
				state: channel_data.state as _,
				ordering: channel_data.ordering as _,
				counterparty,
				connection_hops: channel_data.connection_hops,
				version: channel_data.version,
			}),
			proof: vec![],
			proof_height: None,
		})
	}

	async fn query_proof(&self, at: Height, keys: Vec<Vec<u8>>) -> Result<Vec<u8>, Self::Error> {
		let key = String::from_utf8(keys[0].clone()).unwrap();

		let proof_result = self
			.eth_query_proof(&key, Some(at.revision_height), COMMITMENTS_STORAGE_INDEX)
			.await?;

		let bytes = proof_result
			.storage_proof
			.first()
			.map(|p| p.proof.first())
			.flatten()
			.map(|b| b.to_vec())
			.unwrap_or_default();

		// Ok(bytes)
		todo!("query-proof: redo")
	}

	async fn query_packet_commitment(
		&self,
		at: Height,
		port_id: &PortId,
		channel_id: &ChannelId,
		seq: u64,
	) -> Result<QueryPacketCommitmentResponse, Self::Error> {
		let path = Path::Commitments(CommitmentsPath {
			port_id: port_id.clone(),
			channel_id: channel_id.clone(),
			sequence: Sequence::from(seq),
		})
		.to_string();

		let proof = self
			.eth_query_proof(&path, Some(at.revision_height), COMMITMENTS_STORAGE_INDEX)
			.await?;
		let storage = proof.storage_proof.first().unwrap();
		let bytes = u256_to_bytes(&storage.value);

		Ok(QueryPacketCommitmentResponse {
			commitment: bytes,
			proof: encode(&[Token::Array(
				storage.proof.clone().into_iter().map(|p| Token::Bytes(p.to_vec())).collect(),
			)]),
			proof_height: Some(at.into()),
		})
	}

	async fn query_packet_acknowledgement(
		&self,
		at: Height,
		port_id: &PortId,
		channel_id: &ChannelId,
		seq: u64,
	) -> Result<ibc_proto::ibc::core::channel::v1::QueryPacketAcknowledgementResponse, Self::Error>
	{
		let path = Path::Acks(AcksPath {
			port_id: port_id.clone(),
			channel_id: channel_id.clone(),
			sequence: Sequence::from(seq),
		})
		.to_string();

		let proof = self
			.eth_query_proof(&path, Some(at.revision_height), COMMITMENTS_STORAGE_INDEX)
			.await?;
		let storage = proof.storage_proof.first().unwrap();

		let bytes = u256_to_bytes(&storage.value);

		Ok(ibc_proto::ibc::core::channel::v1::QueryPacketAcknowledgementResponse {
			acknowledgement: bytes,
			proof: encode(&[Token::Array(
				storage.proof.clone().into_iter().map(|p| Token::Bytes(p.to_vec())).collect(),
			)]),
			proof_height: Some(at.into()),
		})
	}

	async fn query_next_sequence_recv(
		&self,
		at: Height,
		port_id: &PortId,
		channel_id: &ChannelId,
	) -> Result<QueryNextSequenceReceiveResponse, Self::Error> {
		let binding = self
			.yui
			.method::<_, u64>(
				"getNextSequenceRecv",
				(channel_id.to_string(), port_id.as_str().to_owned()),
			)
			.expect("contract is missing getNextSequenceRecv");

		let channel_data = binding
			.block(BlockId::Number(BlockNumber::Number(at.revision_height.into())))
			.call()
			.await
			.unwrap();

		Ok(QueryNextSequenceReceiveResponse {
			next_sequence_receive: todo!(),
			proof: todo!(),
			proof_height: todo!(),
		})
	}

	async fn query_packet_receipt(
		&self,
		at: Height,
		port_id: &PortId,
		channel_id: &ChannelId,
		sequence: u64,
	) -> Result<QueryPacketReceiptResponse, Self::Error> {
		let path = Path::Receipts(ReceiptsPath {
			port_id: port_id.clone(),
			channel_id: channel_id.clone(),
			sequence: Sequence::from(sequence),
		})
		.to_string();

		let proof = self
			.eth_query_proof(&path, Some(at.revision_height), COMMITMENTS_STORAGE_INDEX)
			.await?;
		let storage = proof.storage_proof.first().unwrap();

		let received = self
			.has_packet_receipt(at, port_id.as_str().to_owned(), format!("{channel_id}"), sequence)
			.await?;

		Ok(QueryPacketReceiptResponse {
			received,
			proof: encode(&[Token::Array(
				storage.proof.clone().into_iter().map(|p| Token::Bytes(p.to_vec())).collect(),
			)]),
			proof_height: Some(at.into()),
		})
	}

	async fn latest_height_and_timestamp(&self) -> Result<(Height, Timestamp), Self::Error> {
		// TODO: fix latest_height_and_timestamp in basic builds
		let block_number =// if dbg!(cfg!(feature = "test")) {
			BlockNumber::from(
				self.http_rpc
					.get_block_number()
					.await
					.map_err(|err| ClientError::MiddlewareError(err))?,
			);
		// } else {
		// 	BlockNumber::Finalized
		// };

		let block = self
			.http_rpc
			.get_block(BlockId::Number(block_number))
			.await
			.map_err(|err| ClientError::MiddlewareError(err))?
			.ok_or_else(|| ClientError::MiddlewareError(todo!()))?;

		let nanoseconds = Duration::from_secs(block.timestamp.as_u64()).as_nanos() as u64;
		let timestamp = Timestamp::from_nanoseconds(nanoseconds).expect("timestamp error");

		Ok((Height::new(0, block.number.expect("expected block number").as_u64()), timestamp))
	}

	async fn query_packet_commitments(
		&self,
		at: Height,
		channel_id: ChannelId,
		port_id: PortId,
	) -> Result<Vec<u64>, Self::Error> {
<<<<<<< HEAD
		let start_seq = 0u64;
		let end_seq = 255u64;
		let binding = self
			.yui
=======
		let contract = crate::contract::ibc_handler(
			self.config.ibc_handler_address.clone(),
			Arc::clone(&self.http_rpc),
		);
		let start_seq = 0u64;
		let end_seq = 255u64;
		let binding = contract
>>>>>>> aa4ceb2f
			.method(
				"hasCommitments",
				(port_id.as_str().to_owned(), channel_id.to_string(), start_seq, end_seq),
			)
			.expect("contract is missing getConnectionEnd");

		let bitmap: U256 = binding
			.block(BlockId::Number(BlockNumber::Number(at.revision_height.into())))
			.call()
			.await
			.unwrap();
		let mut seqs = vec![];
		for i in 0..256u64 {
			if bitmap.bit(i as _).into() {
				println!("bit {} is set", i);
				seqs.push(start_seq + i);
			}
		}

		// next_ack is the sequence number used when acknowledging packets.
		// the value of next_ack is the sequence number of the next packet to be acknowledged yet.
		// aka the last acknowledged packet was next_ack - 1.

		// this function is called to calculate which acknowledgements have not yet been
		// relayed from this chain to the counterparty chain.
		Ok(seqs)
	}

	async fn query_packet_acknowledgements(
		&self,
		at: Height,
		channel_id: ChannelId,
		port_id: PortId,
	) -> Result<Vec<u64>, Self::Error> {
<<<<<<< HEAD
		let start_seq = 0u64;
		let end_seq = 255u64;
		let binding = self
			.yui
=======
		let contract = crate::contract::ibc_handler(
			self.config.ibc_handler_address.clone(),
			Arc::clone(&self.http_rpc),
		);

		let start_seq = 0u64;
		let end_seq = 255u64;
		let binding = contract
>>>>>>> aa4ceb2f
			.method(
				"hasAcknowledgements",
				(port_id.as_str().to_owned(), channel_id.to_string(), start_seq, end_seq),
			)
			.expect("contract is missing getConnectionEnd");

		let bitmap: U256 = binding
			.block(BlockId::Number(BlockNumber::Number(at.revision_height.into())))
			.call()
			.await
			.unwrap();
		let mut seqs = vec![];
		for i in 0..256u64 {
			if bitmap.bit(i as _).into() {
				println!("bit {} is set", i);
				seqs.push(start_seq + i);
			}
		}

		// next_ack is the sequence number used when acknowledging packets.
		// the value of next_ack is the sequence number of the next packet to be acknowledged yet.
		// aka the last acknowledged packet was next_ack - 1.

		// this function is called to calculate which acknowledgements have not yet been
		// relayed from this chain to the counterparty chain.
		Ok(seqs)
	}

	async fn query_unreceived_packets(
		&self,
		at: Height,
		channel_id: ChannelId,
		port_id: PortId,
		seqs: Vec<u64>,
	) -> Result<Vec<u64>, Self::Error> {
		let mut pending = vec![];

		for seq in seqs {
			let received = self
				.has_packet_receipt(at, port_id.as_str().to_owned(), format!("{channel_id}"), seq)
				.await?;

			if !received {
				pending.push(seq);
			}
		}

		Ok(pending)
	}

	async fn query_unreceived_acknowledgements(
		&self,
		at: Height,
		channel_id: ChannelId,
		port_id: PortId,
		seqs: Vec<u64>,
	) -> Result<Vec<u64>, Self::Error> {
		let mut pending = vec![];

		for seq in seqs {
			let received = self
				.has_acknowledgement(at, port_id.as_str().to_owned(), format!("{channel_id}"), seq)
				.await?;

			if !received {
				pending.push(seq);
			}
		}

		Ok(pending)
	}

	fn channel_whitelist(&self) -> HashSet<(ChannelId, PortId)> {
		self.config.channel_whitelist.clone().into_iter().collect()
	}

	#[cfg(test)]
	async fn query_connection_channels(
		&self,
		at: Height,
		connection_id: &ConnectionId,
	) -> Result<QueryChannelsResponse, Self::Error> {
		unimplemented!("query_connection_channels")
	}

	async fn query_send_packets(
		&self,
		at: Height,
		channel_id: ChannelId,
		port_id: PortId,
		seqs: Vec<u64>,
<<<<<<< HEAD
	) -> Result<Vec<PacketInfo>, Self::Error> {
		let source_port = port_id.to_string();
		let source_channel = channel_id.to_string();
		let event_filter = self
			.yui
			.event_for_name::<SendPacketFilter>("SendPacket")
			.expect("contract is missing SendPacket event")
=======
	) -> Result<Vec<ibc_rpc::PacketInfo>, Self::Error> {
		let contract = crate::contract::ibc_handler(
			self.config.ibc_handler_address.clone(),
			Arc::clone(&self.http_rpc),
		);

		// hash.0.
		let event_filter = contract
			.event_for_name::<SendPacketFilter>("SendPacket")
			.expect("contract is missing SendPacket event")
			.address(ValueOrArray::Value(self.config.ibc_handler_address.clone()))
>>>>>>> aa4ceb2f
			.from_block(BlockNumber::Earliest) // TODO: use contract creation height
			.to_block(BlockNumber::Latest)
			.topic1(ValueOrArray::Array(
				seqs.into_iter()
					.map(|seq| {
						let bytes = encode(&[Token::Uint(seq.into())]);
						H256::from_slice(bytes.as_slice())
					})
					.collect(),
			))
			.topic2({
				let hash = H256::from_slice(&encode(&[Token::FixedBytes(
<<<<<<< HEAD
					keccak256(source_port.clone().into_bytes()).to_vec(),
=======
					port_id.to_string().into_bytes(),
>>>>>>> aa4ceb2f
				)]));
				ValueOrArray::Value(hash)
			})
			.topic3({
				let hash = H256::from_slice(&encode(&[Token::FixedBytes(
<<<<<<< HEAD
					keccak256(source_channel.clone().into_bytes()).to_vec(),
=======
					channel_id.to_string().into_bytes(),
>>>>>>> aa4ceb2f
				)]));
				ValueOrArray::Value(hash)
			});

<<<<<<< HEAD
		for i in 0..4 {
			let Some(topic) = &event_filter.filter.topics[i] else { continue };
			let data = match topic {
				Topic::Value(v) => v.iter().map(|v| &v.0[..]).collect::<Vec<_>>(),
				Topic::Array(vs) => vs.iter().flatten().map(|v| &v.0[..]).collect(),
			};
			println!(
				"Looking for topic{i}: {}",
				data.into_iter().map(hex::encode).collect::<Vec<_>>().join(", ")
			);
		}
=======
>>>>>>> aa4ceb2f
		let events = event_filter.query().await.unwrap();
		let channel = self.query_channel_end(at, channel_id, port_id).await?;

		let channel = channel.channel.expect("channel is none");
		let counterparty = channel.counterparty.expect("counterparty is none");
		Ok(events
			.into_iter()
<<<<<<< HEAD
			.map(move |value| PacketInfo {
				height: None,
				source_port: source_port.clone(),
				source_channel: source_channel.clone(),
=======
			.map(|value| PacketInfo {
				height: None,
				source_port: String::from_utf8_lossy(&value.source_port.0).to_string(),
				source_channel: String::from_utf8_lossy(&value.source_channel.0).to_string(),
>>>>>>> aa4ceb2f
				destination_port: counterparty.port_id.clone(),
				destination_channel: counterparty.channel_id.clone(),
				sequence: value.sequence,
				timeout_height: value.timeout_height.into(),
				timeout_timestamp: value.timeout_timestamp,
				data: value.data.to_vec(),
				channel_order: Order::from_i32(channel.ordering)
					.map_err(|_| Self::Error::Other("invalid channel order".to_owned()))
					.unwrap()
					.to_string(),
				ack: None,
			})
			.collect())
	}

	async fn query_received_packets(
		&self,
<<<<<<< HEAD
		at: Height,
=======
>>>>>>> aa4ceb2f
		channel_id: ChannelId,
		port_id: PortId,
		seqs: Vec<u64>,
	) -> Result<Vec<PacketInfo>, Self::Error> {
<<<<<<< HEAD
		let destination_port = port_id.to_string();
		let destination_channel = channel_id.to_string();
		let event_filter = self
			.yui
			.event_for_name::<RecvPacketFilter>("RecvPacket")
			.expect("contract is missing RecvPacket event")
			.from_block(BlockNumber::Earliest) // TODO: use contract creation height
			.to_block(BlockNumber::Latest)
			.topic1(ValueOrArray::Array(
				seqs.clone()
					.into_iter()
					.map(|seq| {
						let bytes = encode(&[Token::Uint(seq.into())]);
						H256::from_slice(bytes.as_slice())
					})
					.collect(),
			))
			.topic2({
				ValueOrArray::Value(H256::from_slice(&encode(&[Token::FixedBytes(
					keccak256(destination_port.clone().into_bytes()).to_vec(),
				)])))
			})
			.topic3({
				ValueOrArray::Value(H256::from_slice(&encode(&[Token::FixedBytes(
					keccak256(destination_channel.clone().into_bytes()).to_vec(),
				)])))
			});

		let events = event_filter.query().await.unwrap();
		let channel = self.query_channel_end(at, channel_id, port_id).await?;
		let channel = channel.channel.expect("channel is none");

		let acks_filter = self
			.yui
			.event_for_name::<WriteAcknowledgementFilter>("WriteAcknowledgement")
			.expect("contract is missing WriteAcknowledgement event")
			.from_block(BlockNumber::Earliest) // TODO: use contract creation height
			.to_block(BlockNumber::Latest)
			.topic3(ValueOrArray::Array(
				seqs.into_iter()
					.map(|seq| {
						let bytes = encode(&[Token::Uint(seq.into())]);
						H256::from_slice(bytes.as_slice())
					})
					.collect(),
			))
			.topic1({
				ValueOrArray::Value(H256::from_slice(&encode(&[Token::FixedBytes(
					keccak256(destination_port.clone().into_bytes()).to_vec(),
				)])))
			})
			.topic2({
				ValueOrArray::Value(H256::from_slice(&encode(&[Token::FixedBytes(
					keccak256(destination_channel.clone().into_bytes()).to_vec(),
				)])))
			});

		let mut acks_map = acks_filter
			.query()
			.await
			.unwrap()
			.into_iter()
			.map(|ack| (ack.sequence, ack.acknowledgement.to_vec()))
			.collect::<HashMap<_, _>>();

		Ok(events
			.into_iter()
			.map(move |value| PacketInfo {
				height: None,
				source_port: value.source_port.clone(),
				source_channel: value.source_channel.clone(),
				destination_port: destination_port.clone(),
				destination_channel: destination_channel.clone(),
				sequence: value.sequence,
				timeout_height: value.timeout_height.into(),
				timeout_timestamp: value.timeout_timestamp,
				data: value.data.to_vec(),
				channel_order: Order::from_i32(channel.ordering)
					.map_err(|_| Self::Error::Other("invalid channel order".to_owned()))
					.unwrap()
					.to_string(),
				ack: acks_map.get(&value.sequence).cloned(),
			})
			.collect())
=======
		todo!()
>>>>>>> aa4ceb2f
	}

	fn expected_block_time(&self) -> Duration {
		Duration::from_secs(14)
	}

	async fn query_client_update_time_and_height(
		&self,
		client_id: ClientId,
		client_height: Height,
	) -> Result<(Height, Timestamp), Self::Error> {
<<<<<<< HEAD
		let event_filter = self
			.yui
			.event_for_name::<UpdateClientHeightFilter>("UpdateClientHeight")
			.expect("contract is missing UpdateClientHeight event")
			.from_block(BlockNumber::Earliest) // TODO: use contract creation height
			.to_block(BlockNumber::Latest)
			.topic1({
				ValueOrArray::Value(H256::from_slice(&encode(&[Token::FixedBytes(
					keccak256(client_id.to_string()).to_vec(),
				)])))
			})
			.topic2({
				let height_bytes = encode(&[Token::Tuple(vec![
					Token::Uint(client_height.revision_number.into()),
					Token::Uint(client_height.revision_height.into()),
				])]);
				ValueOrArray::Value(H256::from_slice(&encode(&[Token::FixedBytes(
					keccak256(&height_bytes).to_vec(),
				)])))
			});

		let log = self
			.yui
			.diamond
			.client()
			.get_logs(&event_filter.filter)
			.await
			.unwrap()
			.pop()
			.unwrap();

		let height = Height::new(0, log.block_number.expect("block number is none").as_u64());

		let timestamp =
			Timestamp::from_nanoseconds(self.query_timestamp_at(height.revision_height).await?)
				.unwrap();

		Ok((height, timestamp))
=======
		todo!();
>>>>>>> aa4ceb2f
	}

	async fn query_host_consensus_state_proof(
		&self,
<<<<<<< HEAD
		_client_state: &AnyClientState,
	) -> Result<Option<Vec<u8>>, Self::Error> {
		Ok(Some(vec![]))
=======
		client_state: &AnyClientState,
	) -> Result<Option<Vec<u8>>, Self::Error> {
		todo!()
>>>>>>> aa4ceb2f
	}

	async fn query_ibc_balance(
		&self,
		asset_id: Self::AssetId,
	) -> Result<Vec<PrefixedCoin>, Self::Error> {
		todo!()
	}

	fn connection_prefix(&self) -> CommitmentPrefix {
		CommitmentPrefix::try_from(self.config.commitment_prefix()).unwrap()
	}

	#[track_caller]
	fn client_id(&self) -> ClientId {
		self.config.client_id.clone().expect("no client id set")
	}

	fn set_client_id(&mut self, client_id: ClientId) {
		self.config.client_id = Some(client_id);
	}

	fn connection_id(&self) -> Option<ConnectionId> {
		self.config.connection_id.clone()
	}

	fn set_channel_whitelist(&mut self, channel_whitelist: HashSet<(ChannelId, PortId)>) {
		self.config.channel_whitelist = channel_whitelist.into_iter().collect();
	}

	fn add_channel_to_whitelist(&mut self, channel: (ChannelId, PortId)) {
		self.config.channel_whitelist.push(channel)
	}

	fn set_connection_id(&mut self, connection_id: ConnectionId) {
		self.config.connection_id = Some(connection_id);
	}

	fn client_type(&self) -> ClientType {
		"xx-ethereum".to_string()
	}

	async fn query_timestamp_at(&self, block_number: u64) -> Result<u64, Self::Error> {
<<<<<<< HEAD
		let block = self
			.http_rpc
			.get_block(BlockId::Number(BlockNumber::Number(block_number.into())))
			.await
			.map_err(|err| ClientError::MiddlewareError(err))?
			.ok_or_else(|| ClientError::MiddlewareError(todo!()))?;

		Ok(Duration::from_secs(block.timestamp.as_u64()).as_nanos() as u64)
	}

	// TODO
	async fn query_clients(&self) -> Result<Vec<ClientId>, Self::Error> {
		Ok(vec![])
=======
		todo!()
	}

	async fn query_clients(&self) -> Result<Vec<ClientId>, Self::Error> {
		todo!()
>>>>>>> aa4ceb2f
	}

	async fn query_channels(&self) -> Result<Vec<(ChannelId, PortId)>, Self::Error> {
		let ids = self.generated_channel_identifiers(0.into()).await?;
<<<<<<< HEAD
		dbg!(&ids);
		ids.into_iter()
			.map(|id| Ok((id.1.parse().unwrap(), id.0.parse().unwrap())))
			.collect()
=======

		todo!("query_channels")
>>>>>>> aa4ceb2f
	}

	async fn query_connection_using_client(
		&self,
		height: u32,
		client_id: String,
	) -> Result<Vec<IdentifiedConnection>, Self::Error> {
		todo!()
	}

	async fn is_update_required(
		&self,
		latest_height: u64,
		latest_client_height_on_counterparty: u64,
	) -> Result<bool, Self::Error> {
		Ok(false)
	}

	async fn initialize_client_state(
		&self,
	) -> Result<(AnyClientState, AnyConsensusState), Self::Error> {
<<<<<<< HEAD
		let mut string = self.config.beacon_rpc_url.to_string();
		string.pop();
		let sync_committee_prover = SyncCommitteeProver::new(string);
		let block_id = "finalized";
		let block_header = sync_committee_prover.fetch_header(&block_id).await.unwrap();

		let state = sync_committee_prover
			.fetch_beacon_state(&block_header.slot.to_string())
			.await
			.unwrap();

		// TODO: query `at` block
		let finality_checkpoint = sync_committee_prover.fetch_finalized_checkpoint().await.unwrap();
		let client_state = LightClientState {
			finalized_header: block_header.clone(),
			latest_finalized_epoch: finality_checkpoint.finalized.epoch, // TODO: ????
			current_sync_committee: state.current_sync_committee,
			next_sync_committee: state.next_sync_committee,
		};

		let block = self
			.http_rpc
			.get_block(BlockId::Number(BlockNumber::Number(dbg!(block_header.slot).into())))
			.await
			.unwrap()
			.unwrap();

		dbg!(&block.state_root);
		dbg!(&block.hash.unwrap());
		dbg!(&state.state_roots.iter().take(10).collect::<Vec<_>>());
		dbg!(&state.block_roots.iter().take(10).collect::<Vec<_>>());
		dbg!(&block_header.state_root);
		dbg!(&block_header.body_root);

		let client_state = AnyClientState::Ethereum(ClientState {
			inner: client_state,
			frozen_height: None,
			latest_height: block_header.slot as _,
			_phantom: Default::default(),
		});

		let consensus_state = AnyConsensusState::Ethereum(ConsensusState {
			timestamp: tendermint::time::Time::from_unix_timestamp(
				block.timestamp.as_u64() as i64,
				0,
			)
			.unwrap(),
			root: CommitmentRoot { bytes: block.state_root.0.to_vec() },
		});

		Ok((client_state, consensus_state))
=======
		todo!()
>>>>>>> aa4ceb2f
	}

	async fn query_client_id_from_tx_hash(
		&self,
		tx_id: Self::TransactionId,
	) -> Result<ClientId, Self::Error> {
		todo!()
	}

	async fn query_connection_id_from_tx_hash(
		&self,
		tx_id: Self::TransactionId,
	) -> Result<ConnectionId, Self::Error> {
		todo!()
	}

	async fn query_channel_id_from_tx_hash(
		&self,
		tx_id: Self::TransactionId,
	) -> Result<(ChannelId, PortId), Self::Error> {
<<<<<<< HEAD
		todo!()
	}

	async fn upload_wasm(&self, wasm: Vec<u8>) -> Result<Vec<u8>, Self::Error> {
		unimplemented!("upload_wasm")
	}
=======
		todo!()
	}

	async fn upload_wasm(&self, wasm: Vec<u8>) -> Result<Vec<u8>, Self::Error> {
		todo!()
	}
>>>>>>> aa4ceb2f
}

fn u256_to_bytes(n: &U256) -> Vec<u8> {
	let mut bytes = vec![0u8; 256 / 8];
	n.to_big_endian(&mut bytes);
	bytes
}<|MERGE_RESOLUTION|>--- conflicted
+++ resolved
@@ -1,23 +1,14 @@
 use ethers::{
-<<<<<<< HEAD
-	abi::{encode, AbiEncode, Detokenize, ParamType, RawLog, Token, Tokenizable},
+	abi::{
+		encode, encode_packed, ethabi, Abi, AbiEncode, Detokenize, InvalidOutputType, ParamType,
+		RawLog, Token, Tokenizable, Topic,
+	},
 	contract::{abigen, EthEvent},
-	prelude::{Block, Topic},
+	middleware::contract::Contract,
+	prelude::Block,
 	providers::Middleware,
 	types::{
 		BlockId, BlockNumber, EIP1186ProofResponse, Filter, StorageProof, ValueOrArray, H256, U256,
-=======
-	abi::{
-		encode, encode_packed, ethabi, Abi, AbiEncode, Detokenize, InvalidOutputType, ParamType,
-		Token, Tokenizable, Topic,
-	},
-	contract::abigen,
-	middleware::contract::Contract,
-	providers::Middleware,
-	types::{
-		BlockId, BlockNumber, EIP1186ProofResponse, Filter, StorageProof, ValueOrArray, H256, I256,
-		U256,
->>>>>>> aa4ceb2f
 	},
 	utils::keccak256,
 };
@@ -48,39 +39,34 @@
 		},
 		client::v1::{QueryClientStateResponse, QueryConsensusStateResponse},
 		connection::v1::{
-<<<<<<< HEAD
 			Counterparty as ConnectionCounterparty, IdentifiedConnection, QueryConnectionResponse,
-=======
-			ConnectionEnd, Counterparty as ConnectionCounterparty, IdentifiedConnection,
-			QueryConnectionResponse, Version,
->>>>>>> aa4ceb2f
 		},
 	},
 };
 use primitives::{IbcProvider, UpdateType};
 use prost::Message;
 use std::{
-<<<<<<< HEAD
 	collections::{HashMap, HashSet},
 	future::Future,
 	pin::Pin,
 	str::FromStr,
 	sync::Arc,
 	time::Duration,
-=======
-	collections::HashSet, future::Future, pin::Pin, str::FromStr, sync::Arc, time::Duration,
->>>>>>> aa4ceb2f
 };
 
 use crate::{
-	client::{ClientError, EthereumClient, COMMITMENTS_STORAGE_INDEX, CONNECTIONS_STORAGE_INDEX},
+	client::{
+		ClientError, EthereumClient, CHANNELS_STORAGE_INDEX, CLIENT_IMPLS_STORAGE_INDEX,
+		COMMITMENTS_STORAGE_INDEX, CONNECTIONS_STORAGE_INDEX,
+	},
 	events::TryFromEvent,
 	prove::prove,
 };
 use futures::{FutureExt, Stream, StreamExt};
+use thiserror::Error;
+
 use ibc::{
 	applications::transfer::PrefixedCoin,
-<<<<<<< HEAD
 	core::{
 		ics04_channel::{
 			channel::{Order, State},
@@ -90,19 +76,6 @@
 	},
 	events::IbcEvent,
 	protobuf::Protobuf,
-=======
-	core::ics04_channel::channel::{Order, State},
-	events::IbcEvent,
-};
-use ibc_proto::{google::protobuf::Any, ibc::core::channel::v1::Channel};
-use ibc_rpc::{IbcApiClient, PacketInfo};
-use pallet_ibc::light_clients::{AnyClientState, AnyConsensusState};
-use thiserror::Error;
-
-use crate::client::{
-	ClientError, EthereumClient, CHANNELS_STORAGE_INDEX, CLIENT_IMPLS_STORAGE_INDEX,
-	COMMITMENTS_STORAGE_INDEX, CONNECTIONS_STORAGE_INDEX,
->>>>>>> aa4ceb2f
 };
 use ibc_proto::{
 	google::protobuf::Any,
@@ -150,155 +123,6 @@
 	}
 }
 
-abigen!(
-	IbcHandlerAbi,
-	r#"[
-	{
-    "anonymous": false,
-    "inputs": [
-      {
-        "indexed": true,
-        "internalType": "uint64",
-        "name": "sequence",
-        "type": "uint64"
-      },
-      {
-        "indexed": true,
-        "internalType": "string",
-        "name": "sourcePort",
-        "type": "string"
-      },
-      {
-        "indexed": true,
-        "internalType": "string",
-        "name": "sourceChannel",
-        "type": "string"
-      },
-      {
-        "components": [
-          {
-            "internalType": "uint64",
-            "name": "revision_number",
-            "type": "uint64"
-          },
-          {
-            "internalType": "uint64",
-            "name": "revision_height",
-            "type": "uint64"
-          }
-        ],
-        "indexed": false,
-        "internalType": "struct HeightData",
-        "name": "timeoutHeight",
-        "type": "tuple"
-      },
-      {
-        "indexed": false,
-        "internalType": "uint64",
-        "name": "timeoutTimestamp",
-        "type": "uint64"
-      },
-      {
-        "indexed": false,
-        "internalType": "bytes",
-        "name": "data",
-        "type": "bytes"
-      }
-    ],
-    "name": "SendPacket",
-    "type": "event"
-  },
-  {
-    "inputs": [
-      {
-        "components": [
-          {
-            "internalType": "string",
-            "name": "portId",
-            "type": "string"
-          },
-          {
-            "components": [
-              {
-                "internalType": "enum ChannelState",
-                "name": "state",
-                "type": "uint8"
-              },
-              {
-                "internalType": "enum ChannelOrder",
-                "name": "ordering",
-                "type": "uint8"
-              },
-              {
-                "components": [
-                  {
-                    "internalType": "string",
-                    "name": "port_id",
-                    "type": "string"
-                  },
-                  {
-                    "internalType": "string",
-                    "name": "channel_id",
-                    "type": "string"
-                  }
-                ],
-                "internalType": "struct ChannelCounterpartyData",
-                "name": "counterparty",
-                "type": "tuple"
-              },
-              {
-                "internalType": "string[]",
-                "name": "connection_hops",
-                "type": "string[]"
-              },
-              {
-                "internalType": "string",
-                "name": "version",
-                "type": "string"
-              }
-            ],
-            "internalType": "struct ChannelData",
-            "name": "channel",
-            "type": "tuple"
-          }
-        ],
-        "internalType": "struct IBCMsgs.MsgChannelOpenInit",
-        "name": "msg_",
-        "type": "tuple"
-      }
-    ],
-    "name": "channelOpenInit",
-    "outputs": [
-      {
-        "internalType": "string",
-        "name": "channelId",
-        "type": "string"
-      }
-    ],
-    "stateMutability": "nonpayable",
-    "type": "function"
-  }
-	]"#
-);
-
-impl From<HeightData> for Height {
-	fn from(value: HeightData) -> Self {
-		Self {
-			revision_number: value.revision_number.into(),
-			revision_height: value.revision_height.into(),
-		}
-	}
-}
-
-impl From<HeightData> for ibc_proto::ibc::core::client::v1::Height {
-	fn from(value: HeightData) -> Self {
-		Self {
-			revision_number: value.revision_number.into(),
-			revision_height: value.revision_height.into(),
-		}
-	}
-}
-
 #[derive(Copy, Clone, Debug, Default, PartialEq, Eq, Hash)]
 pub struct BlockHeight(pub(crate) BlockNumber);
 
@@ -326,11 +150,7 @@
 
 #[async_trait::async_trait]
 impl IbcProvider for EthereumClient {
-<<<<<<< HEAD
 	type FinalityEvent = Block<H256>;
-=======
-	type FinalityEvent = FinalityEvent;
->>>>>>> aa4ceb2f
 
 	type TransactionId = ();
 
@@ -459,23 +279,12 @@
 		client_id: ClientId,
 		consensus_height: Height,
 	) -> Result<QueryConsensusStateResponse, Self::Error> {
-<<<<<<< HEAD
 		let binding = self
 			.yui
-=======
-		let contract = crate::contract::ibc_handler(
-			self.config.ibc_handler_address.clone(),
-			Arc::clone(&self.http_rpc),
-		);
-		println!("the address again: {:?}, {client_id}", self.config.ibc_handler_address);
-
-		let binding = contract
->>>>>>> aa4ceb2f
 			.method(
 				"getConsensusState",
 				(
 					Token::String(client_id.as_str().to_owned()),
-					// Token::Uint(consensus_height.revision_height.into()),
 					Token::Tuple(vec![
 						Token::Uint(consensus_height.revision_number.into()),
 						Token::Uint(consensus_height.revision_height.into()),
@@ -489,11 +298,7 @@
 			.call()
 			.await
 			.map_err(|err| {
-<<<<<<< HEAD
 				eprintln!("error: {err}");
-=======
-				eprintln!("{err}");
->>>>>>> aa4ceb2f
 				err
 			})
 			.unwrap();
@@ -509,19 +314,9 @@
 		at: Height,
 		client_id: ClientId,
 	) -> Result<QueryClientStateResponse, Self::Error> {
-<<<<<<< HEAD
 		let (client_state, _): (Vec<u8>, bool) = self
 			.yui
 			.method("getClientState", (client_id.to_string(),))
-=======
-		let contract = crate::contract::ibc_handler(
-			self.config.ibc_handler_address.clone(),
-			Arc::clone(&self.http_rpc),
-		);
-
-		let (client_state, _): (Vec<u8>, bool) = contract
-			.method("getClientState", (client_id.as_str().to_owned(),))
->>>>>>> aa4ceb2f
 			.expect("contract is missing getClientState")
 			.block(BlockId::Number(BlockNumber::Number(at.revision_height.into())))
 			.call()
@@ -550,59 +345,9 @@
 			.map_err(|err| todo!("query_connection_end: error: {err:?}"))
 			.unwrap();
 
-<<<<<<< HEAD
 		let connection = if exists {
 			let prefix = if connection_end.counterparty.prefix.key_prefix.0.is_empty() {
 				None
-=======
-		query_proof_then(fut, move |storage_proof| async move {
-			if !storage_proof.value.is_zero() {
-				let contract = crate::contract::ibc_handler(
-					self.config.ibc_handler_address.clone(),
-					Arc::clone(&self.http_rpc),
-				);
-
-				/*
-				let binding = contract
-					.method("getConnectionEnd", (connection_id.as_str().to_owned(),))
-					.expect("contract is missing getConnectionEnd");
-
-				let connection_end: crate::contract::ConnectionEnd = binding
-					.block(BlockId::Number(BlockNumber::Number(at.revision_height.into())))
-					.call()
-					.await
-					.unwrap();
-
-				let proof_height = Some(at.into());
-				let proof = storage_proof.proof.first().map(|b| b.to_vec()).unwrap_or_default();
-
-				Ok(QueryConnectionResponse {
-					connection: Some(ConnectionEnd {
-						state: connection_end.state as i32,
-						client_id: connection_end.client_id,
-						counterparty: Some(ConnectionCounterparty {
-							client_id: connection_end.counterparty.client_id,
-							connection_id: connection_end.counterparty.connection_id,
-							prefix: Some(ibc_proto::ibc::core::commitment::v1::MerklePrefix {
-								key_prefix: connection_end.counterparty.prefix,
-							}),
-						}),
-						versions: connection_end
-							.versions
-							.into_iter()
-							.map(|v| ibc_proto::ibc::core::connection::v1::Version {
-								identifier: v.identifier,
-								features: v.features,
-							})
-							.collect(),
-						delay_period: connection_end.delay_period,
-					}),
-					proof,
-					proof_height,
-				})
-				 */
-				todo!()
->>>>>>> aa4ceb2f
 			} else {
 				Some(MerklePrefix {
 					key_prefix: connection_end.counterparty.prefix.key_prefix.to_vec(),
@@ -637,40 +382,22 @@
 		channel_id: ChannelId,
 		port_id: PortId,
 	) -> Result<QueryChannelResponse, Self::Error> {
-<<<<<<< HEAD
 		let binding = self
 			.yui
 			.method::<_, ChannelData>(
-=======
-		let contract = crate::contract::ibc_handler(
-			self.config.ibc_handler_address.clone(),
-			Arc::clone(&self.http_rpc),
-		);
-
-		// channels[portId][channelId]
-		let binding = contract
-			.method::<_, (ChannelData, bool)>(
->>>>>>> aa4ceb2f
 				"getChannel",
 				(port_id.as_str().to_owned(), channel_id.to_string()),
 			)
 			.expect("contract is missing getChannel");
 
-<<<<<<< HEAD
-		let channel_data = binding
-=======
 		let (channel_data, exists) = binding
->>>>>>> aa4ceb2f
 			.block(BlockId::Number(BlockNumber::Number(at.revision_height.into())))
 			.call()
 			.await
 			.unwrap();
-<<<<<<< HEAD
-=======
 		if !exists {
 			todo!("error: channel does not exist")
 		}
->>>>>>> aa4ceb2f
 
 		let state = State::from_i32(channel_data.state as _).expect("invalid channel state");
 		let counterparty = match state {
@@ -863,20 +590,10 @@
 		channel_id: ChannelId,
 		port_id: PortId,
 	) -> Result<Vec<u64>, Self::Error> {
-<<<<<<< HEAD
 		let start_seq = 0u64;
 		let end_seq = 255u64;
 		let binding = self
 			.yui
-=======
-		let contract = crate::contract::ibc_handler(
-			self.config.ibc_handler_address.clone(),
-			Arc::clone(&self.http_rpc),
-		);
-		let start_seq = 0u64;
-		let end_seq = 255u64;
-		let binding = contract
->>>>>>> aa4ceb2f
 			.method(
 				"hasCommitments",
 				(port_id.as_str().to_owned(), channel_id.to_string(), start_seq, end_seq),
@@ -911,21 +628,10 @@
 		channel_id: ChannelId,
 		port_id: PortId,
 	) -> Result<Vec<u64>, Self::Error> {
-<<<<<<< HEAD
 		let start_seq = 0u64;
 		let end_seq = 255u64;
 		let binding = self
 			.yui
-=======
-		let contract = crate::contract::ibc_handler(
-			self.config.ibc_handler_address.clone(),
-			Arc::clone(&self.http_rpc),
-		);
-
-		let start_seq = 0u64;
-		let end_seq = 255u64;
-		let binding = contract
->>>>>>> aa4ceb2f
 			.method(
 				"hasAcknowledgements",
 				(port_id.as_str().to_owned(), channel_id.to_string(), start_seq, end_seq),
@@ -1017,7 +723,6 @@
 		channel_id: ChannelId,
 		port_id: PortId,
 		seqs: Vec<u64>,
-<<<<<<< HEAD
 	) -> Result<Vec<PacketInfo>, Self::Error> {
 		let source_port = port_id.to_string();
 		let source_channel = channel_id.to_string();
@@ -1025,19 +730,6 @@
 			.yui
 			.event_for_name::<SendPacketFilter>("SendPacket")
 			.expect("contract is missing SendPacket event")
-=======
-	) -> Result<Vec<ibc_rpc::PacketInfo>, Self::Error> {
-		let contract = crate::contract::ibc_handler(
-			self.config.ibc_handler_address.clone(),
-			Arc::clone(&self.http_rpc),
-		);
-
-		// hash.0.
-		let event_filter = contract
-			.event_for_name::<SendPacketFilter>("SendPacket")
-			.expect("contract is missing SendPacket event")
-			.address(ValueOrArray::Value(self.config.ibc_handler_address.clone()))
->>>>>>> aa4ceb2f
 			.from_block(BlockNumber::Earliest) // TODO: use contract creation height
 			.to_block(BlockNumber::Latest)
 			.topic1(ValueOrArray::Array(
@@ -1050,26 +742,17 @@
 			))
 			.topic2({
 				let hash = H256::from_slice(&encode(&[Token::FixedBytes(
-<<<<<<< HEAD
 					keccak256(source_port.clone().into_bytes()).to_vec(),
-=======
-					port_id.to_string().into_bytes(),
->>>>>>> aa4ceb2f
 				)]));
 				ValueOrArray::Value(hash)
 			})
 			.topic3({
 				let hash = H256::from_slice(&encode(&[Token::FixedBytes(
-<<<<<<< HEAD
 					keccak256(source_channel.clone().into_bytes()).to_vec(),
-=======
-					channel_id.to_string().into_bytes(),
->>>>>>> aa4ceb2f
 				)]));
 				ValueOrArray::Value(hash)
 			});
 
-<<<<<<< HEAD
 		for i in 0..4 {
 			let Some(topic) = &event_filter.filter.topics[i] else { continue };
 			let data = match topic {
@@ -1081,8 +764,6 @@
 				data.into_iter().map(hex::encode).collect::<Vec<_>>().join(", ")
 			);
 		}
-=======
->>>>>>> aa4ceb2f
 		let events = event_filter.query().await.unwrap();
 		let channel = self.query_channel_end(at, channel_id, port_id).await?;
 
@@ -1090,17 +771,10 @@
 		let counterparty = channel.counterparty.expect("counterparty is none");
 		Ok(events
 			.into_iter()
-<<<<<<< HEAD
 			.map(move |value| PacketInfo {
 				height: None,
 				source_port: source_port.clone(),
 				source_channel: source_channel.clone(),
-=======
-			.map(|value| PacketInfo {
-				height: None,
-				source_port: String::from_utf8_lossy(&value.source_port.0).to_string(),
-				source_channel: String::from_utf8_lossy(&value.source_channel.0).to_string(),
->>>>>>> aa4ceb2f
 				destination_port: counterparty.port_id.clone(),
 				destination_channel: counterparty.channel_id.clone(),
 				sequence: value.sequence,
@@ -1118,15 +792,11 @@
 
 	async fn query_received_packets(
 		&self,
-<<<<<<< HEAD
-		at: Height,
-=======
->>>>>>> aa4ceb2f
+		at: Height,
 		channel_id: ChannelId,
 		port_id: PortId,
 		seqs: Vec<u64>,
 	) -> Result<Vec<PacketInfo>, Self::Error> {
-<<<<<<< HEAD
 		let destination_port = port_id.to_string();
 		let destination_channel = channel_id.to_string();
 		let event_filter = self
@@ -1211,9 +881,6 @@
 				ack: acks_map.get(&value.sequence).cloned(),
 			})
 			.collect())
-=======
-		todo!()
->>>>>>> aa4ceb2f
 	}
 
 	fn expected_block_time(&self) -> Duration {
@@ -1225,7 +892,6 @@
 		client_id: ClientId,
 		client_height: Height,
 	) -> Result<(Height, Timestamp), Self::Error> {
-<<<<<<< HEAD
 		let event_filter = self
 			.yui
 			.event_for_name::<UpdateClientHeightFilter>("UpdateClientHeight")
@@ -1264,22 +930,13 @@
 				.unwrap();
 
 		Ok((height, timestamp))
-=======
-		todo!();
->>>>>>> aa4ceb2f
 	}
 
 	async fn query_host_consensus_state_proof(
 		&self,
-<<<<<<< HEAD
 		_client_state: &AnyClientState,
 	) -> Result<Option<Vec<u8>>, Self::Error> {
 		Ok(Some(vec![]))
-=======
-		client_state: &AnyClientState,
-	) -> Result<Option<Vec<u8>>, Self::Error> {
-		todo!()
->>>>>>> aa4ceb2f
 	}
 
 	async fn query_ibc_balance(
@@ -1323,7 +980,6 @@
 	}
 
 	async fn query_timestamp_at(&self, block_number: u64) -> Result<u64, Self::Error> {
-<<<<<<< HEAD
 		let block = self
 			.http_rpc
 			.get_block(BlockId::Number(BlockNumber::Number(block_number.into())))
@@ -1337,26 +993,14 @@
 	// TODO
 	async fn query_clients(&self) -> Result<Vec<ClientId>, Self::Error> {
 		Ok(vec![])
-=======
-		todo!()
-	}
-
-	async fn query_clients(&self) -> Result<Vec<ClientId>, Self::Error> {
-		todo!()
->>>>>>> aa4ceb2f
 	}
 
 	async fn query_channels(&self) -> Result<Vec<(ChannelId, PortId)>, Self::Error> {
 		let ids = self.generated_channel_identifiers(0.into()).await?;
-<<<<<<< HEAD
 		dbg!(&ids);
 		ids.into_iter()
 			.map(|id| Ok((id.1.parse().unwrap(), id.0.parse().unwrap())))
 			.collect()
-=======
-
-		todo!("query_channels")
->>>>>>> aa4ceb2f
 	}
 
 	async fn query_connection_using_client(
@@ -1378,7 +1022,6 @@
 	async fn initialize_client_state(
 		&self,
 	) -> Result<(AnyClientState, AnyConsensusState), Self::Error> {
-<<<<<<< HEAD
 		let mut string = self.config.beacon_rpc_url.to_string();
 		string.pop();
 		let sync_committee_prover = SyncCommitteeProver::new(string);
@@ -1430,9 +1073,6 @@
 		});
 
 		Ok((client_state, consensus_state))
-=======
-		todo!()
->>>>>>> aa4ceb2f
 	}
 
 	async fn query_client_id_from_tx_hash(
@@ -1453,21 +1093,12 @@
 		&self,
 		tx_id: Self::TransactionId,
 	) -> Result<(ChannelId, PortId), Self::Error> {
-<<<<<<< HEAD
 		todo!()
 	}
 
 	async fn upload_wasm(&self, wasm: Vec<u8>) -> Result<Vec<u8>, Self::Error> {
 		unimplemented!("upload_wasm")
 	}
-=======
-		todo!()
-	}
-
-	async fn upload_wasm(&self, wasm: Vec<u8>) -> Result<Vec<u8>, Self::Error> {
-		todo!()
-	}
->>>>>>> aa4ceb2f
 }
 
 fn u256_to_bytes(n: &U256) -> Vec<u8> {

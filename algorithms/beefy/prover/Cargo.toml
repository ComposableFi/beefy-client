--- conflicted
+++ resolved
@@ -14,18 +14,6 @@
 tokio = { version = "1.19.2", features = ["macros", "rt-multi-thread"] }
 
 [dependencies]
-<<<<<<< HEAD
-sp-std = { git = "https://github.com/paritytech/substrate", branch = "polkadot-v0.9.38" }
-sp-runtime = { git = "https://github.com/paritytech/substrate", branch = "polkadot-v0.9.38" }
-sp-core =  { git = "https://github.com/paritytech/substrate", branch = "polkadot-v0.9.38" }
-sp-io = { git = "https://github.com/paritytech/substrate", branch = "polkadot-v0.9.38" }
-sp-core-hashing = { git = "https://github.com/paritytech/substrate", branch = "polkadot-v0.9.38" }
-frame-support = { git = "https://github.com/paritytech/substrate", branch = "polkadot-v0.9.38"}
-beefy-mmr = { package = "pallet-beefy-mmr", git = "https://github.com/paritytech/substrate", branch = "polkadot-v0.9.38" }
-pallet-mmr = { package = "pallet-mmr", git = "https://github.com/paritytech/substrate", branch = "polkadot-v0.9.38" }
-pallet-mmr-primitives = { package = "sp-mmr-primitives", git = "https://github.com/paritytech/substrate", branch = "polkadot-v0.9.38" }
-beefy-primitives = { package = "sp-beefy", git = "https://github.com/paritytech/substrate", branch = "polkadot-v0.9.38" }
-=======
 sp-std = { git = "https://github.com/paritytech/substrate", branch = "polkadot-v0.9.39" }
 sp-runtime = { git = "https://github.com/paritytech/substrate", branch = "polkadot-v0.9.39" }
 sp-core =  { git = "https://github.com/paritytech/substrate", branch = "polkadot-v0.9.39" }
@@ -36,7 +24,6 @@
 pallet-mmr = { package = "pallet-mmr", git = "https://github.com/paritytech/substrate", branch = "polkadot-v0.9.39" }
 pallet-mmr-primitives = { package = "sp-mmr-primitives", git = "https://github.com/paritytech/substrate", branch = "polkadot-v0.9.39" }
 beefy-primitives = { package = "sp-beefy", git = "https://github.com/paritytech/substrate", branch = "polkadot-v0.9.39" }
->>>>>>> 1687de03
 codec = { package = "parity-scale-codec", version = "3.0.0", features = ["derive"] }
 rs_merkle = "1.2.0"
 derive_more = { version = "0.99.17", features = ["from"]  }
@@ -47,13 +34,8 @@
 subxt = { git = "https://github.com/paritytech/subxt",  rev = "2a4da618a033bb82f768e4ef67b093b371f8b492", features = ["substrate-compat"] }
 hex-literal = { version = "0.3.4" }
 serde_json = { version = "1.0.74" }
-<<<<<<< HEAD
-pallet-mmr-rpc = { package = "mmr-rpc", git = "https://github.com/paritytech/substrate", branch = "polkadot-v0.9.38" }
-sp-trie = { git = "https://github.com/paritytech/substrate", branch = "polkadot-v0.9.38" }
-=======
 pallet-mmr-rpc = { package = "mmr-rpc", git = "https://github.com/paritytech/substrate", branch = "polkadot-v0.9.39" }
 sp-trie = { git = "https://github.com/paritytech/substrate", branch = "polkadot-v0.9.39" }
->>>>>>> 1687de03
 hex = { version = "0.4.3" }
 beefy-light-client-primitives = {  path = "../primitives" }
 

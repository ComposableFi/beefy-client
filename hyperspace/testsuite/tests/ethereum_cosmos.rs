--- conflicted
+++ resolved
@@ -22,26 +22,17 @@
 };
 use hyperspace_cosmos::client::{CosmosClient, CosmosClientConfig};
 use hyperspace_ethereum::{
-<<<<<<< HEAD
 	client::EthereumClient,
 	config::EthereumClientConfig,
-	ibc_provider::{Ics20BankAbi, SendPacketFilter, TransferInitiatedFilter},
-=======
->>>>>>> 2b984bc6
+	ibc_provider::{Ics20BankAbi, SendPacketFilter},
 	mock::{
 		utils,
 		utils::{hyperspace_ethereum_client_fixture, ETH_NODE_PORT},
 	},
-<<<<<<< HEAD
-	utils::{check_code_size, DeployYuiIbc, ProviderImpl},
+	utils::{check_code_size, deploy_contract, DeployYuiIbc, ProviderImpl},
 };
 use hyperspace_parachain::{finality_protocol::FinalityProtocol, ParachainClientConfig};
 use hyperspace_primitives::{utils::create_clients, Chain, CommonClientConfig, IbcProvider};
-=======
-	utils::{check_code_size, deploy_contract, DeployYuiIbc, ProviderImpl},
-};
-use hyperspace_primitives::{utils::create_clients, CommonClientConfig, IbcProvider};
->>>>>>> 2b984bc6
 use hyperspace_testsuite::{
 	ibc_channel_close, ibc_messaging_packet_height_timeout_with_connection_delay,
 	ibc_messaging_packet_timeout_on_channel_close,
@@ -161,36 +152,16 @@
 		let project_output =
 			hyperspace_ethereum::utils::compile_yui(&path, "contracts/apps/20-transfer");
 
-<<<<<<< HEAD
-		let artifact =
-			project_output.find_first("ICS20Bank").expect("no ICS20Bank in project output");
-		let ics20_bank_contract = hyperspace_ethereum::utils::deploy_contract(
-			artifact,
-			(Token::String("ETH".to_string())),
-			deploy.client.clone(),
-		)
-		.await;
+		let ics20_bank_contract =
+			deploy_contract("ICS20Bank", &[&project_output], (), deploy.client.clone()).await;
 		println!("Bank module address: {:?}", ics20_bank_contract.address());
-		let artifact = project_output
-			.find_first("ICS20TransferBank")
-			.expect("no ICS20TransferBank in project output");
-=======
-		let bank_contract =
-			deploy_contract("ICS20Bank", &[&project_output], (), deploy.client.clone()).await;
-		println!("Bank module address: {:?}", bank_contract.address());
->>>>>>> 2b984bc6
 		let constructor_args = (
 			Token::Address(deploy.yui_ibc.diamond.address()),
 			Token::Address(ics20_bank_contract.address()),
 		);
-<<<<<<< HEAD
-		let ics20_bank_transfer_contract = hyperspace_ethereum::utils::deploy_contract(
-			artifact,
-=======
-		let module_contract = deploy_contract(
+		let ics20_bank_transfer_contract = deploy_contract(
 			"ICS20TransferBank",
 			&[&project_output],
->>>>>>> 2b984bc6
 			constructor_args,
 			deploy.client.clone(),
 		)
@@ -204,29 +175,12 @@
 	let args = Args::default();
 
 	// Create client configurations
-
-<<<<<<< HEAD
-	let deploy = deploy_yui_ibc_and_tendermint_client_fixture().await;
-	let (ics20_bank_contract, ics20_bank_trasnfer_contract) =
-		deploy_transfer_module_fixture(&deploy).await;
-	let DeployYuiIbcTendermintClient {
-		anvil, tendermint_client, ics20_module: _, mut yui_ibc, ..
-	} = deploy;
-	log::info!(target: "hyperspace", "Deployed diamond: {:?}, tendermint client: {:?}, bank: {:?}", yui_ibc.diamond.address(), tendermint_client.address(), ics20_bank_trasnfer_contract.address());
-	yui_ibc.bind_port("transfer", ics20_bank_trasnfer_contract.address()).await;
-	yui_ibc.ics20_transfer_bank = Some(ics20_bank_trasnfer_contract);
-	yui_ibc.ics20_bank = Some(ics20_bank_contract);
-
-	//replace the tendermint client address in hyperspace config with a real one
-	let tendermint_address = yui_ibc.tendermint.as_ref().map(|x| x.address());
-	let mut config_a = hyperspace_ethereum_client_fixture(&anvil, yui_ibc).await;
-	config_a.tendermint_address = tendermint_address;
-=======
 	let config_a = if USE_CONFIG {
 		toml::from_str(include_str!("../../../config/ethereum-local.toml")).unwrap()
 	} else {
 		let deploy = deploy_yui_ibc_and_tendermint_client_fixture().await;
-		let bank = deploy_transfer_module_fixture(&deploy).await;
+		let (ics20_bank_contract, ics20_bank_trasnfer_contract) =
+			deploy_transfer_module_fixture(&deploy).await;
 		let DeployYuiIbcTendermintClient {
 			anvil,
 			tendermint_client,
@@ -234,9 +188,10 @@
 			mut yui_ibc,
 			..
 		} = deploy;
-		info!(target: "hyperspace", "Deployed diamond: {:?}, tendermint client: {:?}, bank: {:?}", yui_ibc.diamond.address(), tendermint_client.address(), bank.address());
-		yui_ibc.bind_port("transfer", bank.address()).await;
-		yui_ibc.bank = Some(bank);
+		yui_ibc.bind_port("transfer", ics20_bank_contract.address()).await;
+		info!(target: "hyperspace", "Deployed diamond: {:?}, tendermint client: {:?}, bank: {:?}", yui_ibc.diamond.address(), tendermint_client.address(), ics20_bank_contract.address());
+		yui_ibc.ics20_transfer_bank = Some(ics20_bank_trasnfer_contract);
+		yui_ibc.ics20_bank = Some(ics20_bank_contract);
 
 		//replace the tendermint client address in hyperspace config with a real one
 		let tendermint_address = yui_ibc.tendermint.as_ref().map(|x| x.address());
@@ -249,7 +204,6 @@
 		}
 		config_a
 	};
->>>>>>> 2b984bc6
 
 	let mut config_b = CosmosClientConfig {
 		name: "centauri".to_string(),
@@ -317,16 +271,8 @@
 		client_id_b = Some(client_b);
 	}
 
-<<<<<<< HEAD
-	log::info!(target: "hyperspace", "Client A: {client_a:?} B: {client_b:?}");
-	chain_a_wrapped.set_client_id(client_a);
-	chain_b_wrapped.set_client_id(client_b);
-	dbg!(&chain_a_wrapped.name());
-	dbg!(&chain_b_wrapped.name());
-=======
 	chain_a_wrapped.set_client_id(client_id_a.unwrap());
 	chain_b_wrapped.set_client_id(client_id_b.unwrap());
->>>>>>> 2b984bc6
 	(chain_a_wrapped, chain_b_wrapped)
 }
 
@@ -335,12 +281,9 @@
 async fn ethereum_to_cosmos_ibc_messaging_full_integration_test() {
 	logging::setup_logging();
 	let asset_str = "pica".to_string();
-<<<<<<< HEAD
 	let asset_native_str = "ETH".to_string();
 	let asset_id_a = AnyAssetId::Ethereum(asset_str.clone());
 	let asset_id_native_a = AnyAssetId::Ethereum(asset_native_str.clone());
-=======
->>>>>>> 2b984bc6
 	let (mut chain_a, mut chain_b) = setup_clients().await;
 	let (handle, channel_a, channel_b, connection_id_a, connection_id_b) =
 		setup_connection_and_channel(&mut chain_a, &mut chain_b, Duration::from_secs(60 * 2)).await;
@@ -392,45 +335,6 @@
 	)
 	.await;
 
-<<<<<<< HEAD
-	// ibc_messaging_with_connection_delay(
-	// 	&mut chain_a,
-	// 	&mut chain_b,
-	// 	asset_id_a.clone(),
-	// 	asset_id_b.clone(),
-	// 	channel_a,
-	// 	channel_b,
-	// )
-	// .await;
-
-	// // timeouts + connection delay
-	// ibc_messaging_packet_height_timeout_with_connection_delay(
-	// 	&mut chain_a,
-	// 	&mut chain_b,
-	// 	asset_id_a.clone(),
-	// 	channel_a,
-	// 	channel_b,
-	// )
-	// .await;
-	// ibc_messaging_packet_timestamp_timeout_with_connection_delay(
-	// 	&mut chain_a,
-	// 	&mut chain_b,
-	// 	asset_id_a.clone(),
-	// 	channel_a,
-	// 	channel_b,
-	// )
-	// .await;
-	//
-	// // channel closing semantics
-	// ibc_messaging_packet_timeout_on_channel_close(
-	// 	&mut chain_a,
-	// 	&mut chain_b,
-	// 	asset_id_a.clone(),
-	// 	channel_a,
-	// )
-	// .await;
-	// ibc_channel_close(&mut chain_a, &mut chain_b).await;
-=======
 	// timeouts + connection delay
 	ibc_messaging_packet_height_timeout_with_connection_delay(
 		&mut chain_a,
@@ -460,7 +364,6 @@
 	.await;
 
 	ibc_channel_close(&mut chain_a, &mut chain_b).await;
->>>>>>> 2b984bc6
 
 	// TODO: ethereum misbehaviour?
 	// ibc_messaging_submit_misbehaviour(&mut chain_a, &mut chain_b).await;

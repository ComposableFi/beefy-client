--- conflicted
+++ resolved
@@ -28,12 +28,8 @@
 [dev-dependencies]
 hyperspace-core = { path = "../core", features = ["testing", "build-metadata-from-ws"] }
 hyperspace-parachain = { path = "../parachain", features = ["testing", "build-metadata-from-ws"] }
-<<<<<<< HEAD
-# hyperspace-cosmos = { path = "../cosmos", package = "hyperspace-cosmos", features = ["testing"] }
-=======
 hyperspace-cosmos = { path = "../cosmos", package = "hyperspace-cosmos", features = ["testing"] }
 
->>>>>>> af419aaa
 
 # substrate
 sp-core = { git = "https://github.com/paritytech/substrate", branch = "polkadot-v0.9.27", features = ["full_crypto"] }
@@ -46,11 +42,5 @@
 [[test]]
 name = "parachain_parachain"
 
-<<<<<<< HEAD
-# [[test]]
-# name = "cosmos_cosmos"
-# feature = ["hyperspace-cosmos"]
-=======
 [[test]]
-name = "cosmos_cosmos"
->>>>>>> af419aaa
+name = "cosmos_cosmos"
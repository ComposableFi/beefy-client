use crate::{
	context::Context,
	error::ContractError,
	log,
	msg::{
		CheckForMisbehaviourMsg, CheckSubstituteAndUpdateStateMsg, ClientStateCallResponse,
		ContractResult, ExecuteMsg, ExportMetadataMsg, InitializeState, InstantiateMsg, QueryMsg,
		QueryResponse, StatusMsg, UpdateStateMsg, UpdateStateOnMisbehaviourMsg,
		VerifyClientMessage, VerifyMembershipMsg, VerifyNonMembershipMsg,
		VerifyUpgradeAndUpdateStateMsg,
	},
	state::{get_client_state, get_consensus_state},
	Bytes,
};
use byteorder::{ByteOrder, LittleEndian};
use core::hash::Hasher;
#[cfg(not(feature = "library"))]
use cosmwasm_std::entry_point;
use cosmwasm_std::{
	to_binary, Binary, Deps, DepsMut, Env, MessageInfo, Response, StdResult,
};
use cw_storage_plus::{Item, Map};
use digest::Digest;
use grandpa_light_client_primitives::justification::AncestryChain;
use ibc::{
	core::{
		ics02_client::{
			client_def::{ClientDef, ConsensusUpdateResult},
			context::{ClientKeeper, ClientReader},
			height::Height,
		},
		ics24_host::identifier::ClientId,
	},
};
use ics08_wasm::{SUBJECT_PREFIX, SUBSTITUTE_PREFIX};
use ics10_grandpa::{
	client_def::GrandpaClient,
	client_message::{ClientMessage, RelayChainHeader},
	client_state::ClientState,
	consensus_state::ConsensusState,
};
use light_client_common::{verify_membership, verify_non_membership};
use sp_core::H256;
use sp_runtime::traits::{BlakeTwo256, Header};
use sp_runtime_interface::unpack_ptr_and_len;
use std::{collections::BTreeSet, str::FromStr};
/*
// version info for migration info
const CONTRACT_NAME: &str = "crates.io:ics10-grandpa-cw";
const CONTRACT_VERSION: &str = env!("CARGO_PKG_VERSION");
*/

pub const CHANNELS_CONNECTION: Map<Bytes, Vec<(Bytes, Bytes)>> = Map::new("channels_connection");
pub const CLIENT_UPDATE_TIME: Map<(Bytes, Bytes), u64> = Map::new("client_update_time");
pub const CLIENT_UPDATE_HEIGHT: Map<(Bytes, Bytes), Bytes> = Map::new("client_update_height");
pub const CHANNEL_COUNTER: Item<u32> = Item::new("channel_counter");
pub const EXPECTED_BLOCK_TIME: Item<u64> = Item::new("expected_block_time");
pub const CONNECTION_PREFIX: Item<Vec<u8>> = Item::new("connection_prefix");
pub const CONNECTION_COUNTER: Item<u32> = Item::new("connection_counter");
pub const CLIENT_COUNTER: Item<u32> = Item::new("client_counter");
pub const HOST_CONSENSUS_STATE: Map<u64, ConsensusState> = Map::new("host_consensus_state");
pub const CONSENSUS_STATES_HEIGHTS: Map<Bytes, BTreeSet<Height>> =
	Map::new("consensus_states_heights");
pub const GRANDPA_HEADER_HASHES_STORAGE: Item<Vec<H256>> = Item::new("grandpa_header_hashes");
pub const GRANDPA_HEADER_HASHES_SET_STORAGE: Map<Vec<u8>, ()> =
	Map::new("grandpa_header_hashes_set");

pub const GRANDPA_BLOCK_HASHES_CACHE_SIZE: usize = 500;
pub static SUBJECT_PREFIX: &[u8] = "subject/".as_bytes();
pub static SUBSTITUTE_PREFIX: &[u8] = "substitute/".as_bytes(); 

#[derive(Clone, Copy, Debug, PartialEq, Default, Eq)]
pub struct HostFunctions;

impl light_client_common::HostFunctions for HostFunctions {
	type BlakeTwo256 = BlakeTwo256;
}

impl grandpa_light_client_primitives::HostFunctions for HostFunctions {
	type Header = RelayChainHeader;

	fn ed25519_verify(
		sig: &sp_core::ed25519::Signature,
		msg: &[u8],
		pub_key: &sp_core::ed25519::Public,
	) -> bool {
		use ed25519_zebra::{Signature, VerificationKey as PublicKey, VerificationKeyBytes};
		let bytes: [u8; 64] = (sig.clone()).try_into().expect("signature is 64 bytes; qed");
		let sig = Signature::from(bytes);
		let slice: &[u8] = pub_key.as_ref();
		let pub_key = PublicKey::try_from(
			VerificationKeyBytes::try_from(slice).expect("key is always valid; qed"),
		)
		.expect("key is always valid; qed");
		pub_key.verify(&sig, msg).is_ok()
	}

	fn insert_relay_header_hashes(_headers: &[<Self::Header as Header>::Hash]) {
		// implementation of this method is in `Context`
	}

	fn contains_relay_header_hash(_hash: <Self::Header as Header>::Hash) -> bool {
		// implementation of this method is in `Context`
		true
	}
}

#[cfg_attr(not(feature = "library"), entry_point)]
pub fn instantiate(
	_deps: DepsMut,
	_env: Env,
	_info: MessageInfo,
	_msg: InstantiateMsg,
) -> Result<Response, ContractError> {
	Ok(Response::default())
}

#[cfg_attr(not(feature = "library"), entry_point)]
pub fn execute(
	deps: DepsMut,
	env: Env,
	_info: MessageInfo,
	msg: ExecuteMsg,
) -> Result<Response, ContractError> {
	let client = GrandpaClient::<HostFunctions>::default();
	let mut ctx = Context::<HostFunctions>::new(deps, env);
	let client_id = ClientId::from_str("08-wasm-0").expect("client id is valid");
	let result = process_message(msg, client, &mut ctx, client_id.clone());
	let data = match result {
		Ok(res) => res,
		Err(ContractError::Grandpa(e)) => to_binary(&ContractResult::error(e))?,
		Err(e) => return Err(e),
	};
	let mut response = Response::default();
	response.data = Some(data);
	Ok(response)
}

fn process_message(
	msg: ExecuteMsg,
	client: GrandpaClient<HostFunctions>,
	ctx: &mut Context<HostFunctions>,
	client_id: ClientId,
) -> Result<Binary, ContractError> {
	// log!(ctx, "process_message: {:?}", msg);
	let result = match msg {
		ExecuteMsg::VerifyMembership(msg) => {
			let msg = VerifyMembershipMsg::try_from(msg)?;
			let consensus_state = ctx
				.consensus_state(&client_id, msg.height, &mut Vec::new())
				.map_err(|e| ContractError::Grandpa(e.to_string()))?;
			verify_membership::<BlakeTwo256, _>(
				&msg.prefix,
				&msg.proof,
				&consensus_state.root,
				msg.path,
				msg.value,
			)
			.map_err(|e| ContractError::Grandpa(e.to_string()))?;
			Ok(()).map(|_| to_binary(&ContractResult::success()))
		},
		ExecuteMsg::VerifyNonMembership(msg) => {
			let msg = VerifyNonMembershipMsg::try_from(msg)?;
			let consensus_state = ctx
				.consensus_state(&client_id, msg.height, &mut Vec::new())
				.map_err(|e| ContractError::Grandpa(e.to_string()))?;

			verify_non_membership::<BlakeTwo256, _>(
				&msg.prefix,
				&msg.proof,
				&consensus_state.root,
				msg.path,
			)
			.map_err(|e| ContractError::Grandpa(e.to_string()))
			.map(|_| to_binary(&ContractResult::success()))
		},
		ExecuteMsg::VerifyClientMessage(msg) => {
			let client_state = ctx.client_state(&client_id, &mut Vec::new())
				.map_err(|e| ContractError::Grandpa(e.to_string()))?;
			let msg = VerifyClientMessage::try_from(msg)?;

			match &msg.client_message {
				ClientMessage::Misbehaviour(misbehavior) => {
					let first_proof = &misbehavior.first_finality_proof;
					let first_base = first_proof
						.unknown_headers
						.iter()
						.min_by_key(|h| *h.number())
						.ok_or_else(|| {
							ContractError::Grandpa("Unknown headers can't be empty!".to_string())
						})?;
					let first_parent = first_base.parent_hash;
					if !ctx.contains_relay_header_hash(first_parent) {
						Err(ContractError::Grandpa(
							"Could not find the known header for first finality proof".to_string(),
						))?
					}
				},
				_ => {},
			}

			let f = client
				.verify_client_message(ctx, client_id, client_state, msg.client_message)
				.map_err(|e| ContractError::Grandpa(format!("{e:?}")))
				.map(|_| to_binary(&ContractResult::success()));
			f
		},
		ExecuteMsg::CheckForMisbehaviour(msg) => {
			let client_state = ctx.client_state(&client_id, &mut Vec::new())
				.map_err(|e| ContractError::Grandpa(e.to_string()))?;
			let msg = CheckForMisbehaviourMsg::try_from(msg)?;
			client
				.check_for_misbehaviour(ctx, client_id, client_state, msg.client_message)
				.map_err(|e| ContractError::Grandpa(e.to_string()))
				.map(|result| {
					to_binary(&ContractResult::success().misbehaviour(result))
				})
		},
		ExecuteMsg::UpdateStateOnMisbehaviour(msg_raw) => {
			let client_state = ctx.client_state(&client_id, &mut Vec::new())
				.map_err(|e| ContractError::Grandpa(e.to_string()))?;
			let msg = UpdateStateOnMisbehaviourMsg::try_from(msg_raw)?;
			client
				.update_state_on_misbehaviour(client_state, msg.client_message)
				.map_err(|e| ContractError::Grandpa(e.to_string()))
				.and_then(|cs| {
					ctx.store_client_state(client_id, cs, &mut Vec::new())
						.map_err(|e| ContractError::Grandpa(e.to_string()))?;
					Ok(to_binary(&ContractResult::success()))
				})
		},
		ExecuteMsg::UpdateState(msg_raw) => {
			let client_state = ctx.client_state(&client_id, &mut Vec::new())
				.map_err(|e| ContractError::Grandpa(e.to_string()))?;
			let msg = UpdateStateMsg::try_from(msg_raw)?;

			let finalized_headers = match &msg.client_message {
				ClientMessage::Header(header) => {
					use finality_grandpa::Chain;
					let ancestry = AncestryChain::<RelayChainHeader>::new(
						&header.finality_proof.unknown_headers,
					);
					let from = client_state.latest_relay_hash;
					let mut finalized =
						ancestry.ancestry(from, header.finality_proof.block).map_err(|_| {
							ContractError::Grandpa(format!("[update_state] Invalid ancestry!"))
						})?;
					finalized.reverse();
					finalized
				},
				_ => Vec::new(),
			};

			client
				.update_state(ctx, client_id.clone(), client_state, msg.client_message)
				.map_err(|e| ContractError::Grandpa(e.to_string()))
				.and_then(|(cs, cu)| {
					ctx.insert_relay_header_hashes(&finalized_headers);
<<<<<<< HEAD

					match cu {
						ConsensusUpdateResult::Single(cs) => {
							log!(ctx, "Storing consensus state: {:?}", height);
							ctx.store_consensus_state(client_id.clone(), height, cs, &mut Vec::new())
								.map_err(|e| ContractError::Grandpa(e.to_string()))?;
						},
						ConsensusUpdateResult::Batch(css) =>
							for (height, cs) in css {
								log!(ctx, "Storing consensus state: {:?}", height);
								ctx.store_consensus_state(client_id.clone(), height, cs, &mut Vec::new())
									.map_err(|e| ContractError::Grandpa(e.to_string()))?;
							},
					}
					ctx.store_client_state(client_id, cs, &mut Vec::new())
						.map_err(|e| ContractError::Grandpa(e.to_string()))?;
					Ok(to_binary(&ContractResult::success()))
				})
		},
		ExecuteMsg::CheckSubstituteAndUpdateState(_msg) => {
			log!(ctx, "In CheckSubstituteAndUpdateState");
			let substitute_client_state = ctx.client_state(&client_id, &mut SUBSTITUTE_PREFIX.clone().to_vec())
				.map_err(|e| ContractError::Grandpa(e.to_string()))?;
			let height = substitute_client_state.latest_height();
			let mut substitute_consensus_state = ctx.consensus_state(&client_id, height, &mut SUBSTITUTE_PREFIX.clone().to_vec())
				.map_err(|e| ContractError::Grandpa(e.to_string()))?;
			substitute_consensus_state.timestamp = substitute_consensus_state.timestamp.checked_add(std::time::Duration::from_nanos(1)).unwrap();
			ctx.store_consensus_state(client_id.clone(), height, substitute_consensus_state, &mut SUBJECT_PREFIX.clone().to_vec())
				.map_err(|e| ContractError::Grandpa(e.to_string()))?;
			ctx.store_client_state(client_id, substitute_client_state, &mut SUBJECT_PREFIX.clone().to_vec())
				.map_err(|e| ContractError::Grandpa(e.to_string()))?;

            Ok(()).map(|_| to_binary(&ContractResult::success()))
=======
					store_client_and_consensus_states(ctx, client_id.clone(), cs, cu)
				})
		},
		ExecuteMsg::CheckSubstituteAndUpdateState(msg) => {
			let _msg = CheckSubstituteAndUpdateStateMsg::try_from(msg)?;
			// manually load both states from the combined storage using the appropriate prefixes
			let mut old_client_state = ctx
				.client_state_prefixed(SUBJECT_PREFIX)
				.map_err(|e| ContractError::Grandpa(e.to_string()))?;
			let substitute_client_state = ctx
				.client_state_prefixed(SUBSTITUTE_PREFIX)
				.map_err(|e| ContractError::Grandpa(e.to_string()))?;

			// Check that the substitute client state is valid:
			// all fields should be the same as in the old state, except for the `relay_chain`,
			// `para_id`, `latest_para_height`, `latest_relay_height`, `frozen_height`,
			// `current_authorities`, `current_set_id`
			old_client_state.relay_chain = substitute_client_state.relay_chain;
			old_client_state.para_id = substitute_client_state.para_id;
			old_client_state.latest_para_height = substitute_client_state.latest_para_height;
			old_client_state.latest_relay_height = substitute_client_state.latest_relay_height;
			old_client_state.frozen_height = substitute_client_state.frozen_height;
			old_client_state.current_authorities =
				substitute_client_state.current_authorities.clone();
			old_client_state.current_set_id = substitute_client_state.current_set_id;

			if old_client_state != substitute_client_state {
				return Err(ContractError::Grandpa(
					"subject client state does not match substitute client state".to_string(),
				))
			}
			let substitute_client_state = old_client_state;
			let height = substitute_client_state.latest_height();
			// consensus state should be replaced as well
			let mut substitute_consensus_state =
				ctx.consensus_state_prefixed(height, SUBSTITUTE_PREFIX)?;
			ctx.store_consensus_state_prefixed(height, substitute_consensus_state, SUBJECT_PREFIX);
			ctx.store_client_state_prefixed(substitute_client_state, SUBJECT_PREFIX)
				.map_err(|e| ContractError::Grandpa(e.to_string()))?;

			Ok(()).map(|_| to_binary(&ContractResult::success()))
>>>>>>> 00ee5838
		},
		ExecuteMsg::VerifyUpgradeAndUpdateState(msg) => {
			let mut old_client_state = ctx.client_state(&client_id, &mut Vec::new())
				.map_err(|e| ContractError::Grandpa(e.to_string()))?;
<<<<<<< HEAD
			let msg: VerifyUpgradeAndUpdateStateMsg<HostFunctions> = VerifyUpgradeAndUpdateStateMsg::try_from(msg)?;
			let proof_upgraded_client = "upgraded client state proof".as_bytes().to_vec();
            let proof_upgraded_cons_state= "upgraded consensus state proof".as_bytes().to_vec();
            if msg.proof_upgrade_client.eq(&proof_upgraded_client) && 
                msg.proof_upgrade_consensus_state.eq(&proof_upgraded_cons_state) {
                    old_client_state.latest_para_height = old_client_state.latest_para_height+1;
                    ctx.store_client_state(client_id, old_client_state, &mut Vec::new())
                        .map_err(|e| ContractError::Grandpa(e.to_string()))?;
                    return to_binary(&ContractResult::success()).map_err(|_| ContractError::Grandpa("failed".to_string()));
            }
            Ok(()).map(|_| to_binary(&ContractResult::error("failed".to_string())))
=======
			let msg: VerifyUpgradeAndUpdateStateMsg<HostFunctions> =
				VerifyUpgradeAndUpdateStateMsg::try_from(msg)?;
			client
				.verify_upgrade_and_update_state(
					ctx,
					client_id.clone(),
					&old_client_state,
					&msg.upgrade_client_state,
					&msg.upgrade_consensus_state,
					msg.proof_upgrade_client,
					msg.proof_upgrade_consensus_state,
				)
				.map_err(|e| ContractError::Grandpa(e.to_string()))
				.and_then(|(cs, cu)| {
					store_client_and_consensus_states(ctx, client_id.clone(), cs, cu)
				})
>>>>>>> 00ee5838
		},
		ExecuteMsg::InitializeState(InitializeState { client_state, consensus_state }) => {
			let state_call_response = ClientStateCallResponse {
				new_consensus_state: consensus_state.clone(),
				new_client_state: client_state.clone(),
				client_state,
				result: ContractResult::success(),
			};
			let response = to_binary(&state_call_response);
			Ok(response)
		},
		ExecuteMsg::ClientCreateRequest(_) => Ok(to_binary(&ContractResult::success())),
	};
	Ok(result??)
}

#[cfg_attr(not(feature = "library"), entry_point)]
pub fn query(deps: Deps, _env: Env, msg: QueryMsg) -> StdResult<Binary> {
	let client_id = ClientId::from_str("08-wasm-0").expect("client id is valid");
	match msg {
		QueryMsg::ClientTypeMsg(_) => unimplemented!("ClientTypeMsg"),
		QueryMsg::GetLatestHeightsMsg(_) => unimplemented!("GetLatestHeightsMsg"),
		QueryMsg::ExportMetadata(ExportMetadataMsg {}) =>
			to_binary(&QueryResponse::genesis_metadata(None)),
		QueryMsg::Status(StatusMsg {}) => {
			let client_state = match get_client_state::<HostFunctions>(deps) {
				Ok(client_state) => client_state,
				Err(_) => return to_binary(&QueryResponse::status("Unknown".to_string())),
			};

			if client_state.frozen_height().is_some() {
				to_binary(&QueryResponse::status("Frozen".to_string()))
			} else {
				let height = client_state.latest_height();
				match get_consensus_state(deps, &client_id, height) {
					Ok(_) => to_binary(&QueryResponse::status("Active".to_string())),
					Err(_) => to_binary(&QueryResponse::status("Expired".to_string())),
				}
			}
		},
	}
}

fn store_client_and_consensus_states<H>(
	ctx: &mut Context<H>,
	client_id: ClientId,
	client_state: ClientState<H>,
	consensus_update: ConsensusUpdateResult<Context<H>>,
) -> Result<StdResult<Binary>, ContractError>
where
	H: grandpa_light_client_primitives::HostFunctions<Header = RelayChainHeader>,
{
	let height = client_state.latest_height();
	match consensus_update {
		ConsensusUpdateResult::Single(cs) => {
			log!(ctx, "Storing consensus state: {:?}", height);
			ctx.store_consensus_state(client_id.clone(), height, cs)
				.map_err(|e| ContractError::Grandpa(e.to_string()))?;
		},
		ConsensusUpdateResult::Batch(css) =>
			for (height, cs) in css {
				log!(ctx, "Storing consensus state: {:?}", height);
				ctx.store_consensus_state(client_id.clone(), height, cs)
					.map_err(|e| ContractError::Grandpa(e.to_string()))?;
			},
	}
	log!(ctx, "Storing client state with height: {:?}", height);
	ctx.store_client_state(client_id, client_state)
		.map_err(|e| ContractError::Grandpa(e.to_string()))?;
	Ok(to_binary(&ContractResult::success()))
}

// The FFIs below are required because of sp-io dependency that expects the functions to be
// available on the host.
#[no_mangle]
// &[u8] -> [u8; 32]
pub extern "C" fn ext_hashing_blake2_256_version_1(data: i64) -> i32 {
	let (ptr, len) = unpack_ptr_and_len(data as _);
	let data = unsafe { std::slice::from_raw_parts(ptr as *const u8, len as _) };
	let hash = blake2_rfc::blake2b::blake2b(32, &[], data);
	let out_ptr = hash.as_ref().to_vec().leak().as_ptr();
	out_ptr as i32
}

pub fn twox_64_into(data: &[u8], dest: &mut [u8; 8]) {
	let r0 = twox_hash::XxHash::with_seed(0).chain_update(data).finish();
	LittleEndian::write_u64(&mut dest[0..8], r0);
}

pub fn twox_128_into(data: &[u8], dest: &mut [u8; 16]) {
	let r0 = twox_hash::XxHash::with_seed(0).chain_update(data).finish();
	let r1 = twox_hash::XxHash::with_seed(1).chain_update(data).finish();
	LittleEndian::write_u64(&mut dest[0..8], r0);
	LittleEndian::write_u64(&mut dest[8..16], r1);
}

#[no_mangle]
// &[u8] -> [u8; 16]
pub extern "C" fn ext_hashing_twox_128_version_1(data: i64) -> i32 {
	let (ptr, len) = unpack_ptr_and_len(data as _);
	let data = unsafe { std::slice::from_raw_parts(ptr as *const u8, len as _) };
	let mut hash = Box::new([0u8; 16]);
	twox_128_into(data, hash.as_mut());
	let out_ptr = Box::leak(hash).as_ptr();
	out_ptr as i32
}

#[no_mangle]
// &[u8] -> [u8; 8]
pub extern "C" fn ext_hashing_twox_64_version_1(data: i64) -> i32 {
	let (ptr, len) = unpack_ptr_and_len(data as _);
	let data = unsafe { std::slice::from_raw_parts(ptr as *const u8, len as _) };
	let mut hash = Box::new([0u8; 8]);
	twox_64_into(data, hash.as_mut());
	let out_ptr = Box::leak(hash).as_ptr();
	out_ptr as i32
}<|MERGE_RESOLUTION|>--- conflicted
+++ resolved
@@ -16,21 +16,17 @@
 use core::hash::Hasher;
 #[cfg(not(feature = "library"))]
 use cosmwasm_std::entry_point;
-use cosmwasm_std::{
-	to_binary, Binary, Deps, DepsMut, Env, MessageInfo, Response, StdResult,
-};
+use cosmwasm_std::{to_binary, Binary, Deps, DepsMut, Env, MessageInfo, Response, StdResult};
 use cw_storage_plus::{Item, Map};
 use digest::Digest;
 use grandpa_light_client_primitives::justification::AncestryChain;
-use ibc::{
-	core::{
-		ics02_client::{
-			client_def::{ClientDef, ConsensusUpdateResult},
-			context::{ClientKeeper, ClientReader},
-			height::Height,
-		},
-		ics24_host::identifier::ClientId,
+use ibc::core::{
+	ics02_client::{
+		client_def::{ClientDef, ConsensusUpdateResult},
+		context::{ClientKeeper, ClientReader},
+		height::Height,
 	},
+	ics24_host::identifier::ClientId,
 };
 use ics08_wasm::{SUBJECT_PREFIX, SUBSTITUTE_PREFIX};
 use ics10_grandpa::{
@@ -66,8 +62,6 @@
 	Map::new("grandpa_header_hashes_set");
 
 pub const GRANDPA_BLOCK_HASHES_CACHE_SIZE: usize = 500;
-pub static SUBJECT_PREFIX: &[u8] = "subject/".as_bytes();
-pub static SUBSTITUTE_PREFIX: &[u8] = "substitute/".as_bytes(); 
 
 #[derive(Clone, Copy, Debug, PartialEq, Default, Eq)]
 pub struct HostFunctions;
@@ -147,7 +141,7 @@
 		ExecuteMsg::VerifyMembership(msg) => {
 			let msg = VerifyMembershipMsg::try_from(msg)?;
 			let consensus_state = ctx
-				.consensus_state(&client_id, msg.height, &mut Vec::new())
+				.consensus_state(&client_id, msg.height)
 				.map_err(|e| ContractError::Grandpa(e.to_string()))?;
 			verify_membership::<BlakeTwo256, _>(
 				&msg.prefix,
@@ -162,7 +156,7 @@
 		ExecuteMsg::VerifyNonMembership(msg) => {
 			let msg = VerifyNonMembershipMsg::try_from(msg)?;
 			let consensus_state = ctx
-				.consensus_state(&client_id, msg.height, &mut Vec::new())
+				.consensus_state(&client_id, msg.height)
 				.map_err(|e| ContractError::Grandpa(e.to_string()))?;
 
 			verify_non_membership::<BlakeTwo256, _>(
@@ -175,7 +169,8 @@
 			.map(|_| to_binary(&ContractResult::success()))
 		},
 		ExecuteMsg::VerifyClientMessage(msg) => {
-			let client_state = ctx.client_state(&client_id, &mut Vec::new())
+			let client_state = ctx
+				.client_state(&client_id)
 				.map_err(|e| ContractError::Grandpa(e.to_string()))?;
 			let msg = VerifyClientMessage::try_from(msg)?;
 
@@ -206,31 +201,32 @@
 			f
 		},
 		ExecuteMsg::CheckForMisbehaviour(msg) => {
-			let client_state = ctx.client_state(&client_id, &mut Vec::new())
+			let client_state = ctx
+				.client_state(&client_id)
 				.map_err(|e| ContractError::Grandpa(e.to_string()))?;
 			let msg = CheckForMisbehaviourMsg::try_from(msg)?;
 			client
 				.check_for_misbehaviour(ctx, client_id, client_state, msg.client_message)
 				.map_err(|e| ContractError::Grandpa(e.to_string()))
-				.map(|result| {
-					to_binary(&ContractResult::success().misbehaviour(result))
-				})
+				.map(|result| to_binary(&ContractResult::success().misbehaviour(result)))
 		},
 		ExecuteMsg::UpdateStateOnMisbehaviour(msg_raw) => {
-			let client_state = ctx.client_state(&client_id, &mut Vec::new())
+			let client_state = ctx
+				.client_state(&client_id)
 				.map_err(|e| ContractError::Grandpa(e.to_string()))?;
 			let msg = UpdateStateOnMisbehaviourMsg::try_from(msg_raw)?;
 			client
 				.update_state_on_misbehaviour(client_state, msg.client_message)
 				.map_err(|e| ContractError::Grandpa(e.to_string()))
 				.and_then(|cs| {
-					ctx.store_client_state(client_id, cs, &mut Vec::new())
+					ctx.store_client_state(client_id, cs)
 						.map_err(|e| ContractError::Grandpa(e.to_string()))?;
 					Ok(to_binary(&ContractResult::success()))
 				})
 		},
 		ExecuteMsg::UpdateState(msg_raw) => {
-			let client_state = ctx.client_state(&client_id, &mut Vec::new())
+			let client_state = ctx
+				.client_state(&client_id)
 				.map_err(|e| ContractError::Grandpa(e.to_string()))?;
 			let msg = UpdateStateMsg::try_from(msg_raw)?;
 
@@ -256,41 +252,6 @@
 				.map_err(|e| ContractError::Grandpa(e.to_string()))
 				.and_then(|(cs, cu)| {
 					ctx.insert_relay_header_hashes(&finalized_headers);
-<<<<<<< HEAD
-
-					match cu {
-						ConsensusUpdateResult::Single(cs) => {
-							log!(ctx, "Storing consensus state: {:?}", height);
-							ctx.store_consensus_state(client_id.clone(), height, cs, &mut Vec::new())
-								.map_err(|e| ContractError::Grandpa(e.to_string()))?;
-						},
-						ConsensusUpdateResult::Batch(css) =>
-							for (height, cs) in css {
-								log!(ctx, "Storing consensus state: {:?}", height);
-								ctx.store_consensus_state(client_id.clone(), height, cs, &mut Vec::new())
-									.map_err(|e| ContractError::Grandpa(e.to_string()))?;
-							},
-					}
-					ctx.store_client_state(client_id, cs, &mut Vec::new())
-						.map_err(|e| ContractError::Grandpa(e.to_string()))?;
-					Ok(to_binary(&ContractResult::success()))
-				})
-		},
-		ExecuteMsg::CheckSubstituteAndUpdateState(_msg) => {
-			log!(ctx, "In CheckSubstituteAndUpdateState");
-			let substitute_client_state = ctx.client_state(&client_id, &mut SUBSTITUTE_PREFIX.clone().to_vec())
-				.map_err(|e| ContractError::Grandpa(e.to_string()))?;
-			let height = substitute_client_state.latest_height();
-			let mut substitute_consensus_state = ctx.consensus_state(&client_id, height, &mut SUBSTITUTE_PREFIX.clone().to_vec())
-				.map_err(|e| ContractError::Grandpa(e.to_string()))?;
-			substitute_consensus_state.timestamp = substitute_consensus_state.timestamp.checked_add(std::time::Duration::from_nanos(1)).unwrap();
-			ctx.store_consensus_state(client_id.clone(), height, substitute_consensus_state, &mut SUBJECT_PREFIX.clone().to_vec())
-				.map_err(|e| ContractError::Grandpa(e.to_string()))?;
-			ctx.store_client_state(client_id, substitute_client_state, &mut SUBJECT_PREFIX.clone().to_vec())
-				.map_err(|e| ContractError::Grandpa(e.to_string()))?;
-
-            Ok(()).map(|_| to_binary(&ContractResult::success()))
-=======
 					store_client_and_consensus_states(ctx, client_id.clone(), cs, cu)
 				})
 		},
@@ -332,24 +293,11 @@
 				.map_err(|e| ContractError::Grandpa(e.to_string()))?;
 
 			Ok(()).map(|_| to_binary(&ContractResult::success()))
->>>>>>> 00ee5838
 		},
 		ExecuteMsg::VerifyUpgradeAndUpdateState(msg) => {
-			let mut old_client_state = ctx.client_state(&client_id, &mut Vec::new())
-				.map_err(|e| ContractError::Grandpa(e.to_string()))?;
-<<<<<<< HEAD
-			let msg: VerifyUpgradeAndUpdateStateMsg<HostFunctions> = VerifyUpgradeAndUpdateStateMsg::try_from(msg)?;
-			let proof_upgraded_client = "upgraded client state proof".as_bytes().to_vec();
-            let proof_upgraded_cons_state= "upgraded consensus state proof".as_bytes().to_vec();
-            if msg.proof_upgrade_client.eq(&proof_upgraded_client) && 
-                msg.proof_upgrade_consensus_state.eq(&proof_upgraded_cons_state) {
-                    old_client_state.latest_para_height = old_client_state.latest_para_height+1;
-                    ctx.store_client_state(client_id, old_client_state, &mut Vec::new())
-                        .map_err(|e| ContractError::Grandpa(e.to_string()))?;
-                    return to_binary(&ContractResult::success()).map_err(|_| ContractError::Grandpa("failed".to_string()));
-            }
-            Ok(()).map(|_| to_binary(&ContractResult::error("failed".to_string())))
-=======
+			let old_client_state = ctx
+				.client_state(&client_id)
+				.map_err(|e| ContractError::Grandpa(e.to_string()))?;
 			let msg: VerifyUpgradeAndUpdateStateMsg<HostFunctions> =
 				VerifyUpgradeAndUpdateStateMsg::try_from(msg)?;
 			client
@@ -366,7 +314,6 @@
 				.and_then(|(cs, cu)| {
 					store_client_and_consensus_states(ctx, client_id.clone(), cs, cu)
 				})
->>>>>>> 00ee5838
 		},
 		ExecuteMsg::InitializeState(InitializeState { client_state, consensus_state }) => {
 			let state_call_response = ClientStateCallResponse {

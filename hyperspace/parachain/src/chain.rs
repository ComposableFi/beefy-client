--- conflicted
+++ resolved
@@ -35,17 +35,13 @@
 use super::{error::Error, signer::ExtrinsicSigner, ParachainClient};
 use crate::{
 	config,
-<<<<<<< HEAD
 	parachain::{
 		api,
 		api::runtime_types::{frame_system::Phase, pallet_ibc::Any as RawAny},
 		UncheckedExtrinsic,
 	},
+	provider::TransactionId,
 	utils::MetadataIbcEventWrapper,
-=======
-	parachain::{api, api::runtime_types::pallet_ibc::Any as RawAny},
-	provider::TransactionId,
->>>>>>> 9d233782
 	FinalityProtocol,
 };
 use finality_grandpa_rpc::GrandpaApiClient;
@@ -153,12 +149,11 @@
 
 				let stream = subscription.filter_map(|justification_notif| {
 					let encoded_justification = match justification_notif {
-						Ok(JustificationNotification(sp_core::Bytes(justification))) => {
-							justification
-						},
+						Ok(JustificationNotification(sp_core::Bytes(justification))) =>
+							justification,
 						Err(err) => {
 							log::error!("Failed to fetch Justification: {}", err);
-							return futures::future::ready(None);
+							return futures::future::ready(None)
 						},
 					};
 
@@ -167,7 +162,7 @@
 							Ok(j) => j,
 							Err(err) => {
 								log::error!("Grandpa Justification scale decode error: {}", err);
-								return futures::future::ready(None);
+								return futures::future::ready(None)
 							},
 						};
 					futures::future::ready(Some(Self::FinalityEvent::Grandpa(justification)))
@@ -188,7 +183,7 @@
 						Ok(JustificationNotification(sp_core::Bytes(commitment))) => commitment,
 						Err(err) => {
 							log::error!("Failed to fetch Commitment: {}", err);
-							return futures::future::ready(None);
+							return futures::future::ready(None)
 						},
 					};
 
@@ -197,7 +192,7 @@
 							Ok(c) => c,
 							Err(err) => {
 								log::error!("SignedCommitment scale decode error: {}", err);
-								return futures::future::ready(None);
+								return futures::future::ready(None)
 							},
 						};
 					futures::future::ready(Some(Self::FinalityEvent::Beefy(signed_commitment)))
@@ -241,7 +236,7 @@
 				Some(hash) => break hash,
 				None => {
 					if now.elapsed() > Duration::from_secs(20) {
-						return Err(Error::from("Timeout while waiting for block".to_owned()));
+						return Err(Error::from("Timeout while waiting for block".to_owned()))
 					}
 					sleep(Duration::from_millis(100)).await;
 				},
@@ -267,7 +262,7 @@
 					Phase::ApplyExtrinsic(i) => i as usize,
 					other => {
 						log::error!("Unexpected event phase: {:?}", other);
-						return None;
+						return None
 					},
 				};
 				if let Event::Ibc(PalletEvent::Events { events }) = pallet_event.event {
@@ -275,9 +270,8 @@
 						let ibc_event =
 							IbcEvent::try_from(RawIbcEvent::from(MetadataIbcEventWrapper(event)));
 						match ibc_event {
-							Ok(IbcEvent::UpdateClient(ev_update)) if ev_update == update => {
-								Some((tx_index, i))
-							},
+							Ok(IbcEvent::UpdateClient(ev_update)) if ev_update == update =>
+								Some((tx_index, i)),
 							_ => None,
 						}
 					})
@@ -311,9 +305,8 @@
 					value: message.value.clone(),
 				});
 				match envelope {
-					Ok(Ics26Envelope::Ics2Msg(ClientMsg::UpdateClient(update_msg))) => {
-						return Ok(update_msg.client_message)
-					},
+					Ok(Ics26Envelope::Ics2Msg(ClientMsg::UpdateClient(update_msg))) =>
+						return Ok(update_msg.client_message),
 					_ => (),
 				}
 			},

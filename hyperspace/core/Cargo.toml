[package]
name = "hyperspace-core"
version = "0.1.0"
edition = "2021"
description = "Hyperspace core exports the relayer and fisherman tasks, and a Cli interface for common tasks."
authors = ["Seun Lanlege <seunlanlege@gmail.com>", "David Salami <wizdave97@gmail.com>"]

[build-dependencies]
anyhow = "1.0.65"
once_cell = "1.16.0"
subxt-codegen = { package = "codegen", path = "../../utils/subxt/codegen" }
tokio = { version = "1.19.2", features = ["macros", "rt-multi-thread"] }

[dependencies]
primitives = { path = "../primitives", package = "hyperspace-primitives" }
parachain = { path = "../parachain", package = "hyperspace-parachain" }
cosmos = { path = "../cosmos", package = "hyperspace-cosmos", optional = true }
#near = { path = "near", package = "hyperspace-near", optional = true }
metrics = { path = "../metrics", package = "hyperspace-metrics" }

# crates.io
anyhow = "1.0.65"
futures = "0.3.21"
async-trait = "0.1.53"
log = "0.4.17"
env_logger = "0.9.0"
hex = "0.4.3"
tokio = { version = "1.19.2", features = ["macros", "rt-multi-thread", "fs"] }
codec = { version = "3.0.0", package = "parity-scale-codec" }
clap = { version = "3.2.22", features = ["derive"] }
toml = "0.7.3"
serde = "1.0.144"
thiserror = "1.0.31"
derive_more = { version = "0.99.17", features = ["from"] }
prometheus = { version = "0.13.0", default-features = false }
rand = "0.8.5"
itertools = "0.10.5"
scale-decode = "0.5.0"
scale-encode = "0.1.2"

# ibc
ibc = { path = "../../ibc/modules", features = [] }
ibc-proto = { path = "../../ibc/proto" }
tendermint-proto = { git = "https://github.com/informalsystems/tendermint-rs", rev = "e81f7bf23d63ffbcd242381d1ce5e35da3515ff1", default-features = false }
ibc-rpc = { path = "../../contracts/pallet-ibc/rpc" }

ics11-beefy = { path = "../../light-clients/ics11-beefy" }
#ics13-near = { path = "../../light-clients/ics13-near" }
ics08-wasm = { path = "../../light-clients/ics08-wasm", features = ["std"] }
light-client-common = { path = "../../light-clients/common" }
pallet-ibc = { path = "../../contracts/pallet-ibc" }
pallet-ibc-ping = { path = "../../contracts/pallet-ibc/ping" }
ics10-grandpa = { path = "../../light-clients/ics10-grandpa" }
sp-runtime = { git = "https://github.com/paritytech/substrate", branch = "polkadot-v0.9.39" }
sp-keystore = { git = "https://github.com/paritytech/substrate", branch = "polkadot-v0.9.39" }
sp-core = { git = "https://github.com/paritytech/substrate", branch = "polkadot-v0.9.39" }
sp-beefy = { git = "https://github.com/paritytech/substrate", branch = "polkadot-v0.9.39" }
subxt = { git = "https://github.com/paritytech/subxt",  rev = "2a4da618a033bb82f768e4ef67b093b371f8b492", features = ["substrate-compat"] }
subxt-generated = { path = "../../utils/subxt/generated" }
<<<<<<< HEAD
frame-system = { git = "https://github.com/paritytech/substrate", branch = "polkadot-v0.9.36" }
frame-support = { git = "https://github.com/paritytech/substrate", branch = "polkadot-v0.9.36", default-features = false }
=======
frame-system = { git = "https://github.com/paritytech/substrate", branch = "polkadot-v0.9.39" }
frame-support = { git = "https://github.com/paritytech/substrate", branch = "polkadot-v0.9.39", default-features = false }
>>>>>>> 6b7e0312
prost = { version = "0.11", default-features = false }

[dev-dependencies]
derive_more = "0.99.17"
prost = "0.11"
parachain = { path = "../parachain", package = "hyperspace-parachain", features = ["testing"] }
cosmos = { path = "../cosmos", package = "hyperspace-cosmos", features = ["testing"] }

# substrate
subxt = { git = "https://github.com/paritytech/subxt",  rev = "2a4da618a033bb82f768e4ef67b093b371f8b492", features = ["substrate-compat"] }
frame-support = { git = "https://github.com/paritytech/substrate", branch = "polkadot-v0.9.39" }
sp-trie = { git = "https://github.com/paritytech/substrate", branch = "polkadot-v0.9.39" }
state-machine = { package = "sp-state-machine", git = "https://github.com/paritytech/substrate", branch = "polkadot-v0.9.39" }
sp-keyring = { git = "https://github.com/paritytech/substrate", branch = "polkadot-v0.9.39" }

[features]
build-metadata-from-ws = []
#near = ["dep:near"]
cosmos = ["dep:cosmos"]
testing = [
    "primitives/testing",
    "parachain/testing",
    "cosmos/testing",
]
default = ["cosmos"]
composable-beefy = []<|MERGE_RESOLUTION|>--- conflicted
+++ resolved
@@ -57,13 +57,8 @@
 sp-beefy = { git = "https://github.com/paritytech/substrate", branch = "polkadot-v0.9.39" }
 subxt = { git = "https://github.com/paritytech/subxt",  rev = "2a4da618a033bb82f768e4ef67b093b371f8b492", features = ["substrate-compat"] }
 subxt-generated = { path = "../../utils/subxt/generated" }
-<<<<<<< HEAD
-frame-system = { git = "https://github.com/paritytech/substrate", branch = "polkadot-v0.9.36" }
-frame-support = { git = "https://github.com/paritytech/substrate", branch = "polkadot-v0.9.36", default-features = false }
-=======
 frame-system = { git = "https://github.com/paritytech/substrate", branch = "polkadot-v0.9.39" }
 frame-support = { git = "https://github.com/paritytech/substrate", branch = "polkadot-v0.9.39", default-features = false }
->>>>>>> 6b7e0312
 prost = { version = "0.11", default-features = false }
 
 [dev-dependencies]

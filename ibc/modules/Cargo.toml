[package]
name         = "ibc"
version      = "0.15.0"
edition      = "2021"
license      = "Apache-2.0"
readme       = "README.md"
keywords     = ["blockchain", "consensus", "cosmos", "ibc", "tendermint"]
repository   = "https://github.com/composableFi/composable"
authors      = ["Informal Systems <hello@informal.systems>", "Seun Lanlege <seun@composable.finance>", "David Salami <david@composable.finance>"]
description  = """
    Implementation of the Inter-Blockchain Communication Protocol (IBC).
    This crate comprises the main data structures and on-chain logic.
"""

[package.metadata.docs.rs]
all-features = true

[features]
default = ["std"]
std = [
    "flex-error/std",
    "flex-error/eyre_tracer",
    "ibc-proto/std",
    "ics23/std",
    "clock",
    "sp-std/std",
    "codec/std",
    "scale-info/std",
<<<<<<< HEAD
=======
    "log/std"
>>>>>>> 6b7e0312
]
clock = ["tendermint/clock", "time/std"]
cosmwasm = ["cosmwasm-schema"]

# This feature grants access to development-time mocking libraries, such as `MockContext` or `MockHeader`.
# Depends on the `testgen` suite for generating Tendermint light blocks.
mocks = ["clock", "std", "sha2"]

[dependencies]
# Proto definitions for all IBC-related interfaces, e.g., connections or channels.
ibc-proto = { version = "0.18.0", path = "../proto", default-features = false }
derive = { path = "../derive", package = "ibc-derive", default-features = false }
ics23 = { git = "https://github.com/cosmos/ics23", rev = "74ce807b7be39a7e0afb4e2efb8e28a57965f57b", default-features = false }
time = { version = "0.3", default-features = false }
serde_derive = { version = "1.0.104", default-features = false }
serde = { version = "1.0", default-features = false }
serde_json = { version = "1", default-features = false }
tracing = { version = "0.1.34", default-features = false }
prost = { version = "0.11", default-features = false }
safe-regex = { version = "0.2.5", default-features = false }
subtle-encoding = { version = "0.5", default-features = false }
flex-error = { version = "0.4.4", default-features = false }
num-traits = { version = "0.2.15", default-features = false }
derive_more = { version = "0.99.17", default-features = false, features = ["from", "into", "display"] }
uint = { version = "0.9", default-features = false }
hex = { version = "0.4.3", default-features = false }
primitive-types = { version = "0.12.0", default-features = false, features = ["serde_no_std"] }
codec = { package = "parity-scale-codec", version = "3.0.0", default-features = false, features = ["derive"] }
sha2 = { version = "0.10.2", optional = true }
tendermint = { git = "https://github.com/informalsystems/tendermint-rs", rev = "e81f7bf23d63ffbcd242381d1ce5e35da3515ff1", default-features = false }
tendermint-proto = { git = "https://github.com/informalsystems/tendermint-rs", rev = "e81f7bf23d63ffbcd242381d1ce5e35da3515ff1", default-features = false }
scale-info = { version = "2.1.1", default-features = false, features = ["derive"] }
<<<<<<< HEAD
=======
log = { version = "0.4.0", default-features = false }
>>>>>>> 6b7e0312
cosmwasm-schema = { version = "1.1.3", default-features = false, optional = true }

[dev-dependencies]
env_logger = "0.9.0"
tracing-subscriber = { version = "0.3.11", features = ["fmt", "env-filter", "json"]}
test-log = { version = "0.2.10", features = ["trace"] }
modelator = "0.4.2"
sha2 = { version = "0.10.2" }
tokio = { version = "1.17.0", features = ["full"] }
serde_json = "1.0.74"
sha3 = { version = "0.10.1" }
sp-core = { git = "https://github.com/paritytech/substrate", branch = "polkadot-v0.9.39"}
sp-std = { git = "https://github.com/paritytech/substrate", branch = "polkadot-v0.9.39" }<|MERGE_RESOLUTION|>--- conflicted
+++ resolved
@@ -26,10 +26,7 @@
     "sp-std/std",
     "codec/std",
     "scale-info/std",
-<<<<<<< HEAD
-=======
     "log/std"
->>>>>>> 6b7e0312
 ]
 clock = ["tendermint/clock", "time/std"]
 cosmwasm = ["cosmwasm-schema"]
@@ -62,10 +59,7 @@
 tendermint = { git = "https://github.com/informalsystems/tendermint-rs", rev = "e81f7bf23d63ffbcd242381d1ce5e35da3515ff1", default-features = false }
 tendermint-proto = { git = "https://github.com/informalsystems/tendermint-rs", rev = "e81f7bf23d63ffbcd242381d1ce5e35da3515ff1", default-features = false }
 scale-info = { version = "2.1.1", default-features = false, features = ["derive"] }
-<<<<<<< HEAD
-=======
 log = { version = "0.4.0", default-features = false }
->>>>>>> 6b7e0312
 cosmwasm-schema = { version = "1.1.3", default-features = false, optional = true }
 
 [dev-dependencies]

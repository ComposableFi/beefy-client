use alloc::{
	collections::{BTreeMap, BTreeSet},
	format,
	str::FromStr,
	string::String,
};
use core::time::Duration;

use crate::{
	ics23::{
		acknowledgements::Acknowledgements, channels::Channels, client_states::ClientStates,
		connections::Connections, consensus_states::ConsensusStates,
		next_seq_recv::NextSequenceRecv, packet_commitments::PacketCommitment,
		receipts::PacketReceipt,
	},
	light_clients::AnyClientState,
	routing,
	routing::Context,
	ChannelsConnection, Config, ConnectionClient, DenomToAssetId, Error, EscrowAddresses,
	IbcAssets, Pallet, Params, MODULE_ID,
};
use codec::{Decode, Encode};
use frame_support::traits::Currency;
use ibc::{
	applications::transfer::{
		msgs::transfer::MsgTransfer, relay::send_transfer::send_transfer, PrefixedCoin,
	},
	core::{
		ics02_client::{
			client_consensus::ConsensusState, client_state::ClientState, context::ClientReader,
		},
		ics03_connection::context::ConnectionReader,
		ics04_channel::{
			channel::ChannelEnd,
			context::{ChannelKeeper, ChannelReader},
			error::Error as Ics04Error,
			msgs::{chan_close_init::MsgChannelCloseInit, chan_open_init::MsgChannelOpenInit},
			packet::{Packet, Sequence},
		},
		ics24_host::{
			identifier::*,
			path::{
				AcksPath, ChannelEndsPath, ClientConsensusStatePath, ClientStatePath,
				CommitmentsPath, ConnectionsPath, ReceiptsPath, SeqRecvsPath,
			},
		},
		ics26_routing::handler::MsgReceipt,
	},
	handler::HandlerOutputBuilder,
	signer::Signer,
	timestamp::Timestamp,
	tx_msg::Msg,
	Height,
};
use ibc_primitives::{
	apply_prefix, channel_id_from_bytes, client_id_from_bytes, connection_id_from_bytes,
	get_channel_escrow_address, port_id_from_bytes, runtime_interface, ConnectionHandshake,
	Error as IbcHandlerError, HandlerMessage, IbcHandler, IdentifiedChannel, IdentifiedClientState,
	IdentifiedConnection, PacketInfo, PacketState, QueryChannelResponse, QueryChannelsResponse,
	QueryClientStateResponse, QueryConnectionResponse, QueryConnectionsResponse,
	QueryConsensusStateResponse, QueryNextSequenceReceiveResponse,
	QueryPacketAcknowledgementResponse, QueryPacketAcknowledgementsResponse,
	QueryPacketCommitmentResponse, QueryPacketCommitmentsResponse, QueryPacketReceiptResponse,
	Timeout,
};
use scale_info::prelude::string::ToString;
use sp_core::{crypto::AccountId32, offchain::StorageKind};
use sp_runtime::{
	offchain::storage::StorageValueRef,
	traits::{Get, IdentifyAccount},
	Either,
};
use sp_std::prelude::*;
use tendermint_proto::Protobuf;

pub const OFFCHAIN_SEND_PACKET_SEQS: &[u8] = b"pallet_ibc:pending_send_packet_sequences";
pub const OFFCHAIN_RECV_PACKET_SEQS: &[u8] = b"pallet_ibc:pending_recv_packet_sequences";
const PACKET_CLEANUP_PER_CYCLE: u64 = 1001;

impl<T: Config> Pallet<T>
where
	T: Send + Sync,
	u32: From<<T as frame_system::Config>::BlockNumber>,
	AccountId32: From<<T as frame_system::Config>::AccountId>,
{
	pub(crate) fn execute_ibc_messages(
		ctx: &mut Context<T>,
		messages: Vec<ibc_proto::google::protobuf::Any>,
	) {
		let (events, logs) =
			messages.into_iter().fold((vec![], vec![]), |(mut events, mut logs), msg| {
				match ibc::core::ics26_routing::handler::deliver(ctx, msg) {
					Ok(MsgReceipt { events: temp_events, log: temp_logs }) => {
						events.extend(temp_events.into_iter().map(Ok));
						logs.extend(temp_logs);
					},
					Err(e) => {
						log::trace!(target: "pallet_ibc", "execution error: {}", e);
						events.push(Err(e));
					},
				}
				(events, logs)
			});

		log::trace!(target: "pallet_ibc", "logs: {:#?}", logs);
		// todo: consolidate into one.
		if !events.is_empty() {
			Self::deposit_event(events.into())
		};
	}
}

impl<T: Config> Pallet<T>
where
	T: Send + Sync,
	u32: From<<T as frame_system::Config>::BlockNumber>,
	AccountId32: From<<T as frame_system::Config>::AccountId>,
{
	// IBC Runtime Api helper methods
	/// Get a channel state
	pub fn channel(
		channel_id: Vec<u8>,
		port_id: Vec<u8>,
	) -> Result<QueryChannelResponse, Error<T>> {
		let port_id = port_id_from_bytes(port_id).map_err(|_| Error::<T>::DecodingError)?;
		let channel_id =
			channel_id_from_bytes(channel_id).map_err(|_| Error::<T>::DecodingError)?;
		let channel =
			Channels::<T>::get(port_id.clone(), channel_id).ok_or(Error::<T>::ChannelNotFound)?;
		let channel_path = format!("{}", ChannelEndsPath(port_id, channel_id));
		let key = apply_prefix(T::PALLET_PREFIX, vec![channel_path]);

		Ok(QueryChannelResponse { channel, trie_key: key, height: host_height::<T>() })
	}

	/// Get a connection state
	pub fn connection(connection_id: Vec<u8>) -> Result<QueryConnectionResponse, Error<T>> {
		let connection_id =
			connection_id_from_bytes(connection_id).map_err(|_| Error::<T>::DecodingError)?;
		let connection =
			Connections::<T>::get(&connection_id).ok_or(Error::<T>::ConnectionNotFound)?;

		let connection_path = format!("{}", ConnectionsPath(connection_id));
		let key = apply_prefix(T::PALLET_PREFIX, vec![connection_path]);

		Ok(QueryConnectionResponse { connection, trie_key: key, height: host_height::<T>() })
	}

	/// Get a client state
	pub fn client(client_id: Vec<u8>) -> Result<QueryClientStateResponse, Error<T>> {
		let client_id = client_id_from_bytes(client_id).map_err(|_| Error::<T>::DecodingError)?;
		let client_state =
			ClientStates::<T>::get(&client_id).ok_or(Error::<T>::ClientStateNotFound)?;
		let client_state_path = format!("{}", ClientStatePath(client_id));

		let key = apply_prefix(T::PALLET_PREFIX, vec![client_state_path]);

		Ok(QueryClientStateResponse { client_state, trie_key: key, height: host_height::<T>() })
	}

	/// Get all client states
	/// Returns a Vec of (client_id, client_state)
	pub fn clients() -> Vec<(Vec<u8>, Vec<u8>)> {
		ClientStates::<T>::iter()
			.map(|(client_id, client_state)| (client_id.as_bytes().to_vec(), client_state))
			.collect::<Vec<_>>()
	}

	/// Get a consensus state for client
	pub fn consensus_state(
		client_id: Vec<u8>,
		revision_number: u64,
		revision_height: u64,
		latest_cs: bool,
	) -> Result<QueryConsensusStateResponse, Error<T>> {
		let client_id = client_id_from_bytes(client_id).map_err(|_| Error::<T>::DecodingError)?;
		let height = if latest_cs {
			let client_state =
				ClientStates::<T>::get(&client_id).ok_or(Error::<T>::ClientStateNotFound)?;
			let client_state =
				AnyClientState::decode_vec(&client_state).map_err(|_| Error::<T>::DecodingError)?;
			client_state.latest_height()
		} else {
			Height::new(revision_number, revision_height)
		};
		let consensus_state = ConsensusStates::<T>::get(client_id.clone(), height)
			.ok_or(Error::<T>::ConsensusStateNotFound)?;

		let consensus_path = ClientConsensusStatePath {
			client_id,
			epoch: height.revision_number,
			height: height.revision_height,
		};

		let path = format!("{}", consensus_path);
		let key = apply_prefix(T::PALLET_PREFIX, vec![path]);

		Ok(QueryConsensusStateResponse {
			consensus_state,
			trie_key: key,
			height: host_height::<T>(),
		})
	}

	/// Get all connection states for a client
	pub fn connection_using_client(
		client_id: Vec<u8>,
	) -> Result<Vec<IdentifiedConnection>, Error<T>> {
		let connection_ids = ConnectionClient::<T>::get(client_id);
		let connections = connection_ids
			.into_iter()
			.filter_map(|connection_id| {
				let conn_id = connection_id_from_bytes(connection_id.clone()).ok()?;

				Some(IdentifiedConnection {
					connection_end: Connections::<T>::get(&conn_id)?,
					connection_id,
				})
			})
			.collect::<Vec<_>>();

		Ok(connections)
	}

	fn channel_client_id(channel_end: &ChannelEnd) -> Result<ClientId, Error<T>> {
		let ctx = Context::<T>::default();
		let connection_id =
			channel_end.connection_hops.get(0).ok_or(Error::<T>::ConnectionNotFound)?;
		let connection_end =
			ctx.connection_end(connection_id).map_err(|_| Error::<T>::ConnectionNotFound)?;
		Ok(connection_end.client_id().clone())
	}

	/// Get client state for client which this channel is bound to
	pub fn channel_client(
		channel_id: Vec<u8>,
		port_id: Vec<u8>,
	) -> Result<IdentifiedClientState, Error<T>> {
		let channel_id =
			channel_id_from_bytes(channel_id).map_err(|_| Error::<T>::InvalidChannelId)?;
		let port_id = port_id_from_bytes(port_id).map_err(|_| Error::<T>::InvalidPortId)?;
		let ctx = Context::<T>::new();
		let channel_end = ctx
			.channel_end(&(port_id, channel_id))
			.map_err(|_| Error::<T>::ChannelNotFound)?;
		let client_id = Self::channel_client_id(&channel_end)?;
		let client_state =
			ClientStates::<T>::get(&client_id).ok_or(Error::<T>::ClientStateNotFound)?;
		Ok(IdentifiedClientState { client_id: client_id.as_bytes().to_vec(), client_state })
	}

	/// Get all channel states
	pub fn channels() -> Result<QueryChannelsResponse, Error<T>> {
		let channels = Channels::<T>::iter()
			.map(|(port_id, channel_id, channel_end)| {
				Ok(IdentifiedChannel { channel_id, port_id, channel_end })
			})
			.collect::<Result<Vec<_>, Error<T>>>()?;

		Ok(QueryChannelsResponse { channels, height: host_height::<T>() })
	}

	/// Get all connection states
	pub fn connections() -> Result<QueryConnectionsResponse, Error<T>> {
		let connections = Connections::<T>::iter()
			.map(|(connection_id, connection_end)| {
				Ok(IdentifiedConnection { connection_id, connection_end })
			})
			.collect::<Result<Vec<_>, Error<T>>>()?;

		Ok(QueryConnectionsResponse { connections, height: host_height::<T>() })
	}

	/// Get all channels bound to this connection
	pub fn connection_channels(connection_id: Vec<u8>) -> Result<QueryChannelsResponse, Error<T>> {
		let identifiers = ChannelsConnection::<T>::get(connection_id);

		let channels = identifiers
			.into_iter()
			.map(|(port_id_bytes, channel_id_bytes)| {
				let channel_id = channel_id_from_bytes(channel_id_bytes.clone())
					.map_err(|_| Error::<T>::DecodingError)?;
				let port_id = port_id_from_bytes(port_id_bytes.clone())
					.map_err(|_| Error::<T>::DecodingError)?;

				let channel_end =
					Channels::<T>::get(port_id, channel_id).ok_or(Error::<T>::ChannelNotFound)?;
				Ok(IdentifiedChannel {
					channel_id: channel_id_bytes,
					port_id: port_id_bytes,
					channel_end,
				})
			})
			.collect::<Result<Vec<_>, Error<T>>>()?;
		Ok(QueryChannelsResponse { channels, height: host_height::<T>() })
	}

	pub fn packet_commitments(
		channel_id_bytes: Vec<u8>,
		port_id_bytes: Vec<u8>,
	) -> Result<QueryPacketCommitmentsResponse, Error<T>> {
		let channel_id = channel_id_from_bytes(channel_id_bytes.clone())
			.map_err(|_| Error::<T>::DecodingError)?;
		let port_id =
			port_id_from_bytes(port_id_bytes.clone()).map_err(|_| Error::<T>::DecodingError)?;
		let commitments = PacketCommitment::<T>::iter()
			.filter_map(|((p, c, s), commitment)| {
				if p == port_id && c == channel_id {
					let packet_state = PacketState {
						port_id: port_id_bytes.clone(),
						channel_id: channel_id_bytes.clone(),
						sequence: s.into(),
						data: commitment,
					};
					Some(packet_state)
				} else {
					None
				}
			})
			.collect::<Vec<_>>();

		Ok(QueryPacketCommitmentsResponse { commitments, height: host_height::<T>() })
	}

	pub fn packet_acknowledgements(
		channel_id_bytes: Vec<u8>,
		port_id_bytes: Vec<u8>,
	) -> Result<QueryPacketAcknowledgementsResponse, Error<T>> {
		let channel_id = channel_id_from_bytes(channel_id_bytes.clone())
			.map_err(|_| Error::<T>::DecodingError)?;
		let port_id =
			port_id_from_bytes(port_id_bytes.clone()).map_err(|_| Error::<T>::DecodingError)?;
		let acks = Acknowledgements::<T>::iter()
			.filter_map(|((p, c, s), ack)| {
				if p == port_id && c == channel_id {
					let packet_state = PacketState {
						port_id: port_id_bytes.clone(),
						channel_id: channel_id_bytes.clone(),
						sequence: s.into(),
						data: ack,
					};
					Some(packet_state)
				} else {
					None
				}
			})
			.collect::<Vec<_>>();
		Ok(QueryPacketAcknowledgementsResponse { acks, height: host_height::<T>() })
	}

	pub fn unreceived_packets(
		channel_id: Vec<u8>,
		port_id: Vec<u8>,
		seqs: Vec<u64>,
	) -> Result<Vec<u64>, Error<T>> {
		let channel_id =
			channel_id_from_bytes(channel_id).map_err(|_| Error::<T>::DecodingError)?;
		let port_id = port_id_from_bytes(port_id).map_err(|_| Error::<T>::DecodingError)?;
		Ok(seqs
			.into_iter()
			.filter(|s| {
				!PacketReceipt::<T>::contains_key((port_id.clone(), channel_id, (*s).into()))
			})
			.collect())
	}

	pub fn unreceived_acknowledgements(
		channel_id_bytes: Vec<u8>,
		port_id_bytes: Vec<u8>,
		seqs: Vec<u64>,
	) -> Result<Vec<u64>, Error<T>> {
		let channel_id =
			channel_id_from_bytes(channel_id_bytes).map_err(|_| Error::<T>::DecodingError)?;
		let port_id = port_id_from_bytes(port_id_bytes).map_err(|_| Error::<T>::DecodingError)?;
		Ok(seqs
			.into_iter()
			.filter(|s| {
				PacketCommitment::<T>::contains_key((port_id.clone(), channel_id, (*s).into()))
			})
			.collect())
	}

	pub fn next_seq_recv(
		channel_id: Vec<u8>,
		port_id: Vec<u8>,
	) -> Result<QueryNextSequenceReceiveResponse, Error<T>> {
		let port_id = port_id_from_bytes(port_id).map_err(|_| Error::<T>::DecodingError)?;
		let channel_id =
			channel_id_from_bytes(channel_id).map_err(|_| Error::<T>::DecodingError)?;
		let sequence = NextSequenceRecv::<T>::get(port_id.clone(), channel_id)
			.ok_or(Error::<T>::SendPacketError)?;
		let next_seq_recv_path = format!("{}", SeqRecvsPath(port_id, channel_id));
		let key = apply_prefix(T::PALLET_PREFIX, vec![next_seq_recv_path]);

		Ok(QueryNextSequenceReceiveResponse { sequence, trie_key: key, height: host_height::<T>() })
	}

	pub fn packet_commitment(
		channel_id: Vec<u8>,
		port_id: Vec<u8>,
		seq: u64,
	) -> Result<QueryPacketCommitmentResponse, Error<T>> {
		let port_id = port_id_from_bytes(port_id).map_err(|_| Error::<T>::DecodingError)?;
		let channel_id =
			channel_id_from_bytes(channel_id).map_err(|_| Error::<T>::DecodingError)?;
		let commitment = PacketCommitment::<T>::get((port_id.clone(), channel_id, seq.into()))
			.ok_or(Error::<T>::PacketCommitmentNotFound)?;
		let sequence = ibc::core::ics04_channel::packet::Sequence::from(seq);
		let commitment_path = format!("{}", CommitmentsPath { port_id, channel_id, sequence });
		let key = apply_prefix(T::PALLET_PREFIX, vec![commitment_path]);

		Ok(QueryPacketCommitmentResponse { commitment, trie_key: key, height: host_height::<T>() })
	}

	pub fn packet_acknowledgement(
		channel_id: Vec<u8>,
		port_id: Vec<u8>,
		seq: u64,
	) -> Result<QueryPacketAcknowledgementResponse, Error<T>> {
		let port_id = port_id_from_bytes(port_id).map_err(|_| Error::<T>::DecodingError)?;
		let channel_id =
			channel_id_from_bytes(channel_id).map_err(|_| Error::<T>::DecodingError)?;
		let sequence = ibc::core::ics04_channel::packet::Sequence::from(seq);
		let ack = Acknowledgements::<T>::get((port_id.clone(), channel_id, sequence))
			.ok_or(Error::<T>::PacketCommitmentNotFound)?;
		let acks_path = format!("{}", AcksPath { port_id, channel_id, sequence });
		let key = apply_prefix(T::PALLET_PREFIX, vec![acks_path]);

		Ok(QueryPacketAcknowledgementResponse { ack, trie_key: key, height: host_height::<T>() })
	}

	pub fn packet_receipt(
		channel_id: Vec<u8>,
		port_id: Vec<u8>,
		seq: u64,
	) -> Result<QueryPacketReceiptResponse, Error<T>> {
		let port_id = port_id_from_bytes(port_id).map_err(|_| Error::<T>::DecodingError)?;
		let channel_id =
			channel_id_from_bytes(channel_id).map_err(|_| Error::<T>::DecodingError)?;
		let sequence = ibc::core::ics04_channel::packet::Sequence::from(seq);
		let receipt = PacketReceipt::<T>::get((port_id.clone(), channel_id, sequence))
			.ok_or(Error::<T>::PacketReceiptNotFound)?;
		let receipt = String::from_utf8(receipt).map_err(|_| Error::<T>::DecodingError)?;
		let receipt_path = format!("{}", ReceiptsPath { port_id, channel_id, sequence });
		let key = apply_prefix(T::PALLET_PREFIX, vec![receipt_path]);
		let receipt = &receipt == "Ok";
		Ok(QueryPacketReceiptResponse { receipt, trie_key: key, height: host_height::<T>() })
	}

	pub fn connection_handshake(
		client_id: Vec<u8>,
		connection_id: Vec<u8>,
	) -> Result<ConnectionHandshake, Error<T>> {
		let client_id = client_id_from_bytes(client_id).map_err(|_| Error::<T>::DecodingError)?;
		let client_state =
			ClientStates::<T>::get(&client_id).ok_or(Error::<T>::ClientStateNotFound)?;
		let client_state_decoded =
			AnyClientState::decode_vec(&client_state).map_err(|_| Error::<T>::DecodingError)?;
		let height = client_state_decoded.latest_height();
		let connection_id =
			connection_id_from_bytes(connection_id).map_err(|_| Error::<T>::DecodingError)?;
		let prefix = T::PALLET_PREFIX;
		let connection_path = format!("{}", ConnectionsPath(connection_id));
		let consensus_path = ClientConsensusStatePath {
			client_id: client_id.clone(),
			epoch: height.revision_number,
			height: height.revision_height,
		};
		let client_state_path = format!("{}", ClientStatePath(client_id));
		let consensus_path = format!("{}", consensus_path);
		let client_state_key = apply_prefix(prefix, vec![client_state_path]);
		let connection_key = apply_prefix(prefix, vec![connection_path]);
		let consensus_key = apply_prefix(prefix, vec![consensus_path]);
		Ok(ConnectionHandshake {
			client_state,
			trie_keys: vec![client_state_key, connection_key, consensus_key],
			height: host_height::<T>(),
		})
	}

	pub fn query_balance_with_address(addr: Vec<u8>) -> Result<u128, Error<T>> {
		let hex_string = String::from_utf8(addr).map_err(|_| Error::<T>::DecodingError)?;
		let signer = Signer::from_str(&hex_string).map_err(|_| Error::<T>::DecodingError)?;
		let ibc_acc =
			T::AccountIdConversion::try_from(signer).map_err(|_| Error::<T>::DecodingError)?;
		let account_id = ibc_acc.into_account();
		let balance = format!("{:?}", T::NativeCurrency::free_balance(&account_id));
		Ok(balance.parse().unwrap_or_default())
	}

	pub fn offchain_send_packet_key(channel_id: Vec<u8>, port_id: Vec<u8>, seq: u64) -> Vec<u8> {
		let pair = (T::PALLET_PREFIX.to_vec(), b"SEND_PACKET", channel_id, port_id, seq);
		pair.encode()
	}

	pub fn offchain_recv_packet_key(channel_id: Vec<u8>, port_id: Vec<u8>, seq: u64) -> Vec<u8> {
		let pair = (T::PALLET_PREFIX.to_vec(), b"RECV_PACKET", channel_id, port_id, seq);
		pair.encode()
	}

	pub fn offchain_ack_key(channel_id: Vec<u8>, port_id: Vec<u8>, seq: u64) -> Vec<u8> {
		let pair = (T::PALLET_PREFIX.to_vec(), b"ACK", channel_id, port_id, seq);
		pair.encode()
	}

	pub fn store_raw_acknowledgement(
		key: (PortId, ChannelId, Sequence),
		ack: Vec<u8>,
	) -> Result<(), Error<T>> {
		let channel_id = key.1.to_string().as_bytes().to_vec();
		let port_id = key.0.as_bytes().to_vec();
		let seq = u64::from(key.2);

		let key = Pallet::<T>::offchain_ack_key(channel_id, port_id, seq);
		sp_io::offchain_index::set(&key, &ack);
		log::trace!(target: "pallet_ibc", "in channel: [store_raw_acknowledgement] >> writing acknowledgement {:?} {:?}", key, ack);
		Ok(())
	}

	pub(crate) fn packet_cleanup() -> Result<(), Error<T>> {
		let pending_send_packet_seqs = StorageValueRef::persistent(OFFCHAIN_SEND_PACKET_SEQS);
		let pending_recv_packet_seqs = StorageValueRef::persistent(OFFCHAIN_RECV_PACKET_SEQS);
		let mut pending_send_sequences: BTreeMap<(Vec<u8>, Vec<u8>), (BTreeSet<u64>, u64)> =
			pending_send_packet_seqs.get::<_>().ok().flatten().unwrap_or_default();
		let mut pending_recv_sequences: BTreeMap<(Vec<u8>, Vec<u8>), (BTreeSet<u64>, u64)> =
			pending_recv_packet_seqs.get::<_>().ok().flatten().unwrap_or_default();
		let ctx = routing::Context::<T>::default();

		for (port_id_bytes, channel_id_bytes, _) in Channels::<T>::iter() {
			let channel_id = channel_id_from_bytes(channel_id_bytes.clone())
				.map_err(|_| Error::<T>::DecodingError)?;
			let port_id =
				port_id_from_bytes(port_id_bytes.clone()).map_err(|_| Error::<T>::DecodingError)?;

			let (mut send_seq_set, mut last_removed_send) = pending_send_sequences
				.get(&(port_id_bytes.clone(), channel_id_bytes.clone()))
				.map(|set| set.clone())
				.unwrap_or_default();
			let last_removed_send_copy = last_removed_send;

			// We first try to remove sequences that were skipped in a previous cycle
			for seq in send_seq_set.clone() {
				if !PacketCommitment::<T>::contains_key((port_id.clone(), channel_id, seq.into())) {
					let offchain_key = Pallet::<T>::offchain_send_packet_key(
						channel_id_bytes.clone(),
						port_id_bytes.clone(),
						seq,
					);
					sp_io::offchain_index::clear(&offchain_key);
					send_seq_set.remove(&seq);
					last_removed_send = seq
				}
			}
			// Try removing at most 1000 sequences in this cycle starting from the last sequence
			// removed
			let next_seq_send = ctx
				.get_next_sequence_send(&(port_id.clone(), channel_id.clone()))
				.map_err(|_| {
					log::trace!(target: "pallet_ibc", "Failed to run packet clean up");
					Error::<T>::Other
				})?;
			let range = (last_removed_send + 1)..
				(last_removed_send + PACKET_CLEANUP_PER_CYCLE).min(next_seq_send.into());
			for seq in range {
				if !PacketCommitment::<T>::contains_key((port_id.clone(), channel_id, seq.into())) {
					let offchain_key = Pallet::<T>::offchain_send_packet_key(
						channel_id_bytes.clone(),
						port_id_bytes.clone(),
						seq,
					);
					if sp_io::offchain::local_storage_get(StorageKind::PERSISTENT, &offchain_key)
						.is_some()
					{
						sp_io::offchain_index::clear(&offchain_key);
						last_removed_send = seq;
					}
				} else {
					// Add sequence to pending removal list
					send_seq_set.insert(seq);
				}
			}

			pending_send_sequences.insert(
				(port_id_bytes.clone(), channel_id_bytes.clone()),
				(send_seq_set, last_removed_send.max(last_removed_send_copy)),
			);
			pending_send_packet_seqs.set(&pending_send_sequences);

			let (mut recv_seq_set, mut last_removed_ack) = pending_recv_sequences
				.get(&(port_id_bytes.clone(), channel_id_bytes.clone()))
				.map(|set| set.clone())
				.unwrap_or_default();
			let last_removed_ack_copy = last_removed_ack;

			// We first try to remove sequences that were skipped in a previous cycle
			for seq in recv_seq_set.clone() {
				if !Acknowledgements::<T>::contains_key((port_id.clone(), channel_id, seq.into())) {
					let offchain_key = Pallet::<T>::offchain_recv_packet_key(
						channel_id_bytes.clone(),
						port_id_bytes.clone(),
						seq,
					);
					let ack_key = Pallet::<T>::offchain_ack_key(
						channel_id_bytes.clone(),
						port_id_bytes.clone(),
						seq,
					);
					sp_io::offchain_index::clear(&offchain_key);
					sp_io::offchain_index::clear(&ack_key);
					recv_seq_set.remove(&seq);
					last_removed_ack = seq;
				}
			}
			// Try removing at most 1000 sequences in this cycle from the last sequence removed
			let next_seq_recv = ctx
				.get_next_sequence_recv(&(port_id.clone(), channel_id.clone()))
				.map_err(|_| {
					log::trace!(target: "pallet_ibc", "Failed to run packet clean up");
					Error::<T>::Other
				})?;
			let range = (last_removed_ack + 1)..
				(last_removed_ack + PACKET_CLEANUP_PER_CYCLE).min(next_seq_recv.into());
			for seq in range {
				if !Acknowledgements::<T>::contains_key((port_id.clone(), channel_id, seq.into())) {
					let offchain_key = Pallet::<T>::offchain_recv_packet_key(
						channel_id_bytes.clone(),
						port_id_bytes.clone(),
						seq,
					);

					let ack_key = Pallet::<T>::offchain_ack_key(
						channel_id_bytes.clone(),
						port_id_bytes.clone(),
						seq,
					);
					if sp_io::offchain::local_storage_get(StorageKind::PERSISTENT, &offchain_key)
						.is_some()
					{
						sp_io::offchain_index::clear(&offchain_key);
						sp_io::offchain_index::clear(&ack_key);
						last_removed_ack = seq;
					}
				} else {
					// Add sequence to pending removal list
					recv_seq_set.insert(seq);
				}
			}
			pending_recv_sequences.insert(
				(port_id_bytes.clone(), channel_id_bytes.clone()),
				(recv_seq_set, last_removed_ack.max(last_removed_ack_copy)),
			);

			pending_recv_packet_seqs.set(&pending_recv_sequences);
		}
		Ok(())
	}

	pub fn get_send_packet_info(
		channel_id: Vec<u8>,
		port_id: Vec<u8>,
		sequences: Vec<u64>,
	) -> Result<Vec<PacketInfo>, Error<T>> {
		let packets = sequences
			.clone()
			.into_iter()
			.filter_map(|seq| {
				let key =
					Pallet::<T>::offchain_send_packet_key(channel_id.clone(), port_id.clone(), seq);
				sp_io::offchain::local_storage_get(sp_core::offchain::StorageKind::PERSISTENT, &key)
					.and_then(|v| PacketInfo::decode(&mut &*v).ok())
			})
			.collect();
		log::trace!(target: "pallet_ibc", "offchain_send_packets: {:?}, {:?}", sequences, packets);
		Ok(packets)
	}

	pub fn get_recv_packet_info(
		channel_id: Vec<u8>,
		port_id: Vec<u8>,
		sequences: Vec<u64>,
	) -> Result<Vec<PacketInfo>, Error<T>> {
		let packets = sequences
			.clone()
			.into_iter()
			.filter_map(|seq| {
				let key =
					Pallet::<T>::offchain_recv_packet_key(channel_id.clone(), port_id.clone(), seq);
				let ack_key =
					Pallet::<T>::offchain_ack_key(channel_id.clone(), port_id.clone(), seq);
				let packet_info = sp_io::offchain::local_storage_get(
					sp_core::offchain::StorageKind::PERSISTENT,
					&key,
				)
				.and_then(|v| PacketInfo::decode(&mut &*v).ok());
				let ack = sp_io::offchain::local_storage_get(
					sp_core::offchain::StorageKind::PERSISTENT,
					&ack_key,
				);
				packet_info.map(|mut packet_info| {
					packet_info.ack = ack;
					packet_info
				})
			})
			.collect();
		log::trace!(target: "pallet_ibc", "offchain_recv_packets: {:?}, {:?}", sequences, packets);
		Ok(packets)
	}

	pub fn client_update_time_and_height(
		client_id: Vec<u8>,
		revision_number: u64,
		revision_height: u64,
	) -> Result<(u64, u64), Error<T>> {
		let ctx = Context::<T>::default();
		let client_id = client_id_from_bytes(client_id).map_err(|_| Error::<T>::DecodingError)?;
		let height = Height::new(revision_number, revision_height);
		let update_height = ctx
			.client_update_height(&client_id, height)
			.map_err(|_| Error::<T>::ClientUpdateNotFound)?;
		let update_time = ctx
			.client_update_time(&client_id, height)
			.map_err(|_| Error::<T>::ClientUpdateNotFound)?
			.nanoseconds();
		Ok((update_height.revision_height, update_time))
	}
}

impl<T: Config> Pallet<T> {
	pub fn is_send_enabled() -> bool {
		Params::<T>::get().send_enabled
	}

	pub fn is_receive_enabled() -> bool {
		Params::<T>::get().receive_enabled
	}

	pub fn remove_channel_escrow_address(
		port_id: &PortId,
		channel_id: ChannelId,
	) -> Result<(), Ics04Error> {
		let escrow_address = get_channel_escrow_address(port_id, channel_id).map_err(|_| {
			Ics04Error::implementation_specific(
				"Failed to derive channel escrow address for removal".to_string(),
			)
		})?;
		let account_id = T::AccountIdConversion::try_from(escrow_address)
			.map_err(|_| {
				Ics04Error::implementation_specific(
					"Failed to derive channel escrow address for removal".to_string(),
				)
			})?
			.into_account();
		let _ = EscrowAddresses::<T>::try_mutate::<_, &'static str, _>(|addresses| {
			addresses.remove(&account_id);
			Ok(())
		});
		Ok(())
	}

	/// Returns true if address provided is an escrow address
	pub fn is_escrow_address(address: <T as frame_system::Config>::AccountId) -> bool {
		let set = EscrowAddresses::<T>::get();
		set.contains(&address)
	}
}

impl<T: Config> Pallet<T> {
	pub fn get_denom_trace(
		asset_id: T::AssetId,
	) -> Option<ibc_primitives::QueryDenomTraceResponse> {
		T::IbcDenomToAssetIdConversion::from_asset_id_to_denom(asset_id).map(|denom| {
			ibc_primitives::QueryDenomTraceResponse { denom: denom.as_bytes().to_vec() }
		})
	}

	pub fn get_denom_traces(
		key: Option<Either<T::AssetId, u32>>,
		limit: u64,
		count_total: bool,
	) -> ibc_primitives::QueryDenomTracesResponse {
		let IbcAssets { denoms, total_count, next_id } =
			T::IbcDenomToAssetIdConversion::ibc_assets(key, limit);
		ibc_primitives::QueryDenomTracesResponse {
			denoms,
			total: count_total.then(|| total_count),
			next_key: next_id.map(|key| key.encode()),
		}
	}
}

impl<T: Config + Send + Sync> IbcHandler<<T as frame_system::Config>::AccountId> for Pallet<T>
where
	u32: From<<T as frame_system::Config>::BlockNumber>,
	AccountId32: From<<T as frame_system::Config>::AccountId>,
{
	fn latest_height_and_timestamp(
		port_id: &PortId,
		channel_id: &ChannelId,
	) -> Result<(Height, Timestamp), IbcHandlerError> {
		Pallet::<T>::latest_height_and_timestamp(port_id, channel_id)
	}

	fn handle_message(
		msg: HandlerMessage<<T as frame_system::Config>::AccountId>,
	) -> Result<(), IbcHandlerError> {
		match msg {
			HandlerMessage::OpenChannel { port_id, channel_end } =>
				Pallet::<T>::open_channel(port_id, channel_end),
			HandlerMessage::CloseChannel { channel_id, port_id } =>
				Pallet::<T>::close_channel(port_id, channel_id),
			HandlerMessage::Transfer { timeout, to, from, channel_id, coin, memo } => {
				let msg = Pallet::<T>::to_msg_transfer(coin, from, to, timeout, channel_id, memo)?;
				Pallet::<T>::send_transfer(msg)
			},
			HandlerMessage::SendPacket { data, timeout, port_id, channel_id } =>
				Pallet::<T>::send_packet(data, timeout, port_id, channel_id),
			HandlerMessage::WriteAck { ack, packet } =>
				Pallet::<T>::write_acknowledgement(packet, ack),
		}
	}

	#[cfg(feature = "runtime-benchmarks")]
	fn create_client() -> Result<ClientId, IbcHandlerError> {
		use crate::{
			benchmarks::tendermint_benchmark_utils::create_mock_state,
			light_clients::AnyConsensusState,
		};
		use ibc::core::ics02_client::msgs::create_client::{MsgCreateAnyClient, TYPE_URL};

		let (mock_client_state, mock_cs_state) = create_mock_state();
		let client_id = ClientId::new(&mock_client_state.client_type(), 0).unwrap();
		let msg = MsgCreateAnyClient::<Context<T>>::new(
			AnyClientState::Tendermint(mock_client_state),
			AnyConsensusState::Tendermint(mock_cs_state),
			Signer::from_str("pallet_ibc").unwrap(),
		)
		.unwrap()
		.encode_vec()
		.unwrap();
		let msg = ibc_proto::google::protobuf::Any { type_url: TYPE_URL.to_string(), value: msg };
		let mut ctx = Context::<T>::new();
		ibc::core::ics26_routing::handler::deliver(&mut ctx, msg).unwrap();
		Ok(client_id)
	}

	#[cfg(feature = "runtime-benchmarks")]
	fn create_connection(
		client_id: ClientId,
		connection_id: ConnectionId,
	) -> Result<(), IbcHandlerError> {
		use ibc::core::ics03_connection::{
			connection::{ConnectionEnd, Counterparty, State},
			context::ConnectionKeeper,
			version::Version,
		};
		let delay_period = core::time::Duration::from_nanos(1000);
		let counter_party = Counterparty::new(
			client_id.clone(),
			Some(ConnectionId::new(1)),
			<T as Config>::PALLET_PREFIX.to_vec().try_into().unwrap(),
		);
		let connection_end = ConnectionEnd::new(
			State::Open,
			client_id.clone(),
			counter_party,
			vec![Version::default()],
			delay_period,
		);
		let mut ctx = crate::routing::Context::<T>::new();
		ctx.store_connection(connection_id.clone(), &connection_end).unwrap();
		ctx.store_connection_to_client(connection_id, &client_id).unwrap();
		Ok(())
	}
}

impl<T: Config + Send + Sync> Pallet<T>
where
	u32: From<<T as frame_system::Config>::BlockNumber>,
	AccountId32: From<<T as frame_system::Config>::AccountId>,
{
	fn send_packet(
		data: Vec<u8>,
		timeout: Timeout,
		source_port: PortId,
		source_channel: ChannelId,
	) -> Result<(), IbcHandlerError> {
		let mut ctx = Context::<T>::new();
		let source_channel_end =
			ctx.channel_end(&(source_port.clone(), source_channel)).map_err(|_| {
				IbcHandlerError::ChannelOrPortError {
					msg: Some(format!(
						"Failed to fetch Channel end for channel {} from storage",
						source_channel
					)),
				}
			})?;

		let sequence =
			ctx.get_next_sequence_send(&(source_port.clone(), source_channel))
				.map_err(|_| IbcHandlerError::SendPacketError {
					msg: Some(format!("Failed to get next_sequence_send for {}", source_channel)),
				})?;

		let destination_port = source_channel_end.counterparty().port_id().clone();
		let destination_channel = *source_channel_end.counterparty().channel_id().ok_or(
			IbcHandlerError::ChannelOrPortError {
				msg: Some(
					"Failed to find counterparty channel_id in source channel end".to_string(),
				),
			},
		)?;
		let (latest_height, latest_timestamp) =
			Pallet::<T>::latest_height_and_timestamp(&source_port, &source_channel).map_err(
				|_| IbcHandlerError::TimestampOrHeightError {
					msg: Some("Failed to retreive client height and timestamp".to_string()),
				},
			)?;

		let (timeout_height, timeout_timestamp) = match timeout {
			Timeout::Absolute { timestamp, height } => {
				let timeout_timestamp =
					Timestamp::from_nanoseconds(timestamp.ok_or_else(|| {
						IbcHandlerError::TimeoutError {
							msg: Some("Timeout timestamp is missing".to_string()),
						}
					})?)
					.map_err(|_| IbcHandlerError::TimeoutError {
						msg: Some("Failed to covert timestamp from nanosecods".to_string()),
					})?;
				let timeout_height = Height::new(
					latest_height.revision_number,
					height.ok_or_else(|| IbcHandlerError::TimeoutError {
						msg: Some("Timeout height is missing".to_string()),
					})?,
				);
				(timeout_height, timeout_timestamp)
			},
			Timeout::Offset { timestamp, height } => {
				let timeout_timestamp = (latest_timestamp +
					Duration::from_nanos(timestamp.ok_or_else(|| {
						IbcHandlerError::TimeoutError {
							msg: Some("Timeout timestamp is missing".to_string()),
						}
					})?))
				.map_err(|_| IbcHandlerError::TimeoutError {
					msg: Some("Failed to covert timestamp from nanosecods".to_string()),
				})?;
				let timeout_height =
					latest_height.add(height.ok_or_else(|| IbcHandlerError::TimeoutError {
						msg: Some("Timeout height is missing".to_string()),
					})?);
				(timeout_height, timeout_timestamp)
			},
		};
		let packet = Packet {
			sequence,
			source_port,
			source_channel,
			destination_port,
			destination_channel,
			data,
			timeout_height,
			timeout_timestamp,
		};

		let send_packet_result =
			ibc::core::ics04_channel::handler::send_packet::send_packet(&ctx, packet)
				.map_err(|e| IbcHandlerError::SendPacketError { msg: Some(e.to_string()) })?;
		ctx.store_packet_result(send_packet_result.result)
			.map_err(|e| IbcHandlerError::SendPacketError { msg: Some(e.to_string()) })?;
		Self::deposit_event(send_packet_result.events.into());
		Ok(())
	}

	fn open_channel(port_id: PortId, channel_end: ChannelEnd) -> Result<(), IbcHandlerError> {
		let mut ctx = crate::routing::Context::<T>::new();
		// Signer does not matter in this case
		let msg = MsgChannelOpenInit {
			port_id,
			channel: channel_end,
			signer: Signer::from_str(MODULE_ID)
				.map_err(|_| IbcHandlerError::ChannelInitError { msg: None })?,
		};

		let msg = ibc_proto::google::protobuf::Any {
			type_url: msg.type_url(),
<<<<<<< HEAD
			value: msg.encode_vec().expect("Failed to encode message"),
=======
			value: msg
				.encode_vec()
				.map_err(|e| IbcHandlerError::Other { msg: Some(e.to_string()) })?,
>>>>>>> 4793f997
		};
		let res = ibc::core::ics26_routing::handler::deliver::<_>(&mut ctx, msg)
			.map_err(|e| IbcHandlerError::ChannelInitError { msg: Some(e.to_string()) })?;
		Self::deposit_event(res.events.into());
		Ok(())
	}

	fn write_acknowledgement(packet: Packet, ack: Vec<u8>) -> Result<(), IbcHandlerError> {
		let mut ctx = Context::<T>::default();
		let error = |action, err| {
			let msg = Some(format!("Failed to {} acknowledgement{:?}", action, err));
			IbcHandlerError::AcknowledgementError { msg }
		};
		let result =
			ibc::core::ics04_channel::handler::write_acknowledgement::process(&ctx, packet, ack)
				.map_err(|e| error("validate", e))?;
		ctx.store_packet_result(result.result).map_err(|e| error("store", e))?;
		Self::deposit_event(result.events.into());
		Ok(())
	}

	fn to_msg_transfer(
		coin: PrefixedCoin,
		from: <T as frame_system::Config>::AccountId,
		to: Signer,
		timeout: Timeout,
		channel_id: ChannelId,
		memo: String,
	) -> Result<MsgTransfer<PrefixedCoin>, IbcHandlerError> {
		let account_id_32: AccountId32 = from.into();
		let from = runtime_interface::account_id_to_ss58(
			account_id_32.into(),
			<T as frame_system::Config>::SS58Prefix::get(),
		);
		let from = String::from_utf8(from).map_err(|_| IbcHandlerError::SendTransferError {
			msg: Some("Account Id conversion failed".to_string()),
		})?;
		let (latest_height, latest_timestamp) =
			Pallet::<T>::latest_height_and_timestamp(&PortId::transfer(), &channel_id).map_err(
				|_| IbcHandlerError::TimestampOrHeightError {
					msg: Some("Failed to retreive client height and timestamp".to_string()),
				},
			)?;

		let (timeout_height, timeout_timestamp) = match timeout {
			Timeout::Absolute { timestamp, height } => {
				let timeout_timestamp =
					Timestamp::from_nanoseconds(timestamp.ok_or_else(|| {
						IbcHandlerError::TimeoutError {
							msg: Some("Timeout timestamp is missing".to_string()),
						}
					})?)
					.map_err(|_| IbcHandlerError::TimeoutError {
						msg: Some("Failed to covert timestamp from nanosecods".to_string()),
					})?;
				let timeout_height = Height::new(
					latest_height.revision_number,
					height.ok_or_else(|| IbcHandlerError::TimeoutError {
						msg: Some("Timeout height is missing".to_string()),
					})?,
				);
				(timeout_height, timeout_timestamp)
			},
			Timeout::Offset { timestamp, height } => {
				let timeout_timestamp = (latest_timestamp +
					Duration::from_nanos(timestamp.ok_or_else(|| {
						IbcHandlerError::TimeoutError {
							msg: Some("Timeout timestamp is missing".to_string()),
						}
					})?))
				.map_err(|_| IbcHandlerError::TimeoutError {
					msg: Some("Failed to covert timestamp from nanosecods".to_string()),
				})?;
				let timeout_height =
					latest_height.add(height.ok_or_else(|| IbcHandlerError::TimeoutError {
						msg: Some("Timeout height is missing".to_string()),
					})?);
				(timeout_height, timeout_timestamp)
			},
		};
		let msg = MsgTransfer {
			source_port: PortId::transfer(),
			source_channel: channel_id,
			token: coin,
			sender: Signer::from_str(&from).map_err(|_| IbcHandlerError::SendTransferError {
				msg: Some("Failed to deriver signer from String".to_string()),
			})?,
			receiver: to,
			timeout_height,
			timeout_timestamp,
			memo,
		};
		Ok(msg)
	}

	pub(crate) fn send_transfer(msg: MsgTransfer<PrefixedCoin>) -> Result<(), IbcHandlerError> {
		let mut ctx = Context::<T>::default();
		let mut handler_output = HandlerOutputBuilder::default();
		send_transfer::<_, _>(&mut ctx, &mut handler_output, msg)
			.map_err(|e| IbcHandlerError::SendTransferError { msg: Some(e.to_string()) })?;
		let result = handler_output.with_result(());
		Self::deposit_event(result.events.into());
		Ok(())
	}

	fn close_channel(port_id: PortId, channel_id: ChannelId) -> Result<(), IbcHandlerError> {
		let mut ctx = crate::routing::Context::<T>::new();
		// Signer does not matter in this case
		let msg = MsgChannelCloseInit {
			port_id,
			channel_id,
			signer: Signer::from_str(MODULE_ID)
				.map_err(|_| IbcHandlerError::ChannelInitError { msg: None })?,
		};
		let msg = ibc_proto::google::protobuf::Any {
			type_url: msg.type_url(),
<<<<<<< HEAD
			value: msg.encode_vec().expect("Failed to encode message"),
=======
			value: msg
				.encode_vec()
				.map_err(|e| IbcHandlerError::Other { msg: Some(e.to_string()) })?,
>>>>>>> 4793f997
		};
		let res = ibc::core::ics26_routing::handler::deliver::<_>(&mut ctx, msg)
			.map_err(|e| IbcHandlerError::ChannelCloseError { msg: Some(e.to_string()) })?;
		Self::deposit_event(res.events.into());
		Ok(())
	}

	fn latest_height_and_timestamp(
		port_id: &PortId,
		channel_id: &ChannelId,
	) -> Result<(Height, Timestamp), IbcHandlerError> {
		let ctx = Context::<T>::new();
		let source_channel_end =
			ctx.channel_end(&(port_id.clone(), *channel_id)).map_err(|_| {
				IbcHandlerError::ChannelOrPortError {
					msg: Some(format!(
						"Failed to fetch Channel end for channel {} from storage",
						channel_id
					)),
				}
			})?;
		let client_id = Self::channel_client_id(&source_channel_end).map_err(|_| {
			IbcHandlerError::ClientIdError {
				msg: Some(format!("Could not find client id for {:?}/{:?}", port_id, channel_id)),
			}
		})?;

		let client_state =
			ctx.client_state(&client_id).map_err(|_| IbcHandlerError::ClientStateError {
				msg: Some(format!("CLient state not found for {:?}", client_id)),
			})?;
		let consensus_state = ctx
			.consensus_state(&client_id, client_state.latest_height())
			.map_err(|_| IbcHandlerError::Other {
				msg: Some(format!(
					"Consensus state not found for {:?} at {:?}",
					client_id,
					client_state.latest_height()
				)),
			})?;
		Ok((client_state.latest_height(), consensus_state.timestamp()))
	}
}

pub fn host_height<T: Config>() -> u64
where
	u32: From<<T as frame_system::Config>::BlockNumber>,
{
	let block_number: u32 = <frame_system::Pallet<T>>::block_number().into();
	block_number.into()
}<|MERGE_RESOLUTION|>--- conflicted
+++ resolved
@@ -984,13 +984,9 @@
 
 		let msg = ibc_proto::google::protobuf::Any {
 			type_url: msg.type_url(),
-<<<<<<< HEAD
-			value: msg.encode_vec().expect("Failed to encode message"),
-=======
 			value: msg
 				.encode_vec()
 				.map_err(|e| IbcHandlerError::Other { msg: Some(e.to_string()) })?,
->>>>>>> 4793f997
 		};
 		let res = ibc::core::ics26_routing::handler::deliver::<_>(&mut ctx, msg)
 			.map_err(|e| IbcHandlerError::ChannelInitError { msg: Some(e.to_string()) })?;
@@ -1107,13 +1103,9 @@
 		};
 		let msg = ibc_proto::google::protobuf::Any {
 			type_url: msg.type_url(),
-<<<<<<< HEAD
-			value: msg.encode_vec().expect("Failed to encode message"),
-=======
 			value: msg
 				.encode_vec()
 				.map_err(|e| IbcHandlerError::Other { msg: Some(e.to_string()) })?,
->>>>>>> 4793f997
 		};
 		let res = ibc::core::ics26_routing::handler::deliver::<_>(&mut ctx, msg)
 			.map_err(|e| IbcHandlerError::ChannelCloseError { msg: Some(e.to_string()) })?;

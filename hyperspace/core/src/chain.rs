--- conflicted
+++ resolved
@@ -101,7 +101,8 @@
 	PicassoKusama(ParachainClientConfig, ParachainClient<PicassoKusamaConfig>),
 	#[cfg(feature = "cosmos")]
 	Cosmos(CosmosClientConfig, CosmosClient<DefaultConfig>),
-<<<<<<< HEAD
+	#[cfg(feature = "ethereum")]
+	Ethereum(EthereumClientConfig, EthereumClient),
 }
 
 fn wrap_any_msg_into_wasm(msg: Any, code_id: Bytes) -> Result<Any, anyhow::Error> {
@@ -151,8 +152,4 @@
 pub struct WasmChain {
 	pub inner: Box<AnyChain>,
 	pub code_id: Bytes,
-=======
-	#[cfg(feature = "ethereum")]
-	Ethereum(EthereumClientConfig, EthereumClient),
->>>>>>> 4c1facb3
 }
--- conflicted
+++ resolved
@@ -115,16 +115,8 @@
 	let msg = Any { type_url: msg.type_url(), value: msg.encode_vec()? };
 
 	let tx_id = chain_a.submit(vec![msg]).await?;
-<<<<<<< HEAD
-	#[cfg(feature = "testing")]
-	{
-		let connection_id_a = chain_a.query_connection_id_from_tx_hash(tx_id).await?;
-		chain_a.set_connection_id(connection_id_a.clone());
-	}
-=======
 	let connection_id_a = chain_a.query_connection_id_from_tx_hash(tx_id).await?;
 	chain_a.set_connection_id(connection_id_a.clone());
->>>>>>> 695f0d29
 
 	log::info!(target: "hyperspace", "============= Wait till both chains have completed connection handshake =============");
 
@@ -180,16 +172,8 @@
 	let msg = Any { type_url: msg.type_url(), value: msg.encode_vec()? };
 
 	let tx_id = chain_a.submit(vec![msg]).await?;
-<<<<<<< HEAD
-	#[cfg(feature = "testing")]
-	{
-		let channel_id_a = chain_a.query_channel_id_from_tx_hash(tx_id).await?;
-		chain_a.add_channel_to_whitelist(channel_id_a);
-	}
-=======
 	let channel_id_a = chain_a.query_channel_id_from_tx_hash(tx_id).await?;
 	chain_a.add_channel_to_whitelist(channel_id_a);
->>>>>>> 695f0d29
 
 	log::info!(target: "hyperspace", "============= Wait till both chains have completed channel handshake =============");
 

--- conflicted
+++ resolved
@@ -182,43 +182,6 @@
 					Ok(to_binary(&ContractResult::success()))
 				})
 		},
-<<<<<<< HEAD
-		// ExecuteMsg::CheckSubstituteAndUpdateState(_msg) =>
-		// 	check_substitute_and_update_state::<HostFunctions>(ctx)
-		// 		.map_err(|e| ContractError::Tendermint(e.to_string()))
-		// 		.and_then(|(cs, cu)| {
-		// 			let height = cs.latest_height();
-		// 			ctx.store_consensus_state_prefixed(height, cu, SUBJECT_PREFIX);
-		// 			ctx.store_client_state_prefixed(cs, SUBJECT_PREFIX)
-		// 				?;
-		// 			Ok(to_binary(&ContractResult::success()))
-		// 		}),
-		// ExecuteMsg::VerifyUpgradeAndUpdateState(msg) => {
-		// 	let old_client_state = ctx
-		// 		.client_state(&client_id)
-		// 		?;
-		// 	let msg: VerifyUpgradeAndUpdateStateMsg =
-		// 		VerifyUpgradeAndUpdateStateMsg::try_from(msg)?;
-		// 	verify_upgrade_and_update_state::<HostFunctions>(
-		// 		ctx,
-		// 		client_id.clone(),
-		// 		old_client_state,
-		// 		msg.upgrade_client_state,
-		// 		msg.upgrade_consensus_state,
-		// 		msg.proof_upgrade_client,
-		// 		msg.proof_upgrade_consensus_state,
-		// 	)
-		// 	.map_err(|e| ContractError::Tendermint(e.to_string()))
-		// 	.and_then(|(cs, cu)| {
-		// 		let height = cs.latest_height();
-		// 		ctx.store_consensus_state(client_id.clone(), height, cu)
-		// 			?;
-		// 		ctx.store_client_state(client_id, cs)
-		// 			?;
-		// 		Ok(to_binary(&ContractResult::success()))
-		// 	})
-		// },
-=======
 		ExecuteMsg::CheckSubstituteAndUpdateState(
 			crate::msg::CheckSubstituteAndUpdateStateMsg {},
 		) => helpers::check_substitute_and_update_state(ctx)
@@ -255,7 +218,6 @@
 				Ok(to_binary(&ContractResult::success()))
 			})
 		},
->>>>>>> c20b403e
 		_ => unimplemented!("none of the other messages are implemented at the moment"),
 	};
 	Ok(result??)

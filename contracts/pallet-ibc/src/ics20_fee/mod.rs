--- conflicted
+++ resolved
@@ -41,9 +41,6 @@
 		/// The overarching event type.
 		type RuntimeEvent: From<Event<Self>> + IsType<<Self as frame_system::Config>::RuntimeEvent>;
 		#[pallet::constant]
-<<<<<<< HEAD
-		type ServiceCharge: Get<Perbill>;
-=======
 		/// `ServiceChargeIn` represents the service charge rate applied to assets upon receipt via
 		/// IBC.
 		///
@@ -56,7 +53,6 @@
 		/// parameter_types! { pub IbcIcs20ServiceChargeIn: Perbill = Perbill::from_rational(4_u32,
 		/// 1000_u32 ) };
 		type ServiceChargeIn: Get<Perbill>;
->>>>>>> 695f0d29
 		#[pallet::constant]
 		type PalletId: Get<PalletId>;
 	}
@@ -67,9 +63,6 @@
 	pub struct Pallet<T>(_);
 
 	#[pallet::storage]
-<<<<<<< HEAD
-	pub type ServiceCharge<T: Config> = StorageValue<_, Perbill, OptionQuery>;
-=======
 	pub type ServiceChargeIn<T: Config> = StorageValue<_, Perbill, OptionQuery>;
 
 	#[pallet::storage]
@@ -78,7 +71,6 @@
 	/// value () that means that this group of channels is feeless
 	pub type FeeLessChannelIds<T: Config> =
 		StorageMap<_, Blake2_128Concat, (u64, u64), (), ValueQuery>;
->>>>>>> 695f0d29
 
 	#[pallet::event]
 	#[pallet::generate_deposit(pub (super) fn deposit_event)]
@@ -306,11 +298,7 @@
 		let mut ctx = Context::<T>::default();
 		// We want the whole chain of calls to fail only if the ics20 transfer fails, because
 		// the other modules are not part of ics-20 standard
-<<<<<<< HEAD
-		let ack = self.inner.on_recv_packet(&mut ctx, output, packet, relayer)?;
-=======
 		let ack = self.inner.on_recv_packet(&ctx, output, packet, relayer)?;
->>>>>>> 695f0d29
 		let _ = Self::process_fee(&mut ctx, packet, &ack).map_err(|e| {
 			log::error!(target: "pallet_ibc", "Error processing fee: {:?}", e);
 		});
@@ -340,11 +328,7 @@
 	}
 }
 
-<<<<<<< HEAD
-impl<T: Config + Send + Sync, S: Module + Clone + Default + PartialEq + Eq + Debug>
-=======
 impl<T: Config + Send + Sync, S: IbcModule + Clone + Default + PartialEq + Eq + Debug>
->>>>>>> 695f0d29
 	Ics20ServiceCharge<T, S>
 where
 	<T as crate::Config>::AccountIdConversion: From<IbcAccount<T::AccountId>>,
@@ -374,18 +358,6 @@
 		// Send full amount to receiver using the default ics20 logic
 		// We only take the fee charge if the acknowledgement is not an error
 		if ack.as_ref() == Ics20Ack::success().to_string().as_bytes() {
-<<<<<<< HEAD
-			// We have ensured that token amounts larger than the max value for a u128 are rejected
-			// in the ics20 on_recv_packet callback so we can multiply safely.
-			// Percent does Non-Overflowing multiplication so this is infallible
-			let fee = percent * packet_data.token.amount.as_u256().low_u128();
-			let receiver =
-				<T as crate::Config>::AccountIdConversion::try_from(packet_data.receiver.clone())
-					.map_err(|_| {
-					Ics04Error::implementation_specific("Failed to receiver account".to_string())
-				})?;
-=======
->>>>>>> 695f0d29
 			let mut prefixed_coin = if is_receiver_chain_source(
 				packet.source_port.clone(),
 				packet.source_channel,

[package]
name = "hyperspace-core"
version = "0.1.0"
edition = "2021"
description = "Hyperspace core exports the relayer and fisherman tasks, and a Cli interface for common tasks."
authors = ["Seun Lanlege <seunlanlege@gmail.com>", "David Salami <wizdave97@gmail.com>"]

[dependencies]
primitives = { path = "../primitives", package = "hyperspace-primitives" }
parachain = { path = "../parachain", package = "hyperspace-parachain" }
cosmos = { path = "../cosmos", package = "hyperspace-cosmos", optional = true }
#near = { path = "near", package = "hyperspace-near", optional = true }
metrics = { path = "../metrics", package = "hyperspace-metrics" }

# crates.io
anyhow = "1.0.65"
futures = "0.3.21"
async-trait = "0.1.53"
log = "0.4.17"
env_logger = "0.9.0"
hex = "0.4.3"
tokio = { version = "1.19.2", features = ["macros", "rt-multi-thread", "fs"] }
codec = { version = "3.0.0", package = "parity-scale-codec" }
clap = { version = "3.2.22", features = ["derive"] }
toml = "0.5.9"
serde = "1.0.144"
thiserror = "1.0.31"
derive_more = { version = "0.99.17", features = ["from"] }
prometheus = { version = "0.13.0", default-features = false }

# ibc
ibc = { path = "../../ibc/modules", features = [] }
ibc-proto = { path = "../../ibc/proto" }
tendermint-proto = { git = "https://github.com/informalsystems/tendermint-rs", rev = "eac7b5a17f872c3af3b576fe485dc55e0526fa24", default-features = false }
ibc-rpc = { path = "../../contracts/pallet-ibc/rpc" }

ics11-beefy = { path = "../../light-clients/ics11-beefy" }
#ics13-near = { path = "../../light-clients/ics13-near" }
ics08-wasm = { path = "../../light-clients/ics08-wasm", features = ["std"] }
light-client-common = { path = "../../light-clients/common" }
pallet-ibc = { path = "../../contracts/pallet-ibc" }
ics10-grandpa = { path = "../../light-clients/ics10-grandpa" }

sp-runtime = { git = "https://github.com/paritytech/substrate", branch = "polkadot-v0.9.30" }
sp-keystore = { git = "https://github.com/paritytech/substrate", branch = "polkadot-v0.9.30" }
sp-core = { git = "https://github.com/paritytech/substrate", branch = "polkadot-v0.9.30" }
subxt = { git = "https://github.com/paritytech/subxt", rev = "1736f618d940a69ab212a686984c3be25b08d1c2" }

[dev-dependencies]
derive_more = "0.99.17"
prost = "0.11"
parachain = { path = "../parachain", package = "hyperspace-parachain", features = ["testing"] }

# substrate
subxt = { git = "https://github.com/paritytech/subxt", rev = "1736f618d940a69ab212a686984c3be25b08d1c2" }
frame-support = { git = "https://github.com/paritytech/substrate", branch = "polkadot-v0.9.30" }
sp-trie = { git = "https://github.com/paritytech/substrate", branch = "polkadot-v0.9.30" }
state-machine = { package = "sp-state-machine", git = "https://github.com/paritytech/substrate", branch = "polkadot-v0.9.30" }
sp-keyring = { git = "https://github.com/paritytech/substrate", branch = "polkadot-v0.9.30" }

# composable
#comosable-primitives = { package = "primitives",  path = "../contracts/pallet-ibc" }
#common = { path = "../contracts/pallet-ibc" }

[features]
build-metadata-from-ws = [
    "parachain/build-metadata-from-ws",
]
#near = ["dep:near"]
<<<<<<< HEAD
cosmos = ["dep:cosmos"]
testing = [
    "primitives/testing",
    "parachain/testing",
    "cosmos/testing",
]
default = ["cosmos"]
=======
#cosmos = ["dep:cosmos"]
testing = [ "primitives/testing", "parachain/testing" ]
dali = ["parachain/dali"]
>>>>>>> 83d7cffc
<|MERGE_RESOLUTION|>--- conflicted
+++ resolved
@@ -67,7 +67,6 @@
     "parachain/build-metadata-from-ws",
 ]
 #near = ["dep:near"]
-<<<<<<< HEAD
 cosmos = ["dep:cosmos"]
 testing = [
     "primitives/testing",
@@ -75,8 +74,4 @@
     "cosmos/testing",
 ]
 default = ["cosmos"]
-=======
-#cosmos = ["dep:cosmos"]
-testing = [ "primitives/testing", "parachain/testing" ]
-dali = ["parachain/dali"]
->>>>>>> 83d7cffc
+dali = ["parachain/dali"]
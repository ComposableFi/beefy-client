// Copyright (C) 2022 ComposableFi.
// SPDX-License-Identifier: Apache-2.0

// Licensed under the Apache License, Version 2.0 (the "License");
// you may not use this file except in compliance with the License.
// You may obtain a copy of the License at
//
// 	http://www.apache.org/licenses/LICENSE-2.0
//
// Unless required by applicable law or agreed to in writing, software
// distributed under the License is distributed on an "AS IS" BASIS,
// WITHOUT WARRANTIES OR CONDITIONS OF ANY KIND, either express or implied.
// See the License for the specific language governing permissions and
// limitations under the License.

use crate::{
	contract::{
		GRANDPA_BLOCK_HASHES_CACHE_SIZE, GRANDPA_HEADER_HASHES_SET_STORAGE,
		GRANDPA_HEADER_HASHES_STORAGE,
	},
	ics23::{
		ClientStates, ConsensusStates, FakeInner, ReadonlyClientStates, ReadonlyConsensusStates,
	},
	ContractError,
};
use cosmwasm_std::{Deps, DepsMut, Env, Storage};
use grandpa_light_client_primitives::HostFunctions;
use ibc::{
	core::{
		ics02_client::{error::Error, events::CodeHash},
		ics24_host::identifier::ClientId,
		ics26_routing::context::ReaderContext,
	},
	Height,
};
use ibc_proto::google::protobuf::Any;
use ics10_grandpa::{
	client_message::RelayChainHeader, client_state::ClientState, consensus_state::ConsensusState,
};
use sp_core::H256;
use std::{fmt, fmt::Debug, marker::PhantomData};

pub struct Context<'a, H> {
	pub deps_mut: Option<DepsMut<'a>>,
	pub deps: Option<Deps<'a>>,
	pub env: Env,
	pub code_hash: Option<CodeHash>,
	_phantom: PhantomData<H>,
}

impl<'a, H> PartialEq for Context<'a, H> {
	fn eq(&self, _other: &Self) -> bool {
		true
	}
}

impl<'a, H> Eq for Context<'a, H> {}

impl<'a, H> Debug for Context<'a, H> {
	fn fmt(&self, f: &mut fmt::Formatter<'_>) -> fmt::Result {
		write!(f, "Context {{ deps: DepsMut }}")
	}
}

impl<'a, H> Clone for Context<'a, H> {
	fn clone(&self) -> Self {
		panic!("Context is not cloneable")
	}
}

impl<'a, H> Context<'a, H> {
	pub fn new(deps: DepsMut<'a>, env: Env) -> Self {
		Self { deps_mut: Some(deps), deps: None, _phantom: Default::default(), env, code_hash: None }
	}

	pub fn new_ro(deps: Deps<'a>, env: Env) -> Self {
		Self { deps_mut: None, deps: Some(deps), _phantom: Default::default(), env, code_hash: None }
	}

	pub fn log(&self, msg: &str) {
		match &self.deps_mut {
			Some(deps_mut) => deps_mut.api.debug(msg),
			None => unimplemented!()
		}
	}

	pub fn storage(&self) -> &dyn Storage {
		match &self.deps_mut {
			Some(deps_mut) => deps_mut.storage,
			None => match &self.deps {
				Some(deps) => deps.storage,
				None => unimplemented!()
			}
		}
	}

	pub fn storage_mut(&mut self) -> &mut dyn Storage {
		match &mut self.deps_mut {
			Some(deps_mut) => deps_mut.storage,
			None => unimplemented!()
		}
	}

	pub fn insert_relay_header_hashes(&mut self, headers: &[H256]) {
		if headers.is_empty() {
			return
		}

		let mut xs = GRANDPA_HEADER_HASHES_STORAGE.load(self.storage()).unwrap_or_default();
		xs.reserve(headers.len());
		for header in headers {
			xs.push(*header);
			let _ = GRANDPA_HEADER_HASHES_SET_STORAGE
				.save(self.storage_mut(), header.0.to_vec(), &())
				.map_err(|e| {
					self.log(&format!("error saving hash to set: {e:?}"));
				});
		}
		if xs.len() > GRANDPA_BLOCK_HASHES_CACHE_SIZE {
			let drained = xs.drain(0..xs.len() - GRANDPA_BLOCK_HASHES_CACHE_SIZE);
			for hash in drained {
				GRANDPA_HEADER_HASHES_SET_STORAGE.remove(self.storage_mut(), hash.0.to_vec());
			}
		}
		GRANDPA_HEADER_HASHES_STORAGE
			.save(self.storage_mut(), &xs)
			.expect("error saving header hashes");
	}

	pub fn contains_relay_header_hash(&self, hash: H256) -> bool {
		GRANDPA_HEADER_HASHES_STORAGE
			.load(self.storage())
			.unwrap_or_default()
			.contains(&hash)
	}
}

impl<'a, H> Context<'a, H>
where
	H: Clone,
{
	pub fn consensus_state_prefixed(
		&self,
		height: Height,
		prefix: &[u8],
	) -> Result<ConsensusState, ContractError> {
		let bytes = ReadonlyConsensusStates::new(self.storage())
			.get_prefixed(height, prefix)
			.ok_or_else(|| {
				ContractError::Grandpa(format!(
					"no consensus state found for height {height} and prefix {prefix:?}",
				))
			})?;
		Context::<H>::decode_consensus_state(&bytes)
			.map_err(|e| ContractError::Grandpa(format!("error decoding consensus state: {e:?}")))
	}

	pub fn store_consensus_state_prefixed(
		&mut self,
		height: Height,
		consensus_state: ConsensusState,
		prefix: &[u8],
	) {
		let encoded = Context::<H>::encode_consensus_state(consensus_state);
		let mut consensus_states = ConsensusStates::new(self.storage_mut());
		consensus_states.insert_prefixed(height, encoded, prefix);
	}

	pub fn client_state_prefixed(&self, prefix: &[u8]) -> Result<ClientState<H>, ContractError> {
		let bytes =
			ReadonlyClientStates::new(self.storage()).get_prefixed(prefix).ok_or_else(|| {
				ContractError::Grandpa(format!("no client state found for prefix {prefix:?}",))
			})?;
		Context::decode_client_state(&bytes)
			.map_err(|e| ContractError::Grandpa(format!("error decoding client state: {e:?}")))
	}

	pub fn store_client_state_prefixed(
		&mut self,
		client_state: ClientState<H>,
		prefix: &[u8],
	) -> Result<(), ContractError> {
		use prost::Message;
		use tendermint_proto::Protobuf;
		let client_states = ReadonlyClientStates::new(self.storage());
<<<<<<< HEAD
		// let data = client_states.get_prefixed(prefix).ok_or_else(|| {
		// 	ContractError::Tendermint("no client state found for prefix".to_string())
		// })?;
		let code_hash = match self.code_hash.clone() {
			None => {
				let encoded_wasm_client_state = client_states.get().ok_or_else(|| {
					ContractError::Grandpa(
						Error::client_not_found(ClientId::new("x", 1).unwrap()).to_string(),
					)
				})?;
				let any = Any::decode(&*encoded_wasm_client_state)
					.map_err(Error::decode)
					.map_err(|e| ContractError::Grandpa(e.to_string()))?;
				let wasm_client_state = ics08_wasm::client_state::ClientState::<
					FakeInner,
					FakeInner,
					FakeInner,
				>::decode_vec(&any.value)
				.map_err(|e| {
					ContractError::Grandpa(
						Error::implementation_specific(format!(
								"[client_state]: error decoding client state bytes to WasmConsensusState {}",
								e
							))
						.to_string(),
					)
				})?;
				wasm_client_state.code_hash
			},
			Some(x) => x,
		};
		let encoded = Context::<H>::encode_client_state(client_state, code_hash)
			.map_err(|e| ContractError::Grandpa(format!("error encoding client state: {:?}", e)))?;
=======
		let data = client_states.get_prefixed(prefix).ok_or_else(|| {
			ContractError::Grandpa("no client state found for prefix".to_string())
		})?;
		let encoded = Context::<H>::encode_client_state(client_state, data)
			.map_err(|e| ContractError::Grandpa(format!("error encoding client state: {e:?}")))?;
>>>>>>> 02ce69e2
		let mut client_states = ClientStates::new(self.storage_mut());
		client_states.insert_prefixed(encoded, prefix);
		Ok(())
	}
}

impl<'a, H: HostFunctions<Header = RelayChainHeader>> ReaderContext for Context<'a, H> {}<|MERGE_RESOLUTION|>--- conflicted
+++ resolved
@@ -183,10 +183,6 @@
 		use prost::Message;
 		use tendermint_proto::Protobuf;
 		let client_states = ReadonlyClientStates::new(self.storage());
-<<<<<<< HEAD
-		// let data = client_states.get_prefixed(prefix).ok_or_else(|| {
-		// 	ContractError::Tendermint("no client state found for prefix".to_string())
-		// })?;
 		let code_hash = match self.code_hash.clone() {
 			None => {
 				let encoded_wasm_client_state = client_states.get().ok_or_else(|| {
@@ -217,13 +213,6 @@
 		};
 		let encoded = Context::<H>::encode_client_state(client_state, code_hash)
 			.map_err(|e| ContractError::Grandpa(format!("error encoding client state: {:?}", e)))?;
-=======
-		let data = client_states.get_prefixed(prefix).ok_or_else(|| {
-			ContractError::Grandpa("no client state found for prefix".to_string())
-		})?;
-		let encoded = Context::<H>::encode_client_state(client_state, data)
-			.map_err(|e| ContractError::Grandpa(format!("error encoding client state: {e:?}")))?;
->>>>>>> 02ce69e2
 		let mut client_states = ClientStates::new(self.storage_mut());
 		client_states.insert_prefixed(encoded, prefix);
 		Ok(())

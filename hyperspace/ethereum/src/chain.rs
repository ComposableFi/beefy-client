--- conflicted
+++ resolved
@@ -1,17 +1,8 @@
-<<<<<<< HEAD
-use crate::{
-	client::{ClientError, EthereumClient},
-	contract::UnwrapContractError,
-	utils::{handle_gas_usage, Header as EthHeader},
-=======
-use std::{fmt::Debug, pin::Pin, time::Duration};
-
 use crate::{
 	client::{ClientError, EthereumClient},
 	contract::{IbcHandler, UnwrapContractError},
 	ibc_provider::{BlockHeight, INDEXER_DELAY_BLOCKS},
-	utils::handle_gas_usage,
->>>>>>> 049d7e76
+	utils::{handle_gas_usage, Header as EthHeader},
 	yui_types::{ics03_connection::conn_open_try::YuiMsgConnectionOpenTry, IntoToken},
 };
 use alloy_sol_types::SolValue;
@@ -66,6 +57,7 @@
 use serde::__private::de;
 use std::{
 	fmt::Debug,
+	pin::Pin,
 	str::FromStr,
 	sync::{Arc, Mutex},
 	thread,
@@ -1423,7 +1415,7 @@
 				let msg = MsgChannelOpenAck::decode_vec(&msg.value).map_err(|e| {
 					ClientError::Other(format!("chan_open_ack: failed to decode_vec: {:?}", e))
 				})?;
-<<<<<<< HEAD
+				// log::info!("msg = {msg:#?}");
 				let mut token = msg.into_token();
 				let Token::Tuple(ref mut tokens) = token else {
 					return Err(ClientError::Other(format!("Token should be tuple")))
@@ -1435,10 +1427,6 @@
 				let latest_consensus_state = self
 					.get_latest_consensus_state_encoded_abi_token(client_id.clone(), latest_height)
 					.await?;
-=======
-				// log::info!("msg = {msg:#?}");
-				let token = msg.into_token();
->>>>>>> 049d7e76
 				calls.push(self.yui.send_and_get_tuple_calldata(token, "channelOpenAck").await);
 			} else if msg.type_url == channel_msgs::chan_open_confirm::TYPE_URL {
 				let msg = MsgChannelOpenConfirm::decode_vec(&msg.value).map_err(|e| {

--- conflicted
+++ resolved
@@ -996,79 +996,6 @@
 						AnyConfig::$name(config) => AnyChain::$name(<$client>::new(config).await?),
 					)*
 				};
-<<<<<<< HEAD
-
-				// query packets that can now be sent, at this sink height because of connection
-				// delay.
-				let (ready_packets, timeout_msgs) =
-					crate::packets::query_ready_and_timed_out_packets(&$source, &$sink).await?;
-
-				let mut msgs = Vec::new();
-				for (msg_update_client, events, update_type) in updates {
-					if let Some(metrics) = $metrics.as_mut() {
-						if let Err(e) = metrics.handle_events(events.as_slice()).await {
-							log::error!("Failed to handle metrics for {} {:?}", $source.name(), e);
-						}
-					}
-					let event_types = events.iter().map(|ev| ev.event_type()).collect::<Vec<_>>();
-					let mut messages =
-						parse_events(&mut $source, &mut $sink, events, $mode).await?;
-					log::debug!(
-						"Has packets {}: {}",
-						$source.name(),
-						$source.has_undelivered_sequences()
-					);
-					// We want to send client update if packet messages exist but where not sent due
-					// to a connection delay even if client update message is optional
-					match (
-						// TODO: we actually man send only when timeout of some packet has reached,
-						// not when we have *any* undelivered packets. But this requires rewriting
-						// `find_suitable_proof_height_for_client` function, that uses binary
-						// search, which won't work in this case
-						update_type.is_optional() && !$source.has_undelivered_sequences(),
-						has_packet_events(&event_types),
-						messages.is_empty(),
-					) {
-						(true, false, true) => {
-							// skip sending ibc messages if no new events
-							log::info!("Skipping finality notification for {}", $sink.name());
-							continue
-						},
-						(false, _, true) => log::info!(
-							"Sending mandatory client update message for {}",
-							$sink.name()
-						),
-						_ => log::info!(
-							"Received finalized events from: {} {event_types:#?}",
-							$source.name()
-						),
-					};
-					msgs.push(msg_update_client);
-					msgs.append(&mut messages);
-				}
-				msgs.extend(ready_packets);
-
-				if !msgs.is_empty() {
-					if let Some(metrics) = $metrics.as_ref() {
-						metrics.handle_messages(msgs.as_slice()).await;
-					}
-					let type_urls =
-						msgs.iter().map(|msg| msg.type_url.as_str()).collect::<Vec<_>>();
-					log::info!("Submitting messages to {}: {type_urls:#?}", $sink.name());
-					queue::flush_message_batch(msgs, $metrics.as_ref(), &$sink).await?;
-				}
-
-				if !timeout_msgs.is_empty() {
-					if let Some(metrics) = $metrics.as_ref() {
-						metrics.handle_timeouts(timeout_msgs.as_slice()).await;
-					}
-					let type_urls =
-						timeout_msgs.iter().map(|msg| msg.type_url.as_str()).collect::<Vec<_>>();
-					log::info!("Submitting timeout messages to {}: {type_urls:#?}", $source.name());
-					queue::flush_message_batch(timeout_msgs, $metrics.as_ref(), &$source).await?;
-				}
-			},
-=======
 				if let Some(code_id) = maybe_wasm_code_id {
 					Ok(AnyChain::Wasm(WasmChain { inner: Box::new(chain), code_id }))
 				} else {
@@ -1132,7 +1059,6 @@
 					)*
 				}
 			}
->>>>>>> 695f0d29
 		}
 	};
 }
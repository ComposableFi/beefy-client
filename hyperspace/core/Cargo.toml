[package]
name = "hyperspace-core"
version = "0.1.0"
edition = "2021"
description = "Hyperspace core exports the relayer and fisherman tasks, and a Cli interface for common tasks."
authors = ["Seun Lanlege <seunlanlege@gmail.com>", "David Salami <wizdave97@gmail.com>"]

[build-dependencies]
anyhow = "1.0.65"
once_cell = "1.16.0"
subxt-codegen = { package = "codegen", path = "../../utils/subxt/codegen" }
tokio = { version = "1.19.2", features = ["macros", "rt-multi-thread"] }

[dependencies]
primitives = { path = "../primitives", package = "hyperspace-primitives" }
parachain = { path = "../parachain", package = "hyperspace-parachain" }
cosmos = { path = "../cosmos", package = "hyperspace-cosmos", optional = true }
#near = { path = "near", package = "hyperspace-near", optional = true }
metrics = { path = "../metrics", package = "hyperspace-metrics" }

# crates.io
anyhow = "1.0.65"
futures = "0.3.21"
async-trait = "0.1.53"
log = "0.4.17"
env_logger = "0.9.0"
hex = "0.4.3"
tokio = { version = "1.19.2", features = ["macros", "rt-multi-thread", "fs"] }
codec = { version = "3.0.0", package = "parity-scale-codec" }
clap = { version = "3.2.22", features = ["derive"] }
toml = "0.5.9"
serde = "1.0.144"
thiserror = "1.0.31"
derive_more = { version = "0.99.17", features = ["from"] }
prometheus = { version = "0.13.0", default-features = false }
rand = "0.8.5"
itertools = "0.10.5"
scale-decode = "0.5.0"
scale-encode = "0.1.2"

# ibc
ibc = { path = "../../ibc/modules", features = [] }
ibc-proto = { path = "../../ibc/proto" }
tendermint-proto = { git = "https://github.com/informalsystems/tendermint-rs", rev = "e81f7bf23d63ffbcd242381d1ce5e35da3515ff1", default-features = false }
ibc-rpc = { path = "../../contracts/pallet-ibc/rpc" }

ics11-beefy = { path = "../../light-clients/ics11-beefy" }
#ics13-near = { path = "../../light-clients/ics13-near" }
ics08-wasm = { path = "../../light-clients/ics08-wasm", features = ["std"] }
light-client-common = { path = "../../light-clients/common" }
pallet-ibc = { path = "../../contracts/pallet-ibc" }
pallet-ibc-ping = { path = "../../contracts/pallet-ibc/ping" }
ics10-grandpa = { path = "../../light-clients/ics10-grandpa" }
sp-runtime = { git = "https://github.com/paritytech/substrate", branch = "polkadot-v0.9.39" }
sp-keystore = { git = "https://github.com/paritytech/substrate", branch = "polkadot-v0.9.39" }
sp-core = { git = "https://github.com/paritytech/substrate", branch = "polkadot-v0.9.39" }
sp-beefy = { git = "https://github.com/paritytech/substrate", branch = "polkadot-v0.9.39" }
subxt = { git = "https://github.com/paritytech/subxt",  rev = "2a4da618a033bb82f768e4ef67b093b371f8b492", features = ["substrate-compat"] }
subxt-generated = { path = "../../utils/subxt/generated" }
<<<<<<< HEAD
frame-system = { git = "https://github.com/paritytech/substrate", branch = "polkadot-v0.9.38" }
frame-support = { git = "https://github.com/paritytech/substrate", branch = "polkadot-v0.9.38", default-features = false }
prost = { version = "0.11", default-features = false }
=======
frame-system = { git = "https://github.com/paritytech/substrate", branch = "polkadot-v0.9.39" }
frame-support = { git = "https://github.com/paritytech/substrate", branch = "polkadot-v0.9.39", default-features = false }
>>>>>>> c2b9814c

[dev-dependencies]
derive_more = "0.99.17"
prost = "0.11"
parachain = { path = "../parachain", package = "hyperspace-parachain", features = ["testing"] }
cosmos = { path = "../cosmos", package = "hyperspace-cosmos", features = ["testing"] }

# substrate
subxt = { git = "https://github.com/paritytech/subxt",  rev = "2a4da618a033bb82f768e4ef67b093b371f8b492", features = ["substrate-compat"] }
frame-support = { git = "https://github.com/paritytech/substrate", branch = "polkadot-v0.9.39" }
sp-trie = { git = "https://github.com/paritytech/substrate", branch = "polkadot-v0.9.39" }
state-machine = { package = "sp-state-machine", git = "https://github.com/paritytech/substrate", branch = "polkadot-v0.9.39" }
sp-keyring = { git = "https://github.com/paritytech/substrate", branch = "polkadot-v0.9.39" }

[features]
build-metadata-from-ws = []
#near = ["dep:near"]
cosmos = ["dep:cosmos"]
testing = [
    "primitives/testing",
    "parachain/testing",
    "cosmos/testing",
]
default = ["cosmos"]
composable-beefy = []<|MERGE_RESOLUTION|>--- conflicted
+++ resolved
@@ -57,14 +57,9 @@
 sp-beefy = { git = "https://github.com/paritytech/substrate", branch = "polkadot-v0.9.39" }
 subxt = { git = "https://github.com/paritytech/subxt",  rev = "2a4da618a033bb82f768e4ef67b093b371f8b492", features = ["substrate-compat"] }
 subxt-generated = { path = "../../utils/subxt/generated" }
-<<<<<<< HEAD
-frame-system = { git = "https://github.com/paritytech/substrate", branch = "polkadot-v0.9.38" }
-frame-support = { git = "https://github.com/paritytech/substrate", branch = "polkadot-v0.9.38", default-features = false }
-prost = { version = "0.11", default-features = false }
-=======
 frame-system = { git = "https://github.com/paritytech/substrate", branch = "polkadot-v0.9.39" }
 frame-support = { git = "https://github.com/paritytech/substrate", branch = "polkadot-v0.9.39", default-features = false }
->>>>>>> c2b9814c
+prost = { version = "0.11", default-features = false }
 
 [dev-dependencies]
 derive_more = "0.99.17"

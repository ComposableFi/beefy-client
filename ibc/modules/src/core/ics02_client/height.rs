--- conflicted
+++ resolved
@@ -21,14 +21,6 @@
 use serde_derive::{Deserialize, Serialize};
 use tendermint_proto::Protobuf;
 
-<<<<<<< HEAD
-#[derive(Copy, Clone, PartialEq, Eq, Hash, Serialize, Deserialize)]
-#[cfg_attr(feature = "cosmwasm", derive(JsonSchema))]
-=======
-use ibc_proto::ibc::core::client::v1::Height as RawHeight;
-
-use crate::core::ics02_client::error::Error;
-
 #[derive(
 	Copy,
 	Clone,
@@ -41,7 +33,7 @@
 	codec::Decode,
 	scale_info::TypeInfo,
 )]
->>>>>>> 83d7cffc
+#[cfg_attr(feature = "cosmwasm", derive(JsonSchema))]
 pub struct Height {
 	/// Previously known as "epoch"
 	pub revision_number: u64,

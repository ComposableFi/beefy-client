// Copyright 2022 ComposableFi
//
// Licensed under the Apache License, Version 2.0 (the "License");
// you may not use this file except in compliance with the License.
// You may obtain a copy of the License at
//
//      http://www.apache.org/licenses/LICENSE-2.0
//
// Unless required by applicable law or agreed to in writing, software
// distributed under the License is distributed on an "AS IS" BASIS,
// WITHOUT WARRANTIES OR CONDITIONS OF ANY KIND, either express or implied.
// See the License for the specific language governing permissions and
// limitations under the License.

use futures::StreamExt;
use hyperspace_core::{logging, substrate::DefaultConfig};
use hyperspace_parachain::{
	finality_protocol::FinalityProtocol, ParachainClient, ParachainClientConfig,
};
use hyperspace_primitives::{utils::create_clients, IbcProvider, TestProvider};
use hyperspace_testsuite::{
	client_synchronization_test, ibc_channel_close,
	ibc_messaging_packet_height_timeout_with_connection_delay,
	ibc_messaging_packet_timeout_on_channel_close,
	ibc_messaging_packet_timestamp_timeout_with_connection_delay,
	ibc_messaging_with_connection_delay, misbehaviour::ibc_messaging_submit_misbehaviour,
};
use std::time::Duration;

#[derive(Debug, Clone)]
pub struct Args {
	pub chain_a: String,
	pub chain_b: String,
	pub relay_chain: String,
	pub para_id_a: u32,
	pub para_id_b: u32,
	pub connection_prefix_a: String,
	pub connection_prefix_b: String,
}

impl Default for Args {
	fn default() -> Self {
		let relay = std::env::var("RELAY_HOST").unwrap_or_else(|_| "127.0.0.1".to_string());
		let para = std::env::var("PARA_HOST").unwrap_or_else(|_| "127.0.0.1".to_string());

		Args {
			chain_a: format!("ws://{para}:9988"),
			chain_b: format!("ws://{para}:9188"),
			relay_chain: format!("ws://{relay}:9944"),
			para_id_a: 2001,
			para_id_b: 2000,
			connection_prefix_a: "ibc/".to_string(),
			connection_prefix_b: "ibc/".to_string(),
		}
	}
}

async fn setup_clients() -> (ParachainClient<DefaultConfig>, ParachainClient<DefaultConfig>) {
	log::info!(target: "hyperspace", "=========================== Starting Test ===========================");
	let args = Args::default();

	// Create client configurations
	let config_a = ParachainClientConfig {
		name: "9988".to_string(),
		para_id: args.para_id_a,
		parachain_rpc_url: args.chain_a,
		relay_chain_rpc_url: args.relay_chain.clone(),
		client_id: None,
		connection_id: None,
		commitment_prefix: args.connection_prefix_b.as_bytes().to_vec().into(),
		ss58_version: 42,
		channel_whitelist: vec![],
		finality_protocol: FinalityProtocol::Grandpa,
		private_key: "//Alice".to_string(),
		key_type: "sr25519".to_string(),
		wasm_code_id: None,
	};
	let config_b = ParachainClientConfig {
		name: "9188".to_string(),
		para_id: args.para_id_b,
		parachain_rpc_url: args.chain_b,
		relay_chain_rpc_url: args.relay_chain,
		client_id: None,
		connection_id: None,
		commitment_prefix: args.connection_prefix_b.as_bytes().to_vec().into(),
		private_key: "//Alice".to_string(),
		ss58_version: 42,
		channel_whitelist: vec![],
		finality_protocol: FinalityProtocol::Grandpa,
		key_type: "sr25519".to_string(),
		wasm_code_id: None,
	};

	let mut chain_a = ParachainClient::<DefaultConfig>::new(config_a).await.unwrap();
	let mut chain_b = ParachainClient::<DefaultConfig>::new(config_b).await.unwrap();

	// Wait until for parachains to start producing blocks
	log::info!(target: "hyperspace", "Waiting for  block production from parachains");
	let session_length = chain_a.grandpa_prover().session_length().await.unwrap();
	let _ = chain_a
		.relay_client
		.rpc()
		.subscribe_finalized_block_headers()
		.await
		.unwrap()
		.filter_map(|result| futures::future::ready(result.ok()))
		.skip_while(|h| futures::future::ready(h.number < (session_length * 2) + 10))
		.take(1)
		.collect::<Vec<_>>()
		.await;
	log::info!(target: "hyperspace", "Parachains have started block production");

	// We need to make difference between the chains' counters to ensure that
	// proper values are used for source/sink client, connection, channel (etc.) ids.
	chain_a.increase_counters().await.unwrap();

	let clients_on_a = chain_a.query_clients().await.unwrap();
	let clients_on_b = chain_b.query_clients().await.unwrap();

	let (client_a, client_b) = if !clients_on_a.is_empty() && !clients_on_b.is_empty() {
		(clients_on_b[0].clone(), clients_on_b[0].clone())
	} else {
		create_clients(&mut chain_a, &mut chain_b).await.unwrap()
	};

	log::info!(target: "hyperspace_parachain", "Client IDs: {client_a}, {client_b}");
	chain_a.set_client_id(client_a);
	chain_b.set_client_id(client_b);
	(chain_a, chain_b)
}

#[tokio::test]
async fn parachain_to_parachain_ibc_messaging_full_integration_test() {
	logging::setup_logging();
	use hyperspace_testsuite::setup_connection_and_channel;
	use ibc::core::ics24_host::identifier::PortId;
	let (mut chain_a, mut chain_b) = setup_clients().await;
	let mut chain_aa = chain_a.clone();
	let mut chain_bb = chain_b.clone();
	//set up connection only once!!!
	let (handle, channel_a, channel_b, connection_id_a, connection_id_b) =
		setup_connection_and_channel(&mut chain_a, &mut chain_b, Duration::from_secs(60 * 2)).await;
	handle.abort();

	// Set connections and channel whitelist
	chain_a.set_connection_id(connection_id_a);
	chain_b.set_connection_id(connection_id_b);

	chain_a.set_channel_whitelist(vec![(channel_a, PortId::transfer())].into_iter().collect());
	chain_b.set_channel_whitelist(vec![(channel_b, PortId::transfer())].into_iter().collect());

	let asset_id = 1;

	let mut join_set = tokio::task::JoinSet::new();

	// no timeouts + connection delay
	let mut c1 = chain_a.clone();
	let mut c2 = chain_b.clone();
	join_set.spawn(async move {
		ibc_messaging_with_connection_delay(
			&mut c1, &mut c2, asset_id, asset_id, channel_a, channel_b,
		)
		.await;
		log::info!(target: "hyperspace", "🚀🚀 finished connection delay");
	});

	// timeouts + connection delay
	let mut c1 = chain_a.clone();
	let mut c2 = chain_b.clone();
	join_set.spawn(async move {
		ibc_messaging_packet_height_timeout_with_connection_delay(
			&mut c1, &mut c2, asset_id, channel_a, channel_b,
		)
		.await;
		log::info!(target: "hyperspace", "🚀🚀 finished packet height timeout");

		ibc_messaging_packet_timestamp_timeout_with_connection_delay(
			&mut c1, &mut c2, asset_id, channel_a, channel_b,
		)
		.await;
		log::info!(target: "hyperspace", "🚀🚀 finished packet timestamp timeout");
	});

	log::info!(target: "hyperspace", "🚀🚀 Waiting for connection delay and timeout checks to finish");
	while let Some(res) = join_set.join_next().await {
		res.unwrap();
	}

	// channel closing semantics
<<<<<<< HEAD
	let mut join_set = tokio::task::JoinSet::new();
	let mut c1 = chain_a.clone();
	let mut c2 = chain_b.clone();
	join_set.spawn(async move {
		ibc_messaging_packet_timeout_on_channel_close(&mut c1, &mut c2, asset_id, channel_a).await;
		log::info!(target: "hyperspace", "🚀🚀 finished packet timeout on channel close");
	});
	join_set.spawn(async move {
		ibc_channel_close(&mut chain_aa, &mut chain_bb).await;
		log::info!(target: "hyperspace", "🚀🚀 finished channel close");
	});

	log::info!(target: "hyperspace", "🚀🚀 Waiting for channel close semantics to finish");
	while let Some(res) = join_set.join_next().await {
		res.unwrap();
	}
=======
	// let mut join_set = tokio::task::JoinSet::new();
	// let mut c1 = chain_a.clone();
	// let mut c2 = chain_b.clone();
	// join_set.spawn(async move {
		ibc_channel_close(&mut chain_aa, &mut chain_bb).await;
		
		log::info!(target: "hyperspace", "🚀🚀 finished packet timeout on channel close");
	// });
	// join_set.spawn(async move {
		
	// 	log::info!(target: "hyperspace", "🚀🚀 finished channel close");
	// });
		ibc_messaging_packet_timeout_on_channel_close(&mut chain_a.clone(), &mut chain_b.clone(), asset_id, channel_a).await;
	// log::info!(target: "hyperspace", "🚀🚀 Waiting for channel close semantics to finish");
	// while let Some(res) = join_set.join_next().await {
	// 	res.unwrap();
	// }
>>>>>>> 6796d585

	// Test sync abilities, run this before misbehaviour test
	client_synchronization_test(&mut chain_a, &mut chain_b).await;

	// misbehaviour
	ibc_messaging_submit_misbehaviour(&mut chain_a, &mut chain_b).await;
	log::info!(target: "hyperspace", "🚀🚀 Waiting for misbehaviour to be submitted");
}<|MERGE_RESOLUTION|>--- conflicted
+++ resolved
@@ -187,7 +187,6 @@
 	}
 
 	// channel closing semantics
-<<<<<<< HEAD
 	let mut join_set = tokio::task::JoinSet::new();
 	let mut c1 = chain_a.clone();
 	let mut c2 = chain_b.clone();
@@ -199,30 +198,6 @@
 		ibc_channel_close(&mut chain_aa, &mut chain_bb).await;
 		log::info!(target: "hyperspace", "🚀🚀 finished channel close");
 	});
-
-	log::info!(target: "hyperspace", "🚀🚀 Waiting for channel close semantics to finish");
-	while let Some(res) = join_set.join_next().await {
-		res.unwrap();
-	}
-=======
-	// let mut join_set = tokio::task::JoinSet::new();
-	// let mut c1 = chain_a.clone();
-	// let mut c2 = chain_b.clone();
-	// join_set.spawn(async move {
-		ibc_channel_close(&mut chain_aa, &mut chain_bb).await;
-		
-		log::info!(target: "hyperspace", "🚀🚀 finished packet timeout on channel close");
-	// });
-	// join_set.spawn(async move {
-		
-	// 	log::info!(target: "hyperspace", "🚀🚀 finished channel close");
-	// });
-		ibc_messaging_packet_timeout_on_channel_close(&mut chain_a.clone(), &mut chain_b.clone(), asset_id, channel_a).await;
-	// log::info!(target: "hyperspace", "🚀🚀 Waiting for channel close semantics to finish");
-	// while let Some(res) = join_set.join_next().await {
-	// 	res.unwrap();
-	// }
->>>>>>> 6796d585
 
 	// Test sync abilities, run this before misbehaviour test
 	client_synchronization_test(&mut chain_a, &mut chain_b).await;

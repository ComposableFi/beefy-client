--- conflicted
+++ resolved
@@ -475,11 +475,7 @@
 	) -> Result<(), Ics02Error> {
 		client_state.verify_height(height)?;
 		let path = ConnectionsPath(connection_id.clone());
-<<<<<<< HEAD
-		let value = expected_connection_end.encode_vec().expect("encode connection end");
-=======
 		let value = expected_connection_end.encode_vec().map_err(Ics02Error::encode)?;
->>>>>>> 4793f997
 		verify_membership::<H::BlakeTwo256, _>(prefix, proof, root, path, value)
 			.map_err(Error::Anyhow)?;
 		Ok(())
@@ -500,11 +496,7 @@
 	) -> Result<(), Ics02Error> {
 		client_state.verify_height(height)?;
 		let path = ChannelEndsPath(port_id.clone(), *channel_id);
-<<<<<<< HEAD
-		let value = expected_channel_end.encode_vec().expect("encode channel end");
-=======
 		let value = expected_channel_end.encode_vec().map_err(Ics02Error::encode)?;
->>>>>>> 4793f997
 		verify_membership::<H::BlakeTwo256, _>(prefix, proof, root, path, value)
 			.map_err(Error::Anyhow)?;
 		Ok(())

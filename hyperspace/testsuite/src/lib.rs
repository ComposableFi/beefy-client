--- conflicted
+++ resolved
@@ -353,16 +353,10 @@
 	log::info!(target: "hyperspace", "Sending transfer from {}", chain_a.name());
 	let (previous_balance, ..) = send_transfer(chain_a, chain_b, channel_id, None).await;
 	assert_send_transfer(chain_a, previous_balance, 120).await;
-<<<<<<< HEAD
 	log::info!(target: "hyperspace", "Sending transfer from {}", chain_b.name());
 	let (previous_balance, ..) = send_transfer(chain_b, chain_a, channel_id, None).await;
 	assert_send_transfer(chain_b, previous_balance, 120).await;
 	// now send from chain b.
-=======
-	// now send from chain b.
-	let (previous_balance, ..) = send_transfer(chain_b, chain_a, channel_id, None).await;
-	assert_send_transfer(chain_b, previous_balance, 120).await;
->>>>>>> 106fe625
 	log::info!(target: "hyperspace", "🚀🚀 Token Transfer successful with connection delay");
 }
 

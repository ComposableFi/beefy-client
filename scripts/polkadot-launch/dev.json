--- conflicted
+++ resolved
@@ -68,11 +68,7 @@
           "wsPort": 9988,
           "port": 31200,
           "basePath": "/tmp/polkadot-launch/parachains/alice",
-<<<<<<< HEAD
-          "flags": ["--alice", "--rpc-cors=all", "--execution=wasm", "--wasmtime-instantiation-strategy=recreate-instance-copy-on-write", "--log=ibc_transfer=trace,pallet_ibc=trace,grandpa-verifier=trace,runtime=trace", "--pruning=archive"]
-=======
-          "flags": ["--alice", "--rpc-cors=all", "--execution=wasm", "--wasmtime-instantiation-strategy=recreate-instance-copy-on-write", "--log=ibc_transfer=trace,pallet_ibc=trace,grandpa-verifier=trace,runtime=trace", "--enable-offchain-indexing=true"]
->>>>>>> b9726430
+          "flags": ["--alice", "--rpc-cors=all", "--execution=wasm", "--wasmtime-instantiation-strategy=recreate-instance-copy-on-write", "--log=ibc_transfer=trace,pallet_ibc=trace,grandpa-verifier=trace,runtime=trace", "--enable-offchain-indexing=true", "--pruning=archive"]
         },
         {
           "wsPort": 9989,
@@ -96,11 +92,7 @@
           "wsPort": 9188,
           "port": 33200,
           "basePath": "/tmp/polkadot-launch/parachains/dali-2-alice",
-<<<<<<< HEAD
-          "flags": ["--alice", "--rpc-cors=all", "--execution=wasm", "--wasmtime-instantiation-strategy=recreate-instance-copy-on-write", "--log=ibc_transfer=trace,pallet_ibc=trace,grandpa-verifier=trace,runtime=trace", "--pruning=archive"]
-=======
-          "flags": ["--alice", "--rpc-cors=all", "--execution=wasm", "--wasmtime-instantiation-strategy=recreate-instance-copy-on-write", "--log=ibc_transfer=trace,pallet_ibc=trace,grandpa-verifier=trace,runtime=trace", "--enable-offchain-indexing=true"]
->>>>>>> b9726430
+          "flags": ["--alice", "--rpc-cors=all", "--execution=wasm", "--wasmtime-instantiation-strategy=recreate-instance-copy-on-write", "--log=ibc_transfer=trace,pallet_ibc=trace,grandpa-verifier=trace,runtime=trace", "--enable-offchain-indexing=true", "--pruning=archive"]
         },
         {
           "wsPort": 9189,

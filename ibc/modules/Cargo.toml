[package]
name         = "ibc"
version      = "0.15.0"
edition      = "2021"
license      = "Apache-2.0"
readme       = "README.md"
keywords     = ["blockchain", "consensus", "cosmos", "ibc", "tendermint"]
repository   = "https://github.com/composableFi/composable"
authors      = ["Informal Systems <hello@informal.systems>", "Seun Lanlege <seun@composable.finance>", "David Salami <david@composable.finance>"]
description  = """
    Implementation of the Inter-Blockchain Communication Protocol (IBC).
    This crate comprises the main data structures and on-chain logic.
"""

[package.metadata.docs.rs]
all-features = true

[features]
default = ["std"]
std = [
    "flex-error/std",
    "flex-error/eyre_tracer",
    "ibc-proto/std",
    "ics23/std",
    "clock",
    "sp-std/std",
    "codec/std",
    "scale-info/std",
<<<<<<< HEAD
    "primitive-types/std",
=======
>>>>>>> 1687de03
    "log/std"
]
clock = ["tendermint/clock", "time/std"]
cosmwasm = ["cosmwasm-schema"]

# This feature grants access to development-time mocking libraries, such as `MockContext` or `MockHeader`.
# Depends on the `testgen` suite for generating Tendermint light blocks.
mocks = ["clock", "std", "sha2"]

[dependencies]
# Proto definitions for all IBC-related interfaces, e.g., connections or channels.
ibc-proto = { version = "0.18.0", path = "../proto", default-features = false }
derive = { path = "../derive", package = "ibc-derive", default-features = false }
ics23 = { git = "https://github.com/cosmos/ics23", rev = "74ce807b7be39a7e0afb4e2efb8e28a57965f57b", default-features = false }
time = { version = "0.3", default-features = false }
serde_derive = { version = "1.0.104", default-features = false }
serde = { version = "1.0", default-features = false }
serde_json = { version = "1", default-features = false }
tracing = { version = "0.1.34", default-features = false }
prost = { version = "0.11", default-features = false }
safe-regex = { version = "0.2.5", default-features = false }
subtle-encoding = { version = "0.5", default-features = false }
flex-error = { version = "0.4.4", default-features = false }
num-traits = { version = "0.2.15", default-features = false }
derive_more = { version = "0.99.17", default-features = false, features = ["from", "into", "display"] }
uint = { version = "0.9", default-features = false }
hex = { version = "0.4.3", default-features = false }
primitive-types = { version = "0.12.0", default-features = false, features = ["serde_no_std"] }
codec = { package = "parity-scale-codec", version = "3.0.0", default-features = false, features = ["derive"] }
sha2 = { version = "0.10.2", optional = true }
tendermint = { git = "https://github.com/informalsystems/tendermint-rs", rev = "e81f7bf23d63ffbcd242381d1ce5e35da3515ff1", default-features = false }
tendermint-proto = { git = "https://github.com/informalsystems/tendermint-rs", rev = "e81f7bf23d63ffbcd242381d1ce5e35da3515ff1", default-features = false }
scale-info = { version = "2.1.1", default-features = false, features = ["derive"] }
log = { version = "0.4.0", default-features = false }
<<<<<<< HEAD
=======
cosmwasm-schema = { version = "1.1.3", default-features = false, optional = true }
>>>>>>> 1687de03

[dev-dependencies]
env_logger = "0.9.0"
tracing-subscriber = { version = "0.3.11", features = ["fmt", "env-filter", "json"]}
test-log = { version = "0.2.10", features = ["trace"] }
modelator = "0.4.2"
sha2 = { version = "0.10.2" }
tokio = { version = "1.17.0", features = ["full"] }
serde_json = "1.0.74"
sha3 = { version = "0.10.1" }
<<<<<<< HEAD
sp-core = { git = "https://github.com/paritytech/substrate", branch = "polkadot-v0.9.38"}
sp-std = { git = "https://github.com/paritytech/substrate", branch = "polkadot-v0.9.38" }
=======
sp-core = { git = "https://github.com/paritytech/substrate", branch = "polkadot-v0.9.39"}
sp-std = { git = "https://github.com/paritytech/substrate", branch = "polkadot-v0.9.39" }
>>>>>>> 1687de03
<|MERGE_RESOLUTION|>--- conflicted
+++ resolved
@@ -26,10 +26,6 @@
     "sp-std/std",
     "codec/std",
     "scale-info/std",
-<<<<<<< HEAD
-    "primitive-types/std",
-=======
->>>>>>> 1687de03
     "log/std"
 ]
 clock = ["tendermint/clock", "time/std"]
@@ -64,10 +60,7 @@
 tendermint-proto = { git = "https://github.com/informalsystems/tendermint-rs", rev = "e81f7bf23d63ffbcd242381d1ce5e35da3515ff1", default-features = false }
 scale-info = { version = "2.1.1", default-features = false, features = ["derive"] }
 log = { version = "0.4.0", default-features = false }
-<<<<<<< HEAD
-=======
 cosmwasm-schema = { version = "1.1.3", default-features = false, optional = true }
->>>>>>> 1687de03
 
 [dev-dependencies]
 env_logger = "0.9.0"
@@ -78,10 +71,5 @@
 tokio = { version = "1.17.0", features = ["full"] }
 serde_json = "1.0.74"
 sha3 = { version = "0.10.1" }
-<<<<<<< HEAD
-sp-core = { git = "https://github.com/paritytech/substrate", branch = "polkadot-v0.9.38"}
-sp-std = { git = "https://github.com/paritytech/substrate", branch = "polkadot-v0.9.38" }
-=======
 sp-core = { git = "https://github.com/paritytech/substrate", branch = "polkadot-v0.9.39"}
-sp-std = { git = "https://github.com/paritytech/substrate", branch = "polkadot-v0.9.39" }
->>>>>>> 1687de03
+sp-std = { git = "https://github.com/paritytech/substrate", branch = "polkadot-v0.9.39" }
--- conflicted
+++ resolved
@@ -487,12 +487,9 @@
 						RawIbcEvent::AppModule { kind, module_id },
 					MetadataIbcEvent::Empty => RawIbcEvent::Empty,
 					MetadataIbcEvent::ChainError => RawIbcEvent::ChainError,
-<<<<<<< HEAD
-=======
 					MetadataIbcEvent::PushWasmCode{ wasm_code_id } => RawIbcEvent::PushWasmCode {
 						wasm_code_id
 					},
->>>>>>> 6b7e0312
 					$($additional)*
 				}
 			}

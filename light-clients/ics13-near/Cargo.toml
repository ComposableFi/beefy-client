[package]
name = "ics13-near"
version = "0.1.0"
edition = "2021"

[package.metadata.docs.rs]
all-features = true

[features]
default = ["std"]
std = [
    "flex-error/std",
    "flex-error/eyre_tracer",
    "ibc-proto/std",
    "ics23/std",
    "clock",
    "codec/std",
    "ibc/std",
    "sp-core/std",
]
clock = ["tendermint/clock", "time/std", "ibc/clock"]

# This feature grants access to development-time mocking libraries, such as `MockContext` or `MockHeader`.
# Depends on the `testgen` suite for generating Tendermint light blocks.
mocks = ["clock", "std", "sha3", "ripemd", "ibc/mocks"]

[dependencies]
# Proto definitions for all IBC-related interfaces, e.g., connections or channels.
borsh = { version = "0.9.3", default-features = false }
ibc = { path = "../../ibc/modules", default-features = false }
ibc-proto = { path = "../../ibc/proto", default-features = false }
ibc-derive = { path = "../../ibc/derive", default-features = false }
ics23 = { git = "https://github.com/confio/ics23", rev = "a4daeb4c24ce1be827829c0841446abc690c4f11", default-features = false }
time = { version = "0.3", default-features = false }
serde_derive = { version = "1.0.104", default-features = false }
serde = { version = "1.0", default-features = false }
serde_json = { version = "1", default-features = false }
tracing = { version = "0.1.34", default-features = false }
prost = { version = "0.11", default-features = false }
bytes = { version = "1.1.0", default-features = false }
safe-regex = { version = "0.2.5", default-features = false }
subtle-encoding = { version = "0.5", default-features = false }
sha2 = { version = "0.10.2", default-features = false }
flex-error = { version = "0.4.4", default-features = false }
num-traits = { version = "0.2.15", default-features = false }
derive_more = { version = "0.99.17", default-features = false, features = ["from", "into", "display"] }
uint = { version = "0.9", default-features = false }
codec = { package = "parity-scale-codec", version = "3.0.0", default-features = false }
sp-core = { git = "https://github.com/paritytech/substrate", branch = "polkadot-v0.9.36", default-features = false }
sha3 = { version = "0.10.1", optional = true }
ripemd = { version = "0.1.1", optional = true }
<<<<<<< HEAD
tendermint = { git = "https://github.com/informalsystems/tendermint-rs", rev = "eac7b5a17f872c3af3b576fe485dc55e0526fa24", default-features = false }
tendermint-proto = { git = "https://github.com/informalsystems/tendermint-rs", rev = "eac7b5a17f872c3af3b576fe485dc55e0526fa24", default-features = false }
=======
tendermint = { git = "https://github.com/informalsystems/tendermint-rs", rev = "47e28b50d20138234f7a8b4254da71469f401714", default-features = false }
tendermint-proto = { git = "https://github.com/informalsystems/tendermint-rs", rev = "47e28b50d20138234f7a8b4254da71469f401714", default-features = false }
>>>>>>> 4793f997

[dev-dependencies]
ibc = { path = "../../ibc/modules", features = ['mocks'] }
env_logger = "0.9.0"
tracing-subscriber = { version = "0.3.11", features = ["fmt", "env-filter", "json"]}
test-log = { version = "0.2.10", features = ["trace"] }
modelator = "0.4.2"
sha2 = { version = "0.10.2" }
<<<<<<< HEAD
tendermint-rpc = { git = "https://github.com/informalsystems/tendermint-rs", rev = "eac7b5a17f872c3af3b576fe485dc55e0526fa24", features = ["http-client", "websocket-client"] }
tendermint-testgen = { git = "https://github.com/informalsystems/tendermint-rs", rev = "eac7b5a17f872c3af3b576fe485dc55e0526fa24" } # Needed for generating (synthetic) light blocks.
=======
tendermint-rpc = { git = "https://github.com/informalsystems/tendermint-rs", rev = "47e28b50d20138234f7a8b4254da71469f401714", features = ["http-client", "websocket-client"] }
tendermint-testgen = { git = "https://github.com/informalsystems/tendermint-rs", rev = "47e28b50d20138234f7a8b4254da71469f401714" } # Needed for generating (synthetic) light blocks.
>>>>>>> 4793f997
tokio = { version = "1.17.0", features = ["full"] }
serde_json = "1.0.74"
sha3 = { version = "0.10.1" }
ripemd = { version = "0.1.1" }
codec = { package = "parity-scale-codec", version = "3.0.0"}
sp-core = { git = "https://github.com/paritytech/substrate", branch = "polkadot-v0.9.36" }<|MERGE_RESOLUTION|>--- conflicted
+++ resolved
@@ -49,13 +49,8 @@
 sp-core = { git = "https://github.com/paritytech/substrate", branch = "polkadot-v0.9.36", default-features = false }
 sha3 = { version = "0.10.1", optional = true }
 ripemd = { version = "0.1.1", optional = true }
-<<<<<<< HEAD
-tendermint = { git = "https://github.com/informalsystems/tendermint-rs", rev = "eac7b5a17f872c3af3b576fe485dc55e0526fa24", default-features = false }
-tendermint-proto = { git = "https://github.com/informalsystems/tendermint-rs", rev = "eac7b5a17f872c3af3b576fe485dc55e0526fa24", default-features = false }
-=======
 tendermint = { git = "https://github.com/informalsystems/tendermint-rs", rev = "47e28b50d20138234f7a8b4254da71469f401714", default-features = false }
 tendermint-proto = { git = "https://github.com/informalsystems/tendermint-rs", rev = "47e28b50d20138234f7a8b4254da71469f401714", default-features = false }
->>>>>>> 4793f997
 
 [dev-dependencies]
 ibc = { path = "../../ibc/modules", features = ['mocks'] }
@@ -64,13 +59,8 @@
 test-log = { version = "0.2.10", features = ["trace"] }
 modelator = "0.4.2"
 sha2 = { version = "0.10.2" }
-<<<<<<< HEAD
-tendermint-rpc = { git = "https://github.com/informalsystems/tendermint-rs", rev = "eac7b5a17f872c3af3b576fe485dc55e0526fa24", features = ["http-client", "websocket-client"] }
-tendermint-testgen = { git = "https://github.com/informalsystems/tendermint-rs", rev = "eac7b5a17f872c3af3b576fe485dc55e0526fa24" } # Needed for generating (synthetic) light blocks.
-=======
 tendermint-rpc = { git = "https://github.com/informalsystems/tendermint-rs", rev = "47e28b50d20138234f7a8b4254da71469f401714", features = ["http-client", "websocket-client"] }
 tendermint-testgen = { git = "https://github.com/informalsystems/tendermint-rs", rev = "47e28b50d20138234f7a8b4254da71469f401714" } # Needed for generating (synthetic) light blocks.
->>>>>>> 4793f997
 tokio = { version = "1.17.0", features = ["full"] }
 serde_json = "1.0.74"
 sha3 = { version = "0.10.1" }

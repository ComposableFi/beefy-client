--- conflicted
+++ resolved
@@ -293,33 +293,10 @@
 	pub fn encode_client_state(
 		client_state: ClientState<H>,
 		code_hash: CodeHash,
-		// encoded_wasm_client_state: Vec<u8>,
 	) -> Result<Vec<u8>, Error> {
-		// let any = Any::decode(&*encoded_wasm_client_state).map_err(Error::decode)?;
-		// let mut wasm_client_state =
-		// 	ics08_wasm::client_state::ClientState::<FakeInner, FakeInner, FakeInner>::decode_vec(
-		// 		&any.value,
-		// 	)
-		// 	.map_err(|e| {
-		// 		Error::implementation_specific(format!(
-		// 			"[client_state]: error decoding client state bytes to WasmConsensusState {}",
-		// 			e
-		// 		))
-		// 	})?;
 		let mut wasm_client_state =
-<<<<<<< HEAD
 			ics08_wasm::client_state::ClientState::<FakeInner, FakeInner, FakeInner>::default();
 		wasm_client_state.code_hash = code_hash;
-=======
-			ics08_wasm::client_state::ClientState::<FakeInner, FakeInner, FakeInner>::decode_vec(
-				&any.value,
-			)
-			.map_err(|e| {
-				Error::implementation_specific(format!(
-					"[client_state]: error decoding client state bytes to WasmConsensusState {e}"
-				))
-			})?;
->>>>>>> 02ce69e2
 		wasm_client_state.data = client_state.to_any().encode_to_vec();
 		wasm_client_state.latest_height = client_state.latest_height();
 		let vec1 = wasm_client_state.to_any().encode_to_vec();

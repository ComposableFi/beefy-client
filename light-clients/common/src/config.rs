<<<<<<< HEAD
use alloc::borrow::Cow;
=======
// Copyright (C) 2022 ComposableFi.
// SPDX-License-Identifier: Apache-2.0

// Licensed under the Apache License, Version 2.0 (the "License");
// you may not use this file except in compliance with the License.
// You may obtain a copy of the License at
//
// 	http://www.apache.org/licenses/LICENSE-2.0
//
// Unless required by applicable law or agreed to in writing, software
// distributed under the License is distributed on an "AS IS" BASIS,
// WITHOUT WARRANTIES OR CONDITIONS OF ANY KIND, either express or implied.
// See the License for the specific language governing permissions and
// limitations under the License.

>>>>>>> c60b4541
use async_trait::async_trait;
use codec::{Decode, Encode};
use ibc::events::IbcEvent;
use ibc_proto::google::protobuf::Any;
use sp_core::H256;
use subxt::{
	client::OnlineClient,
	config::ExtrinsicParams,
	error::{Error, StorageAddressError},
	events::{Phase, StaticEvent},
	ext::{
		frame_metadata::{StorageEntryType, StorageHasher},
		scale_decode::DecodeAsType,
		scale_encode::{EncodeAsFields, EncodeAsType},
		sp_runtime::{scale_info::TypeDef, Either},
	},
	metadata::{DecodeWithMetadata, EncodeWithMetadata, Metadata},
	storage::{
		address::{StaticStorageMapKey, Yes},
		Address, StorageAddress,
	},
	tx::Payload,
	utils::Static,
};

/// This represents a statically generated storage lookup address.
pub struct LocalAddress<StorageKey, ReturnTy, Fetchable, Defaultable, Iterable> {
	pub pallet_name: Cow<'static, str>,
	pub entry_name: Cow<'static, str>,
	// How to access the specific value at that storage address.
	pub storage_entry_keys: Vec<StorageKey>,
	// Hash provided from static code for validation.
	pub validation_hash: Option<[u8; 32]>,
	pub _marker: std::marker::PhantomData<(ReturnTy, Fetchable, Defaultable, Iterable)>,
}

impl<StorageKey, ReturnTy, Fetchable, Defaultable, Iterable>
	From<Address<StorageKey, ReturnTy, Fetchable, Defaultable, Iterable>>
	for LocalAddress<StorageKey, ReturnTy, Fetchable, Defaultable, Iterable>
{
	fn from(address: Address<StorageKey, ReturnTy, Fetchable, Defaultable, Iterable>) -> Self {
		// SAFETY: layout of the structs should be the same
		unsafe { std::mem::transmute(address) }
	}
}

impl<ReturnTy: DecodeWithMetadata, Fetchable, Defaultable, Iterable>
	LocalAddress<StaticStorageMapKey, ReturnTy, Fetchable, Defaultable, Iterable>
{
	pub fn new<NewReturnTy>(
		storage: Address<StaticStorageMapKey, ReturnTy, Fetchable, Defaultable, Iterable>,
	) -> LocalAddress<StaticStorageMapKey, NewReturnTy, Fetchable, Defaultable, Iterable> {
		let storage = LocalAddress::from(storage);
		LocalAddress {
			pallet_name: storage.pallet_name,
			entry_name: storage.entry_name,
			storage_entry_keys: storage.storage_entry_keys,
			validation_hash: storage.validation_hash,
			_marker: Default::default(),
		}
	}
}

fn hash_bytes(input: &[u8], hasher: &StorageHasher, bytes: &mut Vec<u8>) {
	match hasher {
		StorageHasher::Identity => bytes.extend(input),
		StorageHasher::Blake2_128 => bytes.extend(sp_core::hashing::blake2_128(input)),
		StorageHasher::Blake2_128Concat => {
			bytes.extend(sp_core::hashing::blake2_128(input));
			bytes.extend(input);
		},
		StorageHasher::Blake2_256 => bytes.extend(sp_core::hashing::blake2_256(input)),
		StorageHasher::Twox128 => bytes.extend(sp_core::hashing::twox_128(input)),
		StorageHasher::Twox256 => bytes.extend(sp_core::hashing::twox_256(input)),
		StorageHasher::Twox64Concat => {
			bytes.extend(sp_core::hashing::twox_64(input));
			bytes.extend(input);
		},
	}
}

impl<ReturnTy, Fetchable, Defaultable, Iterable> StorageAddress
	for LocalAddress<StaticStorageMapKey, ReturnTy, Fetchable, Defaultable, Iterable>
where
	// StorageKey: EncodeWithMetadata,
	ReturnTy: DecodeWithMetadata,
{
	type Target = ReturnTy;
	type IsDefaultable = Defaultable;
	type IsIterable = Iterable;
	type IsFetchable = Fetchable;

	fn pallet_name(&self) -> &str {
		&self.pallet_name
	}

	fn entry_name(&self) -> &str {
		&self.entry_name
	}

	fn append_entry_bytes(&self, metadata: &Metadata, bytes: &mut Vec<u8>) -> Result<(), Error> {
		let pallet = metadata.pallet(&self.pallet_name)?;
		let storage = pallet.storage(&self.entry_name)?;

		match &storage.ty {
			StorageEntryType::Plain(_) =>
				if !self.storage_entry_keys.is_empty() {
					Err(StorageAddressError::WrongNumberOfKeys {
						expected: 0,
						actual: self.storage_entry_keys.len(),
					}
					.into())
				} else {
					Ok(())
				},
			StorageEntryType::Map { hashers, key, .. } => {
				let ty = metadata
					.resolve_type(key.id)
					.ok_or(StorageAddressError::TypeNotFound(key.id))?;

				// If the key is a tuple, we encode each value to the corresponding tuple type.
				// If the key is not a tuple, encode a single value to the key type.
				let type_ids = match &ty.type_def {
					TypeDef::Tuple(tuple) => Either::Left(tuple.fields.iter().map(|f| f.id)),
					_other => Either::Right(std::iter::once(key.id)),
				};

				if type_ids.len() != self.storage_entry_keys.len() {
					return Err(StorageAddressError::WrongNumberOfKeys {
						expected: type_ids.len(),
						actual: self.storage_entry_keys.len(),
					}
					.into())
				}

				if hashers.len() == 1 {
					// One hasher; hash a tuple of all SCALE encoded bytes with the one hash
					// function.
					let mut input = Vec::new();
					let iter = self.storage_entry_keys.iter().zip(type_ids);
					for (key, type_id) in iter {
						key.encode_with_metadata(type_id, metadata, &mut input)?;
					}
					hash_bytes(&input, &hashers[0], bytes);
					Ok(())
				} else if hashers.len() == type_ids.len() {
					let iter = self.storage_entry_keys.iter().zip(type_ids).zip(hashers);
					// A hasher per field; encode and hash each field independently.
					for ((key, type_id), hasher) in iter {
						let mut input = Vec::new();
						key.encode_with_metadata(type_id, metadata, &mut input)?;
						hash_bytes(&input, hasher, bytes);
					}
					Ok(())
				} else {
					// Mismatch; wrong number of hashers/fields.
					Err(StorageAddressError::WrongNumberOfHashers {
						hashers: hashers.len(),
						fields: type_ids.len(),
					}
					.into())
				}
			},
		}
	}

	fn validation_hash(&self) -> Option<[u8; 32]> {
		self.validation_hash
	}
}

pub trait RuntimeTransactions {
	type Deliver: Encode + EncodeAsFields + Send + Sync;
	type Transfer: Encode + EncodeAsFields + Send + Sync;
	type Sudo: Encode + EncodeAsFields + Send + Sync;
	type SendPing: Encode + EncodeAsFields + Send + Sync;
	type ParaRuntimeCall;

	type SendPingParams;
	type TransferParams;

	fn ibc_deliver(messages: Vec<Any>) -> Payload<Self::Deliver>;
	fn ibc_transfer(
		params: Self::TransferParams,
		asset_id: u128,
		amount: u128,
		memo: Option<()>,
	) -> Payload<Self::Transfer>;
	fn sudo_sudo(call: Self::ParaRuntimeCall) -> Payload<Self::Sudo>;
	fn ibc_ping_send_ping(params: Self::SendPingParams) -> Payload<Self::SendPing>;
	fn ibc_increase_counters() -> Self::ParaRuntimeCall;
}

pub trait BeefyAuthoritySetT {
	fn root(&self) -> H256;
	fn len(&self) -> u32;
}

pub trait ParaLifecycleT {
	fn is_parachain(&self) -> bool;
}

pub trait AsInner {
	type Inner: Encode + Decode + DecodeAsType + EncodeAsType + Send + Sync;

	fn from_inner(inner: Self::Inner) -> Self;
}

pub trait AsInnerEvent {
	type Inner: Encode + Decode + DecodeAsType + EncodeAsType + Send + Sync + StaticEvent;

	fn from_inner(inner: Self::Inner) -> Self;
}

pub trait RuntimeStorage {
	type HeadData: AsRef<[u8]> + Into<Vec<u8>> + Sync + Send + AsInner;
	type Id: From<u32> + Into<u32> + Send + Sync + AsInner;
	type ParaLifecycle: ParaLifecycleT + Send + Sync + AsInner;
	type BeefyAuthoritySet: BeefyAuthoritySetT + Send + Sync + AsInner;

	fn timestamp_now() -> Address<StaticStorageMapKey, u64, Yes, Yes, ()>;

	fn paras_heads(
		x: u32,
	) -> LocalAddress<StaticStorageMapKey, <Self::HeadData as AsInner>::Inner, Yes, (), Yes>;

	fn paras_para_lifecycles(
		x: u32,
	) -> LocalAddress<StaticStorageMapKey, <Self::ParaLifecycle as AsInner>::Inner, Yes, (), Yes>;

	fn paras_parachains(
	) -> LocalAddress<StaticStorageMapKey, Vec<Static<<Self::Id as AsInner>::Inner>>, Yes, Yes, ()>;

	fn grandpa_current_set_id() -> Address<StaticStorageMapKey, u64, Yes, Yes, ()>;

	fn beefy_validator_set_id() -> Address<StaticStorageMapKey, u64, Yes, Yes, ()>;

	fn beefy_authorities(
	) -> LocalAddress<StaticStorageMapKey, Vec<sp_beefy::crypto::Public>, Yes, Yes, ()>;

	fn mmr_leaf_beefy_next_authorities(
	) -> LocalAddress<StaticStorageMapKey, <Self::BeefyAuthoritySet as AsInner>::Inner, Yes, Yes, ()>;

	fn babe_epoch_start() -> Address<StaticStorageMapKey, (u32, u32), Yes, Yes, ()>;
}

pub trait RuntimeCall {
	fn extract_ibc_deliver_messages(self) -> Option<Vec<Any>>;
}

pub trait EventRecordT {
	type IbcEvent: TryInto<IbcEvent>;

	fn phase(&self) -> Phase;
	fn ibc_events(self) -> Option<Vec<Self::IbcEvent>>;
}

pub trait IbcEventsT {
	type IbcEvent: TryInto<IbcEvent>;

	fn events(self) -> Vec<Self::IbcEvent>;
}

/// This allows end users of this crate return the correct extrinsic metadata required by their
/// runtimes into the transactions signed by this crate.
#[async_trait]
pub trait Config: subxt::Config + Sized {
	/// Asset Id type used by the parachain runtime
	type AssetId: codec::Codec + serde::Serialize + Send + Sync + 'static;
	/// the signature type of the runtime
	type Signature: sp_runtime::traits::Verify + From<<Self as subxt::Config>::Signature> + Decode;
	/// Address type used by the runtime;
	type Address: codec::Codec + From<<Self as subxt::Config>::Address>;
	/// Tip
	type Tip: Default + From<u128> + Send;
	/// Runtime call
	type ParaRuntimeCall: RuntimeCall + Decode + Send;
	/// Parachain runtime event
	type ParaRuntimeEvent: AsInner;
	/// Parachain events. Used for subscriptions
	type Events: IbcEventsT + AsInnerEvent;
	/// The event is returned from the subscription
	type EventRecord: Decode + EventRecordT + Send;
	/// Runtime call
	type Storage: RuntimeStorage;
	/// Relay/para-chain transactions
	type Tx: RuntimeTransactions<ParaRuntimeCall = Self::ParaRuntimeCall>;
	/// Parachain signed extra
	type SignedExtra: Decode;

	/// use the subxt client to fetch any neccessary data needed for the extrinsic metadata.
	async fn custom_extrinsic_params(
		client: &OnlineClient<Self>,
	) -> Result<CustomExtrinsicParams<Self>, Error>;
}

pub type CustomExtrinsicParams<T> = <<T as subxt::Config>::ExtrinsicParams as ExtrinsicParams<
	<T as subxt::Config>::Index,
	<T as subxt::Config>::Hash,
>>::OtherParams;<|MERGE_RESOLUTION|>--- conflicted
+++ resolved
@@ -1,6 +1,3 @@
-<<<<<<< HEAD
-use alloc::borrow::Cow;
-=======
 // Copyright (C) 2022 ComposableFi.
 // SPDX-License-Identifier: Apache-2.0
 
@@ -16,7 +13,7 @@
 // See the License for the specific language governing permissions and
 // limitations under the License.
 
->>>>>>> c60b4541
+use alloc::borrow::Cow;
 use async_trait::async_trait;
 use codec::{Decode, Encode};
 use ibc::events::IbcEvent;

// Copyright (C) 2022 ComposableFi.
// SPDX-License-Identifier: Apache-2.0

// Licensed under the Apache License, Version 2.0 (the "License");
// you may not use this file except in compliance with the License.
// You may obtain a copy of the License at
//
// 	http://www.apache.org/licenses/LICENSE-2.0
//
// Unless required by applicable law or agreed to in writing, software
// distributed under the License is distributed on an "AS IS" BASIS,
// WITHOUT WARRANTIES OR CONDITIONS OF ANY KIND, either express or implied.
// See the License for the specific language governing permissions and
// limitations under the License.

use tendermint_proto::Protobuf;

use crate::{
	error::Error,
	proto::{
		client_message, BeefyAuthoritySet as RawBeefyAuthoritySet, BeefyMmrLeaf as RawBeefyMmrLeaf,
		BeefyMmrLeafPartial as RawBeefyMmrLeafPartial, ClientMessage as RawClientMessage,
		ClientStateUpdateProof as RawMmrUpdateProof, Commitment as RawCommitment,
		CommitmentSignature, ConsensusStateUpdateProof, Header as RawBeefyHeader,
		Misbehaviour as RawMisbehaviour, PayloadItem, SignedCommitment as RawSignedCommitment,
	},
};
use alloc::{format, vec, vec::Vec};
use anyhow::anyhow;
use beefy_light_client_primitives::{
	BeefyNextAuthoritySet, Hash, MmrUpdateProof, PartialMmrLeaf, SignatureWithAuthorityIndex,
	SignedCommitment,
};
use beefy_primitives::{
	known_payloads::MMR_ROOT_ID,
	mmr::{MmrLeaf, MmrLeafVersion},
	Commitment, Payload,
};
use codec::{Decode, Encode};
use pallet_mmr_primitives::Proof;
use sp_core::H256;
use sp_runtime::{
	generic::Header as SubstrateHeader,
	traits::{BlakeTwo256, SaturatedConversion},
};

/// Protobuf type url for Beefy header
pub const BEEFY_CLIENT_MESSAGE_TYPE_URL: &str = "/ibc.lightclients.beefy.v1.ClientMessage";

/// Beefy consensus header
#[derive(Clone, PartialEq, Eq, Debug)]
pub struct BeefyHeader {
	pub headers_with_proof: Option<ParachainHeadersWithProof>,
	pub mmr_update_proof: Option<MmrUpdateProof>, // Proof for updating the latest mmr root hash
}

/// [`ClientMessage`] for ICS11-BEEFY
#[derive(Clone, PartialEq, Eq, Debug)]
pub enum ClientMessage {
	/// Header variant for updating the client
	Header(BeefyHeader),
	/// Misbehaviour variant for freezing the client.
	Misbehaviour(()),
}

#[derive(Clone, PartialEq, Eq, Debug)]
pub struct ParachainHeadersWithProof {
	pub headers: Vec<ParachainHeader>, // contains the parachain headers
	pub mmr_proofs: Vec<Vec<u8>>,      // mmr proofs for these headers
	pub mmr_size: u64,                 // The latest mmr size
	pub leaf_indices: Vec<u64>,        // The mmr leaf indices for the proof
	pub leaf_count: u64,               // The mmr leaf count when the proof was generated
}

impl ibc::core::ics02_client::client_message::ClientMessage for ClientMessage {
<<<<<<< HEAD
	fn encode_to_vec(&self) -> Vec<u8> {
		self.encode_vec().expect("encode ClientMessage to vec")
=======
	fn encode_to_vec(&self) -> Result<Vec<u8>, tendermint_proto::Error> {
		self.encode_vec()
>>>>>>> 4793f997
	}
}

#[derive(Clone, PartialEq, Eq, Debug, codec::Encode, codec::Decode)]
pub struct ParachainHeader {
	pub parachain_header: SubstrateHeader<u32, BlakeTwo256>,
	/// Reconstructed mmr leaf
	pub partial_mmr_leaf: PartialMmrLeaf,
	/// Proof for our parachain header inclusion in the parachain headers root
	pub parachain_heads_proof: Vec<Hash>,
	/// leaf index for parachain heads proof
	pub heads_leaf_index: u32,
	/// Total number of parachain heads
	pub heads_total_count: u32,
	/// Trie merkle proof of inclusion of the set timestamp extrinsic in header.extrinsic_root
	pub extrinsic_proof: Vec<Vec<u8>>,
	/// this already encodes the actual extrinsic
	pub timestamp_extrinsic: Vec<u8>,
}

pub fn split_leaf_version(version: u8) -> (u8, u8) {
	let major = version >> 5;
	let minor = version & 0b11111;
	(major, minor)
}

pub fn merge_leaf_version(major: u8, minor: u8) -> u8 {
	(major << 5) + minor
}

impl TryFrom<RawClientMessage> for ClientMessage {
	type Error = Error;

	fn try_from(msg: RawClientMessage) -> Result<Self, Self::Error> {
		let message = match msg
			.message
			.ok_or_else(|| anyhow!("Must supply either Header or Misbehaviour type!"))?
		{
			client_message::Message::Header(raw_header) => {
				let headers_with_proof = raw_header
					.consensus_state
					.map(|consensus_update| {
						let parachain_headers = consensus_update
							.parachain_headers
							.into_iter()
							.map(|raw_para_header| {
								let mmr_partial_leaf =
									raw_para_header.mmr_leaf_partial.ok_or_else(|| {
										Error::Custom(format!(
											"Invalid header, missing mmr_leaf_partial"
										))
									})?;
								let parent_hash =
									H256::decode(&mut mmr_partial_leaf.parent_hash.as_slice())
										.unwrap();
								let beefy_next_authority_set = if let Some(next_set) =
									mmr_partial_leaf.beefy_next_authority_set
								{
									BeefyNextAuthoritySet {
										id: next_set.id,
										len: next_set.len,
										root: H256::decode(
											&mut next_set.authority_root.as_slice(),
										)?,
									}
								} else {
									Default::default()
								};
								Ok(ParachainHeader {
									parachain_header: SubstrateHeader::decode(
										&mut &raw_para_header.parachain_header[..],
									)?,
									partial_mmr_leaf: PartialMmrLeaf {
										version: {
											let (major, minor) = split_leaf_version(
												mmr_partial_leaf.version.saturated_into::<u8>(),
											);
											MmrLeafVersion::new(major, minor)
										},
										parent_number_and_hash: (
											mmr_partial_leaf.parent_number,
											parent_hash,
										),
										beefy_next_authority_set,
									},
									parachain_heads_proof: raw_para_header
										.parachain_heads_proof
										.into_iter()
										.map(|item| {
											let mut dest = [0u8; 32];
											if item.len() != 32 {
												return Err(Error::Custom(format!(
													"Invalid proof item with len {}",
													item.len()
												)))
											}
											dest.copy_from_slice(&*item);
											Ok(dest)
										})
										.collect::<Result<Vec<_>, Error>>()?,
									heads_leaf_index: raw_para_header.heads_leaf_index,
									heads_total_count: raw_para_header.heads_total_count,
									extrinsic_proof: raw_para_header.extrinsic_proof,
									timestamp_extrinsic: raw_para_header.timestamp_extrinsic,
								})
							})
							.collect::<Result<Vec<_>, Error>>()
							.ok();
						parachain_headers.map(|parachain_headers| ParachainHeadersWithProof {
							headers: parachain_headers,
							mmr_proofs: consensus_update.mmr_proofs,
							mmr_size: consensus_update.mmr_size,
							leaf_indices: consensus_update.leaf_indices,
							leaf_count: consensus_update.leaf_count,
						})
					})
					.flatten();

				let mmr_update_proof = if let Some(mmr_update) = raw_header.client_state {
					let commitment = mmr_update
						.signed_commitment
						.as_ref()
						.ok_or_else(|| Error::Custom(format!("Signed commitment is missing")))?
						.commitment
						.as_ref()
						.ok_or_else(|| Error::Custom(format!("Commitment is missing")))?;
					let payload = {
						commitment
							.payload
							.iter()
							.filter_map(|item| {
								if item.payload_id.as_slice() != MMR_ROOT_ID {
									return None
								}
								let mut payload_id = [0u8; 2];
								payload_id.copy_from_slice(&item.payload_id);
								Some(Payload::from_single_entry(
									payload_id,
									item.payload_data.clone(),
								))
							})
							.collect::<Vec<_>>()
							.get(0)
							.ok_or_else(|| {
								Error::Custom(format!("Invalid payload, missing mmr root hash"))
							})?
							.clone()
					};
					let block_number = commitment.block_numer;
					let validator_set_id = commitment.validator_set_id;
					let signatures = mmr_update
						.signed_commitment
						.ok_or_else(|| Error::Custom(format!("Signed Commiment is missing")))?
						.signatures
						.into_iter()
						.map(|commitment_sig| {
							if commitment_sig.signature.len() != 65 {
								return Err(Error::Custom(format!(
									"Invalid signature length: {}",
									commitment_sig.signature.len()
								)))
							}
							Ok(SignatureWithAuthorityIndex {
								signature: {
									let mut sig = [0u8; 65];
									sig.copy_from_slice(&commitment_sig.signature);
									sig
								},
								index: commitment_sig.authority_index,
							})
						})
						.collect::<Result<Vec<_>, Error>>()?;

					let mmr_leaf = mmr_update
						.mmr_leaf
						.as_ref()
						.ok_or_else(|| Error::Custom(format!("Mmr Leaf is missing")))?;
					let beefy_next_authority_set =
						mmr_leaf.beefy_next_authority_set.as_ref().ok_or_else(|| {
							Error::Custom(format!("Beefy Next Authority set is missing"))
						})?;

					Some(MmrUpdateProof {
						signed_commitment: SignedCommitment {
							commitment: Commitment { payload, block_number, validator_set_id },
							signatures,
						},
						latest_mmr_leaf: MmrLeaf {
							version: {
								let (major, minor) =
									split_leaf_version(mmr_leaf.version.saturated_into::<u8>());
								MmrLeafVersion::new(major, minor)
							},
							parent_number_and_hash: {
								let parent_number = mmr_leaf.parent_number;
								let parent_hash =
									H256::decode(&mut mmr_leaf.parent_hash.as_slice())
										.map_err(|e| Error::Custom(format!("{e}")))?;
								(parent_number, parent_hash)
							},
							beefy_next_authority_set: BeefyNextAuthoritySet {
								id: beefy_next_authority_set.id,
								len: beefy_next_authority_set.len,
								root: H256::decode(
									&mut beefy_next_authority_set.authority_root.as_slice(),
								)
								.map_err(|e| Error::Custom(format!("{e}")))?,
							},
							leaf_extra: H256::decode(&mut mmr_leaf.parachain_heads.as_slice())
								.map_err(|e| Error::Custom(format!("{e}")))?,
						},
						mmr_proof: Proof {
							leaf_indices: vec![mmr_update.mmr_leaf_index], // TODO(blas): fix this
							leaf_count: mmr_update.mmr_leaf_index + 1,
							items: mmr_update
								.mmr_proof
								.into_iter()
								.map(|item| {
									H256::decode(&mut &*item)
										.map_err(|e| Error::Custom(format!("{e}")))
								})
								.collect::<Result<Vec<_>, Error>>()?,
						},
						authority_proof: mmr_update
							.authorities_proof
							.into_iter()
							.map(|item| {
								if item.len() != 32 {
									return Err(Error::Custom(format!(
										"Invalid authorities proof item with len: {}",
										item.len()
									)))
								}
								let mut dest = [0u8; 32];
								dest.copy_from_slice(&item);
								Ok(dest)
							})
							.collect::<Result<Vec<_>, Error>>()?,
					})
				} else {
					None
				};

				ClientMessage::Header(BeefyHeader { headers_with_proof, mmr_update_proof })
			},
			client_message::Message::Misbehaviour(_) => ClientMessage::Misbehaviour(()),
		};

		Ok(message)
	}
}

impl From<ClientMessage> for RawClientMessage {
	fn from(client_message: ClientMessage) -> Self {
		match client_message {
			ClientMessage::Header(beefy_header) => RawClientMessage {
				message: Some(client_message::Message::Header(RawBeefyHeader {
					consensus_state: beefy_header.headers_with_proof.map(|headers| {
						let parachain_headers = headers
							.headers
							.into_iter()
							.map(|para_header| crate::proto::ParachainHeader {
								parachain_header: para_header.parachain_header.encode(),
								mmr_leaf_partial: Some(RawBeefyMmrLeafPartial {
									version: {
										let (major, minor) =
											para_header.partial_mmr_leaf.version.split();
										merge_leaf_version(major, minor) as u32
									},
									parent_number: para_header
										.partial_mmr_leaf
										.parent_number_and_hash
										.0,
									parent_hash: para_header
										.partial_mmr_leaf
										.parent_number_and_hash
										.1
										.encode(),
									beefy_next_authority_set: Some(RawBeefyAuthoritySet {
										id: para_header
											.partial_mmr_leaf
											.beefy_next_authority_set
											.id,
										len: para_header
											.partial_mmr_leaf
											.beefy_next_authority_set
											.len,
										authority_root: para_header
											.partial_mmr_leaf
											.beefy_next_authority_set
											.root
											.encode(),
									}),
								}),
								parachain_heads_proof: para_header
									.parachain_heads_proof
									.into_iter()
									.map(|item| item.to_vec())
									.collect(),
								heads_leaf_index: para_header.heads_leaf_index,
								heads_total_count: para_header.heads_total_count,
								extrinsic_proof: para_header.extrinsic_proof,
								timestamp_extrinsic: para_header.timestamp_extrinsic,
							})
							.collect();
						ConsensusStateUpdateProof {
							parachain_headers,
							mmr_proofs: headers.mmr_proofs,
							mmr_size: headers.mmr_size,
							leaf_indices: headers.leaf_indices,
							leaf_count: headers.leaf_count,
						}
					}),
					client_state: if let Some(mmr_update) = beefy_header.mmr_update_proof {
						Some(RawMmrUpdateProof {
							mmr_leaf: Some(RawBeefyMmrLeaf {
								version: {
									let (major, minor) = mmr_update.latest_mmr_leaf.version.split();
									merge_leaf_version(major, minor) as u32
								},
								parent_number: mmr_update.latest_mmr_leaf.parent_number_and_hash.0,
								parent_hash: mmr_update
									.latest_mmr_leaf
									.parent_number_and_hash
									.1
									.encode(),
								beefy_next_authority_set: Some(RawBeefyAuthoritySet {
									id: mmr_update.latest_mmr_leaf.beefy_next_authority_set.id,
									len: mmr_update.latest_mmr_leaf.beefy_next_authority_set.len,
									authority_root: mmr_update
										.latest_mmr_leaf
										.beefy_next_authority_set
										.root
										.encode(),
								}),
								parachain_heads: mmr_update.latest_mmr_leaf.leaf_extra.encode(),
							}),
							mmr_leaf_index: mmr_update.mmr_proof.leaf_indices[0], /* TODO(blas):
							                                                       * fix this */
							mmr_proof: mmr_update
								.mmr_proof
								.items
								.into_iter()
								.map(|item| item.encode())
								.collect(),
							signed_commitment: Some(RawSignedCommitment {
								commitment: Some(RawCommitment {
									payload: vec![PayloadItem {
										payload_id: MMR_ROOT_ID.to_vec(),
										payload_data: mmr_update
											.signed_commitment
											.commitment
											.payload
											.get_raw(&MMR_ROOT_ID)
											.unwrap()
											.clone(),
									}],
									block_numer: mmr_update
										.signed_commitment
										.commitment
										.block_number,
									validator_set_id: mmr_update
										.signed_commitment
										.commitment
										.validator_set_id,
								}),
								signatures: mmr_update
									.signed_commitment
									.signatures
									.into_iter()
									.map(|item| CommitmentSignature {
										signature: item.signature.to_vec(),
										authority_index: item.index,
									})
									.collect(),
							}),
							authorities_proof: mmr_update
								.authority_proof
								.into_iter()
								.map(|item| item.to_vec())
								.collect(),
						})
					} else {
						None
					},
				})),
			},
			ClientMessage::Misbehaviour(_) => RawClientMessage {
				message: Some(client_message::Message::Misbehaviour(RawMisbehaviour {})),
			},
		}
	}
}

impl Protobuf<RawClientMessage> for ClientMessage {}<|MERGE_RESOLUTION|>--- conflicted
+++ resolved
@@ -73,13 +73,8 @@
 }
 
 impl ibc::core::ics02_client::client_message::ClientMessage for ClientMessage {
-<<<<<<< HEAD
-	fn encode_to_vec(&self) -> Vec<u8> {
-		self.encode_vec().expect("encode ClientMessage to vec")
-=======
 	fn encode_to_vec(&self) -> Result<Vec<u8>, tendermint_proto::Error> {
 		self.encode_vec()
->>>>>>> 4793f997
 	}
 }
 

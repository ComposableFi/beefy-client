// Copyright 2022 ComposableFi
//
// Licensed under the Apache License, Version 2.0 (the "License");
// you may not use this file except in compliance with the License.
// You may obtain a copy of the License at
//
//      http://www.apache.org/licenses/LICENSE-2.0
//
// Unless required by applicable law or agreed to in writing, software
// distributed under the License is distributed on an "AS IS" BASIS,
// WITHOUT WARRANTIES OR CONDITIONS OF ANY KIND, either express or implied.
// See the License for the specific language governing permissions and
// limitations under the License.
#![allow(clippy::all)]

pub mod chain;
pub mod error;
pub mod key_provider;
pub mod provider;
<<<<<<< HEAD
pub mod utils;
mod keys;
mod path;

use core::convert::TryFrom;
use error::Error;
use ibc::core::{
	ics23_commitment::commitment::CommitmentPrefix,
	ics24_host::identifier::{ChainId, ChannelId, ClientId, ConnectionId, PortId},
};
use ibc_proto::cosmos::auth::v1beta1::BaseAccount;
use key_provider::KeyEntry;
use pallet_ibc::light_clients::{AnyClientState, AnyConsensusState};
use primitives::{IbcProvider, KeyProvider};
use serde::Deserialize;
use tendermint_rpc::{HttpClient, Url};
use tendermint_light_client::components::io::RpcIo;
use std::time::Duration;
=======
use core::{convert::TryFrom, time::Duration};
use error::Error;
use ibc::core::{
	ics02_client::trust_threshold::TrustThreshold,
	ics23_commitment::{commitment::CommitmentPrefix, specs::ProofSpecs},
	ics24_host::identifier::{ChainId, ChannelId, ClientId, ConnectionId, PortId},
};
use ibc_proto::cosmos::auth::v1beta1::BaseAccount;
use ics07_tendermint::{
	client_state::ClientState as TmClientState, consensus_state::ConsensusState as TmConsensusState,
};
use key_provider::KeyEntry;
use pallet_ibc::light_clients::{AnyClientState, AnyConsensusState, HostFunctionsManager};
use primitives::{IbcProvider, KeyProvider};
use serde::Deserialize;
use tendermint::trust_threshold::TrustThresholdFraction;
use tendermint_light_client::{
	components::{
		self,
		io::{AsyncIo, AtHeight, RpcIo},
	},
	light_client::LightClient as TmLightClient,
};
use tendermint_light_client_verifier::{
	host_functions::CryptoProvider,
	operations::{ProdCommitValidator, ProdVotingPowerCalculator},
	options::Options as TmOptions,
	predicates::ProdPredicates,
	types::{Height as TmHeight, PeerId},
	PredicateVerifier, ProdVerifier,
};
use tendermint_rpc::{Client, HttpClient, Url};
>>>>>>> af419aaa

// Implements the [`crate::Chain`] trait for cosmos.
/// This is responsible for:
/// 1. Tracking a cosmos light client on a counter-party chain, advancing this light
/// client state  as new finality proofs are observed.
/// 2. Submiting new IBC messages to this cosmos.
#[derive(Clone)]
pub struct CosmosClient<H> {
	/// Chain name
	pub name: String,
	/// Chain Light Provider
	pub light_provider: RpcIo,
	/// Chain rpc client
	pub rpc_client: HttpClient,
	/// Chain grpc address
	pub grpc_url: Url,
	/// Websocket chain ws client
	pub websocket_url: Url,
	/// Chain Id
	pub chain_id: ChainId,
	/// Light client id on counterparty chain
	pub client_id: Option<ClientId>,
	/// Connection Id
	pub connection_id: Option<ConnectionId>,
	/// The key that signs transactions
	pub keybase: KeyEntry,
	/// Account prefix
	pub account_prefix: String,
	/// Reference to commitment
	pub commitment_prefix: CommitmentPrefix,
	/// Channels cleared for packet relay
	pub channel_whitelist: Vec<(ChannelId, PortId)>,
	/// Finality protocol to use, eg Tenderminet
	pub _phantom: std::marker::PhantomData<H>,
}
/// config options for [`ParachainClient`]
#[derive(Debug, Deserialize)]
pub struct CosmosClientConfig {
	/// Chain name
	pub name: String,
<<<<<<< HEAD
	/// peer id for fetching light blocks through rpc io
	pub peer_id: tendermint::node::Id,
=======
>>>>>>> af419aaa
	/// rpc url for cosmos
	pub rpc_url: Url,
	/// grpc url for cosmos
	pub grpc_url: Url,
	/// websocket url for cosmos
	pub websocket_url: Url,
	/// Cosmos chain Id
	pub chain_id: String,
	/// Light client id on counterparty chain
	pub client_id: Option<String>,
	/// Connection Id
	pub connection_id: Option<String>,
	/// Account prefix
	pub account_prefix: String,
	/// Store prefix
	pub store_prefix: String,
	/// The key that signs transactions
	pub keybase: KeyEntry,
	/*
	Here is a list of dropped configuration parameters from Hermes Config.toml
	that could be set to default values or removed for the MVP phase:

	ub key_store_type: Store,					//TODO: Could be set to any of SyncCryptoStorePtr or KeyStore or KeyEntry types, but not sure yet
	pub rpc_timeout: Duration,				    //TODO: Could be set to '15s' by default
	pub default_gas: Option<u64>,	  			//TODO: Could be set to `0` by default
	pub max_gas: Option<u64>,                   //TODO: DEFAULT_MAX_GAS: u64 = 400_000
	pub gas_multiplier: Option<GasMultiplier>,  //TODO: Could be set to `1.1` by default
	pub fee_granter: Option<String>,            //TODO: DEFAULT_FEE_GRANTER: &str = ""
	pub max_msg_num: MaxMsgNum,                 //TODO: Default is 30, Could be set usize = 1 for test
	pub max_tx_size: MaxTxSize,					//TODO: Default is usize = 180000, pub memo_prefix: Memo
												//TODO: Could be set to const MAX_LEN: usize = 50;
	pub proof_specs: Option<ProofSpecs>,        //TODO: Could be set to None
	pub sequential_batch_tx: bool,			    //TODO: sequential_send_batched_messages_and_wait_commit() or send_batched_messages_and_wait_commit() ?
	pub trust_threshold: TrustThreshold,
	pub gas_price: GasPrice,   				    //TODO: Could be set to `0`
	pub packet_filter: PacketFilter,            //TODO: AllowAll
	pub address_type: AddressType,			    //TODO: Type = cosmos
	pub extension_options: Vec<ExtensionOption>,//TODO: Could be set to None
	*/
}

impl<H> CosmosClient<H>
where
	Self: KeyProvider,
	H: Clone + Send + Sync + 'static,
{
	/// Initializes a [`CosmosClient`] given a [`CosmosClientConfig`]
	pub async fn new(config: CosmosClientConfig) -> Result<Self, Error> {
		let rpc_client = HttpClient::new(config.rpc_url.clone())
			.map_err(|e| Error::RpcError(format!("{:?}", e)))?;
<<<<<<< HEAD
		let light_provider = RpcIo::new(config.peer_id, rpc_client.clone(), None);
=======
		let peer_id: PeerId = rpc_client
			.status()
			.await
			.map(|s| s.node_info.id)
			.map_err(|e| Error::from(e.to_string()))?;
		let light_provider = RpcIo::new(peer_id, rpc_client.clone(), None);
>>>>>>> af419aaa
		let chain_id = ChainId::from(config.chain_id);
		let client_id = Some(
			ClientId::new(config.client_id.unwrap().as_str(), 0)
				.map_err(|e| Error::from(format!("Invalid client id {:?}", e)))?,
		);
		let commitment_prefix = CommitmentPrefix::try_from(config.store_prefix.as_bytes().to_vec())
			.map_err(|e| Error::from(format!("Invalid store prefix {:?}", e)))?;

		Ok(Self {
			name: config.name,
<<<<<<< HEAD
			chain_id,
			light_provider,
=======
			light_provider,
			chain_id,
>>>>>>> af419aaa
			rpc_client,
			grpc_url: config.grpc_url,
			websocket_url: config.websocket_url,
			client_id,
			connection_id: None,
			account_prefix: config.account_prefix,
			commitment_prefix,
			keybase: config.keybase,
			channel_whitelist: vec![],
			_phantom: std::marker::PhantomData,
		})
	}

	pub fn client_id(&self) -> ClientId {
		self.client_id.as_ref().unwrap().clone()
	}

	pub fn set_client_id(&mut self, client_id: ClientId) {
		self.client_id = Some(client_id)
	}

	/// Construct a tendermint client state to be submitted to the counterparty chain
	pub async fn construct_tendermint_client_state(
		&self,
<<<<<<< HEAD
	) -> Result<(AnyClientState, AnyConsensusState), Error>
	where
		Self: KeyProvider + IbcProvider,
		H: Clone + Send + Sync + 'static,
	{
		self.initialize_client_state().await.map_err(|e| {
			Error::from(format!(
				"Failed to initialize client state for chain {:?} with error {:?}",
				self.name, e
			))
		})
	}

	pub async fn submit_create_client_msg(&self, msg: String) -> Result<ClientId, Error> {
		todo!()
	}

	pub async fn transfer_tokens(&self, asset_id: u128, amount: u128) -> Result<(), Error> {
=======
	) -> Result<(AnyClientState, AnyConsensusState), Error> {
		let latest_height_timestamp = self.latest_height_and_timestamp().await.unwrap();
		let client_state = TmClientState::<HostFunctionsManager>::new(
			self.chain_id.clone(),
			TrustThreshold::default(),
			Duration::new(64000, 0),  // Set to a default value
			Duration::new(128000, 0), // Set to a default value
			Duration::new(5, 0),      // Set to a default value
			latest_height_timestamp.0,
			ProofSpecs::default(),
			vec!["upgrade".to_string(), "upgradedIBCState".to_string()],
		)
		.map_err(|e| Error::from(format!("Invalid client state {}", e)))?;

		let target_height = TmHeight::try_from(latest_height_timestamp.0.revision_height)
			.map_err(|e| Error::from(e.to_string()))?;
		let trusted_block = self
			.light_provider
			.fetch_light_block(AtHeight::At(target_height))
			.await
			.map_err(|e| {
				Error::from(format!("Failed to fetch light block from light provider: {:?}", e))
			})?;

		let consensus_state = TmConsensusState::from(trusted_block.signed_header.header);

		Ok((
			AnyClientState::Tendermint(client_state),
			AnyConsensusState::Tendermint(consensus_state),
		))
	}

	pub async fn submit_create_client_msg(&self, _msg: String) -> Result<ClientId, Error> {
		todo!()
	}

	pub async fn transfer_tokens(&self, _asset_id: u128, _amount: u128) -> Result<(), Error> {
>>>>>>> af419aaa
		todo!()
	}

	pub async fn submit_call(&self) -> Result<(), Error> {
		todo!()
	}

	/// Uses the GRPC client to retrieve the account sequence
	pub async fn query_account(&self) -> Result<BaseAccount, Error> {
		todo!()
	}
}<|MERGE_RESOLUTION|>--- conflicted
+++ resolved
@@ -17,26 +17,6 @@
 pub mod error;
 pub mod key_provider;
 pub mod provider;
-<<<<<<< HEAD
-pub mod utils;
-mod keys;
-mod path;
-
-use core::convert::TryFrom;
-use error::Error;
-use ibc::core::{
-	ics23_commitment::commitment::CommitmentPrefix,
-	ics24_host::identifier::{ChainId, ChannelId, ClientId, ConnectionId, PortId},
-};
-use ibc_proto::cosmos::auth::v1beta1::BaseAccount;
-use key_provider::KeyEntry;
-use pallet_ibc::light_clients::{AnyClientState, AnyConsensusState};
-use primitives::{IbcProvider, KeyProvider};
-use serde::Deserialize;
-use tendermint_rpc::{HttpClient, Url};
-use tendermint_light_client::components::io::RpcIo;
-use std::time::Duration;
-=======
 use core::{convert::TryFrom, time::Duration};
 use error::Error;
 use ibc::core::{
@@ -69,7 +49,6 @@
 	PredicateVerifier, ProdVerifier,
 };
 use tendermint_rpc::{Client, HttpClient, Url};
->>>>>>> af419aaa
 
 // Implements the [`crate::Chain`] trait for cosmos.
 /// This is responsible for:
@@ -110,11 +89,6 @@
 pub struct CosmosClientConfig {
 	/// Chain name
 	pub name: String,
-<<<<<<< HEAD
-	/// peer id for fetching light blocks through rpc io
-	pub peer_id: tendermint::node::Id,
-=======
->>>>>>> af419aaa
 	/// rpc url for cosmos
 	pub rpc_url: Url,
 	/// grpc url for cosmos
@@ -165,16 +139,12 @@
 	pub async fn new(config: CosmosClientConfig) -> Result<Self, Error> {
 		let rpc_client = HttpClient::new(config.rpc_url.clone())
 			.map_err(|e| Error::RpcError(format!("{:?}", e)))?;
-<<<<<<< HEAD
-		let light_provider = RpcIo::new(config.peer_id, rpc_client.clone(), None);
-=======
 		let peer_id: PeerId = rpc_client
 			.status()
 			.await
 			.map(|s| s.node_info.id)
 			.map_err(|e| Error::from(e.to_string()))?;
 		let light_provider = RpcIo::new(peer_id, rpc_client.clone(), None);
->>>>>>> af419aaa
 		let chain_id = ChainId::from(config.chain_id);
 		let client_id = Some(
 			ClientId::new(config.client_id.unwrap().as_str(), 0)
@@ -185,13 +155,8 @@
 
 		Ok(Self {
 			name: config.name,
-<<<<<<< HEAD
-			chain_id,
-			light_provider,
-=======
 			light_provider,
 			chain_id,
->>>>>>> af419aaa
 			rpc_client,
 			grpc_url: config.grpc_url,
 			websocket_url: config.websocket_url,
@@ -216,26 +181,6 @@
 	/// Construct a tendermint client state to be submitted to the counterparty chain
 	pub async fn construct_tendermint_client_state(
 		&self,
-<<<<<<< HEAD
-	) -> Result<(AnyClientState, AnyConsensusState), Error>
-	where
-		Self: KeyProvider + IbcProvider,
-		H: Clone + Send + Sync + 'static,
-	{
-		self.initialize_client_state().await.map_err(|e| {
-			Error::from(format!(
-				"Failed to initialize client state for chain {:?} with error {:?}",
-				self.name, e
-			))
-		})
-	}
-
-	pub async fn submit_create_client_msg(&self, msg: String) -> Result<ClientId, Error> {
-		todo!()
-	}
-
-	pub async fn transfer_tokens(&self, asset_id: u128, amount: u128) -> Result<(), Error> {
-=======
 	) -> Result<(AnyClientState, AnyConsensusState), Error> {
 		let latest_height_timestamp = self.latest_height_and_timestamp().await.unwrap();
 		let client_state = TmClientState::<HostFunctionsManager>::new(
@@ -273,7 +218,6 @@
 	}
 
 	pub async fn transfer_tokens(&self, _asset_id: u128, _amount: u128) -> Result<(), Error> {
->>>>>>> af419aaa
 		todo!()
 	}
 

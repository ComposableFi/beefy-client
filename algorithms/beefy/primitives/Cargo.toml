[package]
name = "beefy-light-client-primitives"
version = "0.1.0"
edition = "2021"
authors = ["Seun Lanlege <seunlanlege@gmail.com>", "David Salami <wizdave97@gmail.com>"]

[package.metadata.docs.rs]
targets = ["x86_64-unknown-linux-gnu"]

[dependencies]
<<<<<<< HEAD
sp-std = { default-features = false, git = "https://github.com/paritytech/substrate", branch = "polkadot-v0.9.38" }
sp-core = { git = "https://github.com/paritytech/substrate", branch = "polkadot-v0.9.38", default-features = false }
beefy-primitives = { package = "sp-beefy", default-features = false, git = "https://github.com/paritytech/substrate", branch = "polkadot-v0.9.38" }
codec = { package = "parity-scale-codec", version = "3.0.0", default-features = false, features = ["derive"] }
rs_merkle = { version = "1.2.0", default-features = false }
mmr-lib= { package = "ckb-merkle-mountain-range", version = "0.3.2", default-features = false }
pallet-mmr-primitives = { package = "sp-mmr-primitives", default-features = false, git = "https://github.com/paritytech/substrate", branch = "polkadot-v0.9.38" }
=======
sp-std = { default-features = false, git = "https://github.com/paritytech/substrate", branch = "polkadot-v0.9.39" }
sp-core = { git = "https://github.com/paritytech/substrate", branch = "polkadot-v0.9.39", default-features = false }
beefy-primitives = { package = "sp-beefy", default-features = false, git = "https://github.com/paritytech/substrate", branch = "polkadot-v0.9.39" }
codec = { package = "parity-scale-codec", version = "3.0.0", default-features = false, features = ["derive"] }
rs_merkle = { version = "1.2.0", default-features = false }
mmr-lib= { package = "ckb-merkle-mountain-range", version = "0.3.2", default-features = false }
pallet-mmr-primitives = { package = "sp-mmr-primitives", default-features = false, git = "https://github.com/paritytech/substrate", branch = "polkadot-v0.9.39" }
>>>>>>> 1687de03
derive_more = { version = "0.99.17", default-features = false, features = ["from"]  }
light-client-common = { path = "../../../light-clients/common", default-features = false }
serde = { version = "1.0.144", features = ["derive"], optional = true }
[features]
default = ["std"]
std = [
    "sp-std/std",
    "sp-core/std",
    "beefy-primitives/std",
    "codec/std",
    "rs_merkle/std",
    "mmr-lib/std",
    "pallet-mmr-primitives/std",
    "light-client-common/std",
    "serde"
]<|MERGE_RESOLUTION|>--- conflicted
+++ resolved
@@ -8,15 +8,6 @@
 targets = ["x86_64-unknown-linux-gnu"]
 
 [dependencies]
-<<<<<<< HEAD
-sp-std = { default-features = false, git = "https://github.com/paritytech/substrate", branch = "polkadot-v0.9.38" }
-sp-core = { git = "https://github.com/paritytech/substrate", branch = "polkadot-v0.9.38", default-features = false }
-beefy-primitives = { package = "sp-beefy", default-features = false, git = "https://github.com/paritytech/substrate", branch = "polkadot-v0.9.38" }
-codec = { package = "parity-scale-codec", version = "3.0.0", default-features = false, features = ["derive"] }
-rs_merkle = { version = "1.2.0", default-features = false }
-mmr-lib= { package = "ckb-merkle-mountain-range", version = "0.3.2", default-features = false }
-pallet-mmr-primitives = { package = "sp-mmr-primitives", default-features = false, git = "https://github.com/paritytech/substrate", branch = "polkadot-v0.9.38" }
-=======
 sp-std = { default-features = false, git = "https://github.com/paritytech/substrate", branch = "polkadot-v0.9.39" }
 sp-core = { git = "https://github.com/paritytech/substrate", branch = "polkadot-v0.9.39", default-features = false }
 beefy-primitives = { package = "sp-beefy", default-features = false, git = "https://github.com/paritytech/substrate", branch = "polkadot-v0.9.39" }
@@ -24,7 +15,6 @@
 rs_merkle = { version = "1.2.0", default-features = false }
 mmr-lib= { package = "ckb-merkle-mountain-range", version = "0.3.2", default-features = false }
 pallet-mmr-primitives = { package = "sp-mmr-primitives", default-features = false, git = "https://github.com/paritytech/substrate", branch = "polkadot-v0.9.39" }
->>>>>>> 1687de03
 derive_more = { version = "0.99.17", default-features = false, features = ["from"]  }
 light-client-common = { path = "../../../light-clients/common", default-features = false }
 serde = { version = "1.0.144", features = ["derive"], optional = true }

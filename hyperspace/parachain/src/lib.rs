// Copyright 2022 ComposableFi
//
// Licensed under the Apache License, Version 2.0 (the "License");
// you may not use this file except in compliance with the License.
// You may obtain a copy of the License at
//
//      http://www.apache.org/licenses/LICENSE-2.0
//
// Unless required by applicable law or agreed to in writing, software
// distributed under the License is distributed on an "AS IS" BASIS,
// WITHOUT WARRANTIES OR CONDITIONS OF ANY KIND, either express or implied.
// See the License for the specific language governing permissions and
// limitations under the License.

#![allow(clippy::all)]

use std::{
<<<<<<< HEAD
	collections::BTreeMap,
=======
	collections::{BTreeMap, HashSet},
>>>>>>> 695f0d29
	str::FromStr,
	sync::{Arc, Mutex},
	time::Duration,
};

pub mod chain;
pub mod error;
pub mod key_provider;
pub mod parachain;
pub mod provider;
pub mod signer;
pub mod utils;

pub mod finality_protocol;
pub mod light_client_sync;
#[cfg(any(test, feature = "testing"))]
pub mod test_provider;

use error::Error;
use frame_support::Serialize;
use serde::Deserialize;

use crate::{
	finality_protocol::FinalityProtocol,
	signer::ExtrinsicSigner,
	utils::{fetch_max_extrinsic_weight, unsafe_cast_to_jsonrpsee_client},
};
use beefy_light_client_primitives::{ClientState, MmrUpdateProof};
use beefy_prover::Prover;
use codec::Decode;
use grandpa_light_client_primitives::ParachainHeaderProofs;
use grandpa_prover::GrandpaProver;
use ibc::{
	core::ics24_host::identifier::{ChannelId, ClientId, ConnectionId, PortId},
	timestamp::Timestamp,
};
use ics10_grandpa::{
	client_state::ClientState as GrandpaClientState,
	consensus_state::ConsensusState as GrandpaConsensusState,
};
use ics11_beefy::{
	client_message::ParachainHeader, client_state::ClientState as BeefyClientState,
	consensus_state::ConsensusState as BeefyConsensusState,
};
use jsonrpsee_ws_client::WsClientBuilder;
use light_client_common::config::{AsInner, RuntimeStorage};
use pallet_ibc::light_clients::{AnyClientState, AnyConsensusState, HostFunctionsManager};
use pallet_mmr_primitives::Proof;
use primitives::{CommonClientState, KeyProvider};
use sp_core::{ecdsa, ed25519, sr25519, Bytes, Pair, H256};
use sp_keystore::{testing::KeyStore, SyncCryptoStore, SyncCryptoStorePtr};
use sp_runtime::{
	traits::{IdentifyAccount, One, Verify},
	KeyTypeId, MultiSignature, MultiSigner,
};
use ss58_registry::Ss58AddressFormat;
use subxt::{
	config::{Header as HeaderT, Header},
	tx::TxPayload,
};
use tokio::sync::Mutex as AsyncMutex;

/// Implements the [`crate::Chain`] trait for parachains.
/// This is responsible for:
/// 1. Tracking a parachain light client on a counter-party chain, advancing this light
/// client state  as new finality proofs are observed.
/// 2. Submiting new IBC messages to this parachain.
#[derive(Clone)]
pub struct ParachainClient<T: light_client_common::config::Config> {
	/// Chain name
	pub name: String,
	/// rpc url for parachain
	pub parachain_rpc_url: String,
	/// rpc url for relay chain
	pub relay_chain_rpc_url: String,
	/// Relay chain rpc client
	pub relay_client: subxt::OnlineClient<T>,
	/// Parachain rpc client
	pub para_client: subxt::OnlineClient<T>,
	/// Relay chain ws client
	pub relay_ws_client: Arc<jsonrpsee_ws_client::WsClient>,
	/// Parachain ws client
	pub para_ws_client: Arc<jsonrpsee_ws_client::WsClient>,
	/// Parachain Id
	pub para_id: u32,
	/// Light client id on counterparty chain
	pub client_id: Arc<Mutex<Option<ClientId>>>,
	/// Connection Id
	pub connection_id: Arc<Mutex<Option<ConnectionId>>>,
	/// Channels cleared for packet relay
	pub channel_whitelist: Arc<Mutex<HashSet<(ChannelId, PortId)>>>,
	/// ICS-23 provable store commitment prefix
	pub commitment_prefix: Vec<u8>,
	/// Public key for relayer on chain
	pub public_key: MultiSigner,
	/// Reference to keystore
	pub key_store: SyncCryptoStorePtr,
	/// Key type Id
	pub key_type_id: KeyTypeId,
	/// used for encoding relayer address.
	pub ss58_version: Ss58AddressFormat,
	/// the maximum extrinsic weight allowed by this client
	pub max_extrinsic_weight: u64,
	/// Finality protocol to use, eg Beefy, Grandpa
	pub finality_protocol: FinalityProtocol,
<<<<<<< HEAD
	/// Used to determine whether client updates should be forced to send
	/// even if it's optional. It's required, because some timeout packets
	/// should use proof of the client states.
	///
	/// Set inside `on_undelivered_sequences`.
	pub maybe_has_undelivered_packets: Arc<Mutex<bool>>,
=======
	/// Common relayer data
	pub common_state: CommonClientState,
>>>>>>> 695f0d29
}

enum KeyType {
	Sr25519,
	Ed25519,
	Ecdsa,
}

pub const DEFAULT_RPC_CALL_DELAY: Duration = Duration::from_millis(10);
pub const WAIT_FOR_IN_BLOCK_TIMEOUT: Duration = Duration::from_secs(60 * 1);

impl KeyType {
	pub fn to_key_type_id(&self) -> KeyTypeId {
		match self {
			KeyType::Sr25519 => KeyTypeId(sr25519::CRYPTO_ID.0),
			KeyType::Ed25519 => KeyTypeId(ed25519::CRYPTO_ID.0),
			KeyType::Ecdsa => KeyTypeId(ecdsa::CRYPTO_ID.0),
		}
	}
}

impl FromStr for KeyType {
	type Err = Error;

	fn from_str(s: &str) -> Result<Self, Self::Err> {
		match s {
			"sr25519" => Ok(KeyType::Sr25519),
			"ed25519" => Ok(KeyType::Ed25519),
			"ecdsa" => Ok(KeyType::Ecdsa),
			_ => Err(Error::Custom("Invalid key type".to_string())),
		}
	}
}

/// config options for [`ParachainClient`]
#[derive(Debug, Serialize, Deserialize, Clone)]
pub struct ParachainClientConfig {
	/// Chain name
	pub name: String,
	/// Parachain Id
	pub para_id: u32,
	/// rpc url for parachain
	pub parachain_rpc_url: String,
	/// rpc url for relay chain
	pub relay_chain_rpc_url: String,
	/// Light client id on counterparty chain
	pub client_id: Option<ClientId>,
	/// Connection Id
	pub connection_id: Option<ConnectionId>,
	/// Commitment prefix
	pub commitment_prefix: Bytes,
	/// Raw private key for signing transactions
	pub private_key: String,
	/// used for encoding relayer address.
	pub ss58_version: u8,
	/// Channels cleared for packet relay
	pub channel_whitelist: Vec<(ChannelId, PortId)>,
	/// Finality protocol
	pub finality_protocol: FinalityProtocol,
	/// Digital signature scheme
	pub key_type: String,
	/// All the client states and headers will be wrapped in WASM ones using the WASM code ID.
	#[serde(default)]
	pub wasm_code_id: Option<String>,
}

impl<T> ParachainClient<T>
where
	T: light_client_common::config::Config,
{
	/// Initializes a [`ParachainClient`] given a [`ParachainConfig`]
	pub async fn new(config: ParachainClientConfig) -> Result<Self, Error> {
		let relay_ws_client = Arc::new(
			WsClientBuilder::default()
				.build(&config.relay_chain_rpc_url)
				.await
				.map_err(|e| Error::from(format!("Rpc Error {:?}", e)))?,
		);
		let para_ws_client = Arc::new(
			WsClientBuilder::default()
				.build(&config.parachain_rpc_url)
				.await
				.map_err(|e| Error::from(format!("Rpc Error {:?}", e)))?,
		);

		let para_client = subxt::OnlineClient::from_rpc_client(unsafe {
			unsafe_cast_to_jsonrpsee_client(&para_ws_client)
		})
		.await?;

		let relay_client = subxt::OnlineClient::from_rpc_client(unsafe {
			unsafe_cast_to_jsonrpsee_client(&relay_ws_client)
		})
		.await?;

		let max_extrinsic_weight = fetch_max_extrinsic_weight(&para_client).await?;

		let key_store: SyncCryptoStorePtr = Arc::new(KeyStore::new());
		let key_type = KeyType::from_str(&config.key_type)?;
		let key_type_id = key_type.to_key_type_id();

		let public_key: MultiSigner = match key_type {
			KeyType::Sr25519 => sr25519::Pair::from_string_with_seed(&config.private_key, None)
				.map_err(|_| Error::Custom("invalid key".to_owned()))?
				.0
				.public()
				.into(),
			KeyType::Ed25519 => ed25519::Pair::from_string_with_seed(&config.private_key, None)
				.map_err(|_| Error::Custom("invalid key".to_owned()))?
				.0
				.public()
				.into(),
			KeyType::Ecdsa => ecdsa::Pair::from_string_with_seed(&config.private_key, None)
				.map_err(|_| Error::Custom("invalid key".to_owned()))?
				.0
				.public()
				.into(),
		};

		SyncCryptoStore::insert_unknown(
			&*key_store,
			key_type_id,
			&*config.private_key,
			public_key.as_ref(),
		)
		.unwrap();

		Ok(Self {
			name: config.name,
			parachain_rpc_url: config.parachain_rpc_url,
			relay_chain_rpc_url: config.relay_chain_rpc_url,
			para_client,
			relay_client,
			para_id: config.para_id,
			client_id: Arc::new(Mutex::new(config.client_id)),
			commitment_prefix: config.commitment_prefix.0,
			connection_id: Arc::new(Mutex::new(config.connection_id)),
			public_key,
			key_store,
			key_type_id,
			max_extrinsic_weight,
			para_ws_client,
			relay_ws_client,
			ss58_version: Ss58AddressFormat::from(config.ss58_version),
			channel_whitelist: Arc::new(Mutex::new(config.channel_whitelist.into_iter().collect())),
			finality_protocol: config.finality_protocol,
<<<<<<< HEAD
			maybe_has_undelivered_packets: Default::default(),
=======
			common_state: CommonClientState {
				skip_optional_client_updates: true,
				maybe_has_undelivered_packets: Arc::new(Mutex::new(Default::default())),
				rpc_call_delay: DEFAULT_RPC_CALL_DELAY,
				initial_rpc_call_delay: DEFAULT_RPC_CALL_DELAY,
				misbehaviour_client_msg_queue: Arc::new(AsyncMutex::new(vec![])),
				..Default::default()
			},
>>>>>>> 695f0d29
		})
	}
}

impl<T: light_client_common::config::Config + Send + Sync> ParachainClient<T>
where
	u32: From<<<T as subxt::Config>::Header as HeaderT>::Number>,
	Self: KeyProvider,
	<<T as light_client_common::config::Config>::Signature as Verify>::Signer:
		From<MultiSigner> + IdentifyAccount<AccountId = T::AccountId>,
	MultiSigner: From<MultiSigner>,
	<T as subxt::Config>::Address: From<<T as subxt::Config>::AccountId>,
	<T as subxt::Config>::Signature: From<MultiSignature> + Send + Sync,
	H256: From<T::Hash>,
	<<T as subxt::Config>::Header as Header>::Number:
		From<u32> + Ord + sp_runtime::traits::Zero + One,
	<T as subxt::Config>::AccountId: Send + Sync,
	<T as subxt::Config>::Address: Send + Sync,
{
	/// Returns a grandpa proving client.
	pub fn grandpa_prover(&self) -> GrandpaProver<T> {
		let relay_ws_client = unsafe { unsafe_cast_to_jsonrpsee_client(&self.relay_ws_client) };
		let para_ws_client = unsafe { unsafe_cast_to_jsonrpsee_client(&self.para_ws_client) };
		GrandpaProver {
			relay_client: self.relay_client.clone(),
			relay_ws_client,
			para_client: self.para_client.clone(),
			para_ws_client,
			para_id: self.para_id,
			rpc_call_delay: self.common_state.rpc_call_delay,
		}
	}

	/// Queries parachain headers that have been finalized by BEEFY in between the given relay chain
	/// heights
	pub async fn query_beefy_finalized_parachain_headers_between(
		&self,
		commitment_block_number: u32,
		client_state: &ClientState,
	) -> Result<Vec<T::Header>, Error>
	where
		u32: From<<<T as subxt::Config>::Header as Header>::Number>,
		<<T as subxt::Config>::Header as Header>::Number: From<u32>,
		<T as subxt::Config>::Header: Decode,
	{
		let client_wrapper = Prover {
			relay_client: self.relay_client.clone(),
			para_client: self.para_client.clone(),
			para_id: self.para_id,
		};

		let headers = client_wrapper
			.query_finalized_parachain_headers_at(
				commitment_block_number,
				client_state.latest_beefy_height,
			)
			.await
			.map_err(|e| {
				Error::from(format!("[fetch_finalized_parachain_headers_at] Failed due to {:?}", e))
			})?;

		Ok(headers)
	}

	/// Construct the [`ParachainHeadersWithFinalityProof`] for parachain headers with the given
	/// numbers using the BEEFY finality proof with the given relay chain heights.
	pub async fn query_beefy_finalized_parachain_headers_with_proof(
		&self,
		commitment_block_number: u32,
		client_state: &ClientState,
		headers: Vec<<<T as subxt::Config>::Header as Header>::Number>,
	) -> Result<(Vec<ParachainHeader>, Proof<H256>), Error>
	where
		<<T as subxt::Config>::Header as Header>::Number: Ord + sp_runtime::traits::Zero,
		<T as subxt::Config>::Header: Decode,
	{
		let client_wrapper = Prover {
			relay_client: self.relay_client.clone(),
			para_client: self.para_client.clone(),
			para_id: self.para_id,
		};

		let (parachain_headers, batch_proof) = client_wrapper
			.query_finalized_parachain_headers_with_proof(
				commitment_block_number,
				client_state.latest_beefy_height,
				headers,
			)
			.await
			.map_err(|e| {
				Error::from(format!("[fetch_finalized_parachain_headers_at] Failed due to {:?}", e))
			})?;

		let parachain_headers = parachain_headers
			.into_iter()
			.map(|para_header| {
				Ok(ParachainHeader {
					parachain_header: codec::Decode::decode(&mut &*para_header.parachain_header)?,
					partial_mmr_leaf: para_header.partial_mmr_leaf,
					parachain_heads_proof: para_header.parachain_heads_proof,
					heads_leaf_index: para_header.heads_leaf_index,
					heads_total_count: para_header.heads_total_count,
					extrinsic_proof: para_header.extrinsic_proof,
					timestamp_extrinsic: para_header.timestamp_extrinsic,
				})
			})
			.collect::<Result<Vec<_>, codec::Error>>()?;

		Ok((parachain_headers, batch_proof))
	}

	/// Queries for the BEEFY mmr update proof for the given signed commitment height.
	pub async fn query_beefy_mmr_update_proof(
		&self,
		signed_commitment: beefy_primitives::SignedCommitment<
			u32,
			beefy_primitives::crypto::Signature,
		>,
	) -> Result<MmrUpdateProof, Error> {
		let prover = Prover {
			relay_client: self.relay_client.clone(),
			para_client: self.para_client.clone(),
			para_id: self.para_id,
		};

		let mmr_update =
			prover.fetch_mmr_update_proof_for(signed_commitment).await.map_err(|e| {
				Error::from(format!("[fetch_mmr_update_proof_for] Failed due to {:?}", e))
			})?;
		Ok(mmr_update)
	}

	/// Submits the given transaction to the parachain node, waits for it to be included in a block
	/// and asserts that it was successfully dispatched on-chain.
	///
	/// We retry sending the transaction up to 5 times in the case where the transaction pool might
	/// reject the transaction because of conflicting nonces.
	pub async fn submit_call<C: TxPayload>(&self, call: C) -> Result<(T::Hash, T::Hash), Error> {
		// Try extrinsic submission five times in case of failures
		let mut count = 0;
		let progress = loop {
			if count == 5 {
				Err(Error::Custom("Failed to submit extrinsic after 5 tries".to_string()))?
			}

			let other_params = T::custom_extrinsic_params(&self.para_client).await?;

			let res = {
				let signer = ExtrinsicSigner::<T, Self>::new(
					self.key_store.clone(),
					self.key_type_id.clone(),
					self.public_key.clone(),
				);
				self.para_client
					.tx()
					.sign_and_submit_then_watch(&call, &signer, other_params)
					.await
			};
			match res {
				Ok(progress) => break progress,
				Err(e) => {
					log::warn!("Failed to submit extrinsic: {:?}. Retrying...", e);
					count += 1;
				},
			}
		};

		let tx_in_block =
			tokio::time::timeout(WAIT_FOR_IN_BLOCK_TIMEOUT, progress.wait_for_in_block())
				.await
				.map_err(|e| {
					Error::from(format!("[submit_call] Failed to wait for in block due to {:?}", e))
				})??;
		tx_in_block.wait_for_success().await?;
		Ok((tx_in_block.extrinsic_hash(), tx_in_block.block_hash()))
	}

	pub fn client_id(&self) -> ClientId {
		self.client_id
			.lock()
			.unwrap()
			.as_ref()
			.expect("Client Id should be defined")
			.clone()
	}
}

impl<T: light_client_common::config::Config + Send + Sync> ParachainClient<T>
where
	u32: From<<<T as subxt::Config>::Header as HeaderT>::Number>,
	Self: KeyProvider,
	<<T as light_client_common::config::Config>::Signature as Verify>::Signer:
		From<MultiSigner> + IdentifyAccount<AccountId = T::AccountId>,
	MultiSigner: From<MultiSigner>,
	<T as subxt::Config>::Address: From<<T as subxt::Config>::AccountId>,
	<T as subxt::Config>::Signature: From<MultiSignature> + Send + Sync,
	H256: From<T::Hash>,
	<<T as subxt::Config>::Header as Header>::Number: Ord + sp_runtime::traits::Zero + One,
	T::Header: HeaderT,
	<<T::Header as HeaderT>::Hasher as subxt::config::Hasher>::Output: From<T::Hash>,
	<<T as subxt::Config>::Header as Header>::Number: From<u32>,
	BTreeMap<H256, ParachainHeaderProofs>:
		From<BTreeMap<<T as subxt::Config>::Hash, ParachainHeaderProofs>>,
	<T as subxt::Config>::AccountId: Send + Sync,
	<T as subxt::Config>::Address: Send + Sync,
{
	/// Construct a beefy client state to be submitted to the counterparty chain
	pub async fn construct_beefy_client_state(
		&self,
	) -> Result<(AnyClientState, AnyConsensusState), Error>
	where
		Self: KeyProvider,
		<<T as light_client_common::config::Config>::Signature as Verify>::Signer:
			From<MultiSigner> + IdentifyAccount<AccountId = T::AccountId>,
		MultiSigner: From<MultiSigner>,
		<T as subxt::Config>::Address: From<<T as subxt::Config>::AccountId>,
		u32: From<<<T as subxt::Config>::Header as subxt::config::Header>::Number>,
	{
		use ibc::core::ics24_host::identifier::ChainId;
		let api = self.relay_client.storage();
		let para_client_api = self.para_client.storage();
		let client_wrapper = Prover {
			relay_client: self.relay_client.clone(),
			para_client: self.para_client.clone(),
			para_id: self.para_id,
		};
		loop {
			let beefy_state = client_wrapper.construct_beefy_client_state().await.map_err(|e| {
				Error::from(format!("[construct_beefy_client_state] Failed due to {:?}", e))
			})?;

			let subxt_block_number: subxt::rpc::types::BlockNumber =
				beefy_state.latest_beefy_height.into();
			let block_hash =
				self.relay_client.rpc().block_hash(Some(subxt_block_number)).await?.ok_or_else(
					|| Error::Custom(format!("Couldn't find block hash for relay block",)),
				)?;
			let heads_addr = T::Storage::paras_heads(self.para_id);
			let head_data = <T::Storage as RuntimeStorage>::HeadData::from_inner(
				api.at(block_hash).fetch(&heads_addr).await?.ok_or_else(|| {
					Error::Custom(format!(
						"Couldn't find header for ParaId({}) at relay block {:?}",
						self.para_id, block_hash
					))
				})?,
			);
			let decoded_para_head = sp_runtime::generic::Header::<
				u32,
				sp_runtime::traits::BlakeTwo256,
			>::decode(&mut &*head_data.as_ref())?;
			let block_number = decoded_para_head.number;
			let client_state = BeefyClientState::<HostFunctionsManager> {
				chain_id: ChainId::new("relay-chain".to_string(), 0),
				relay_chain: Default::default(),
				mmr_root_hash: beefy_state.mmr_root_hash,
				latest_beefy_height: beefy_state.latest_beefy_height,
				frozen_height: None,
				latest_para_height: block_number,
				para_id: self.para_id,
				authority: beefy_state.current_authorities,
				next_authority_set: beefy_state.next_authorities,
				_phantom: Default::default(),
			};
			// we can't use the genesis block to construct the initial state.
			if block_number == 0 {
				continue
			}
			let subxt_block_number: subxt::rpc::types::BlockNumber = block_number.into();
			let block_hash =
				self.para_client.rpc().block_hash(Some(subxt_block_number)).await?.ok_or_else(
					|| Error::Custom(format!("Couldn't find block hash for para block",)),
				)?;
			let timestamp_addr = T::Storage::timestamp_now();
			let unix_timestamp_millis = para_client_api
				.at(block_hash)
				.fetch(&timestamp_addr)
				.await?
				.expect("Timestamp should exist");
			let timestamp_nanos = Duration::from_millis(unix_timestamp_millis).as_nanos() as u64;

			let consensus_state = AnyConsensusState::Beefy(BeefyConsensusState {
				timestamp: Timestamp::from_nanoseconds(timestamp_nanos)
					.unwrap()
					.into_tm_time()
					.unwrap(),
				root: decoded_para_head.state_root.as_bytes().to_vec().into(),
			});

			return Ok((AnyClientState::Beefy(client_state), consensus_state))
		}
	}

	pub async fn construct_grandpa_client_state(
		&self,
	) -> Result<(AnyClientState, AnyConsensusState), Error>
	where
		Self: KeyProvider,
		<<T as light_client_common::config::Config>::Signature as Verify>::Signer:
			From<MultiSigner> + IdentifyAccount<AccountId = T::AccountId>,
		MultiSigner: From<MultiSigner>,
		<T as subxt::Config>::Address: From<<T as subxt::Config>::AccountId>,
		u32: From<<<T as subxt::Config>::Header as Header>::Number>,
		<T as subxt::Config>::Hash: From<H256>,
		<T as subxt::Config>::Header: Decode,
	{
		let relay_ws_client = unsafe { unsafe_cast_to_jsonrpsee_client(&self.relay_ws_client) };
		let para_ws_client = unsafe { unsafe_cast_to_jsonrpsee_client(&self.para_ws_client) };
		let prover = GrandpaProver {
			relay_client: self.relay_client.clone(),
			relay_ws_client,
			para_client: self.para_client.clone(),
			para_ws_client,
			para_id: self.para_id,
			rpc_call_delay: self.common_state.rpc_call_delay,
		};
		let api = self.relay_client.storage();
		let para_client_api = self.para_client.storage();
		loop {
			let light_client_state = prover
				.initialize_client_state()
				.await
				.map_err(|e| Error::from(format!("Error constructing client state: {e}")))?;

			let heads_addr = T::Storage::paras_heads(self.para_id);
			let head_data = <T::Storage as RuntimeStorage>::HeadData::from_inner(
				api.at(light_client_state.latest_relay_hash.into())
					.fetch(&heads_addr)
					.await?
					.ok_or_else(|| {
						Error::Custom(format!(
							"Couldn't find header for ParaId({}) at relay block {:?}",
							self.para_id, light_client_state.latest_relay_hash
						))
					})?,
			);
			let decoded_para_head = sp_runtime::generic::Header::<
				u32,
				sp_runtime::traits::BlakeTwo256,
			>::decode(&mut &*head_data.as_ref())?;
			let block_number = decoded_para_head.number;
			// we can't use the genesis block to construct the initial state.
			if block_number == 0 {
				continue
			}

			let mut client_state = GrandpaClientState::<HostFunctionsManager>::default();

			client_state.relay_chain = Default::default();
			client_state.current_authorities = light_client_state.current_authorities;
			client_state.current_set_id = light_client_state.current_set_id;
			client_state.latest_relay_hash = light_client_state.latest_relay_hash.into();
			client_state.frozen_height = None;
			client_state.latest_para_height = block_number;
			client_state.para_id = self.para_id;
			client_state.latest_relay_height = light_client_state.latest_relay_height;

			let subxt_block_number: subxt::rpc::types::BlockNumber = block_number.into();
			let block_hash =
				self.para_client.rpc().block_hash(Some(subxt_block_number)).await?.ok_or_else(
					|| {
						Error::Custom(format!(
							"Couldn't find block hash for ParaId({}) at block number {}",
							self.para_id, block_number
						))
					},
				)?;
			let timestamp_addr = T::Storage::timestamp_now();
			let unix_timestamp_millis = para_client_api
				.at(block_hash)
				.fetch(&timestamp_addr)
				.await?
				.expect("Timestamp should exist");
			let timestamp_nanos = Duration::from_millis(unix_timestamp_millis).as_nanos() as u64;

			let consensus_state = AnyConsensusState::Grandpa(GrandpaConsensusState {
				timestamp: Timestamp::from_nanoseconds(timestamp_nanos)
					.unwrap()
					.into_tm_time()
					.unwrap(),
				root: decoded_para_head.state_root.as_bytes().to_vec().into(),
			});

			return Ok((AnyClientState::Grandpa(client_state), consensus_state))
		}
	}
}<|MERGE_RESOLUTION|>--- conflicted
+++ resolved
@@ -15,11 +15,7 @@
 #![allow(clippy::all)]
 
 use std::{
-<<<<<<< HEAD
-	collections::BTreeMap,
-=======
 	collections::{BTreeMap, HashSet},
->>>>>>> 695f0d29
 	str::FromStr,
 	sync::{Arc, Mutex},
 	time::Duration,
@@ -125,17 +121,8 @@
 	pub max_extrinsic_weight: u64,
 	/// Finality protocol to use, eg Beefy, Grandpa
 	pub finality_protocol: FinalityProtocol,
-<<<<<<< HEAD
-	/// Used to determine whether client updates should be forced to send
-	/// even if it's optional. It's required, because some timeout packets
-	/// should use proof of the client states.
-	///
-	/// Set inside `on_undelivered_sequences`.
-	pub maybe_has_undelivered_packets: Arc<Mutex<bool>>,
-=======
 	/// Common relayer data
 	pub common_state: CommonClientState,
->>>>>>> 695f0d29
 }
 
 enum KeyType {
@@ -282,9 +269,6 @@
 			ss58_version: Ss58AddressFormat::from(config.ss58_version),
 			channel_whitelist: Arc::new(Mutex::new(config.channel_whitelist.into_iter().collect())),
 			finality_protocol: config.finality_protocol,
-<<<<<<< HEAD
-			maybe_has_undelivered_packets: Default::default(),
-=======
 			common_state: CommonClientState {
 				skip_optional_client_updates: true,
 				maybe_has_undelivered_packets: Arc::new(Mutex::new(Default::default())),
@@ -293,7 +277,6 @@
 				misbehaviour_client_msg_queue: Arc::new(AsyncMutex::new(vec![])),
 				..Default::default()
 			},
->>>>>>> 695f0d29
 		})
 	}
 }

--- conflicted
+++ resolved
@@ -26,11 +26,7 @@
     "sp-std/std",
     "codec/std",
     "scale-info/std",
-<<<<<<< HEAD
-=======
-    "primitive-types/std",
     "log/std"
->>>>>>> 17cfd380
 ]
 clock = ["tendermint/clock", "time/std"]
 cosmwasm = ["cosmwasm-schema"]
@@ -63,11 +59,8 @@
 tendermint = { git = "https://github.com/informalsystems/tendermint-rs", rev = "e81f7bf23d63ffbcd242381d1ce5e35da3515ff1", default-features = false }
 tendermint-proto = { git = "https://github.com/informalsystems/tendermint-rs", rev = "e81f7bf23d63ffbcd242381d1ce5e35da3515ff1", default-features = false }
 scale-info = { version = "2.1.1", default-features = false, features = ["derive"] }
-<<<<<<< HEAD
+log = { version = "0.4.0", default-features = false }
 cosmwasm-schema = { version = "1.1.3", default-features = false, optional = true }
-=======
-log = { version = "0.4.0", default-features = false }
->>>>>>> 17cfd380
 
 [dev-dependencies]
 env_logger = "0.9.0"

--- conflicted
+++ resolved
@@ -13,173 +13,6 @@
 // limitations under the License.
 
 #[macro_export]
-<<<<<<< HEAD
-=======
-macro_rules! process_finality_event {
-	($source:ident, $sink:ident, $metrics:expr, $mode:ident, $result:ident, $stream_source:ident, $stream_sink:ident) => {
-		match $result {
-			// stream closed
-			None => {
-				log::warn!("Stream closed for {}", $source.name());
-				$stream_source = loop {
-					match $source.finality_notifications().await {
-						Ok(stream) => break stream,
-						Err(e) => {
-							log::error!("Failed to get finality notifications for {} {:?}. Trying again in 30 seconds...", $source.name(), e);
-							tokio::time::sleep(std::time::Duration::from_secs(30)).await;
-						},
-					};
-				};
-				$stream_sink = loop {
-					match $sink.finality_notifications().await {
-						Ok(stream) => break stream,
-						Err(e) => {
-							log::error!("Failed to get finality notifications for {} {:?}. Trying again in 30 seconds...", $sink.name(), e);
-							tokio::time::sleep(std::time::Duration::from_secs(30)).await;
-						},
-					};
-				};
-			},
-			Some(finality_event) => {
-				log::info!("=======================================================");
-				log::info!("Received finality notification from {}", $source.name());
-				let sink_initial_rpc_call_delay = $sink.rpc_call_delay();
-				let source_initial_rpc_call_delay = $source.rpc_call_delay();
-				// TODO: make better error handling
-				let mut had_error = false;
-
-				let updates = match $source.query_latest_ibc_events(finality_event, &$sink).await {
-					Ok(resp) => resp,
-					Err(err) => {
-						log::error!(
-							"Failed to fetch IBC events for finality event for {} {:?}",
-							$source.name(),
-							err
-						);
-						continue
-					},
-				};
-				log::trace!(target: "hyperspace", "Received updates count: {}", updates.len());
-				for (msg_update_client, events, update_type) in updates {
-					let mut msgs_update_client = vec![msg_update_client];
-					if let Some(metrics) = $metrics.as_mut() {
-						if let Err(e) = metrics.handle_events(events.as_slice()).await {
-							log::error!("Failed to handle metrics for {} {:?}", $source.name(), e);
-						}
-					}
-					let event_types = events.iter().map(|ev| ev.event_type()).collect::<Vec<_>>();
-					let (mut messages, timeouts) =
-						match parse_events(&mut $source, &mut $sink, events, $mode).await {
-							Ok((msgs, timeouts)) => (msgs, timeouts),
-							Err(e) => {
-								log::error!("Failed to parse events for {} {:?}", $source.name(), e);
-								match $sink.handle_error(&e).and_then(|_| $source.handle_error(&e)).await {
-									Ok(_) => {},
-									Err(e) => log::error!("Failed to handle error for {} {:?}", $sink.name(), e),
-								}
-								had_error = true;
-								continue
-							},
-					};
-					log::trace!(target: "hyperspace", "Received messages count: {}, timeouts count: {}", messages.len(), timeouts.len());
-
-					if !timeouts.is_empty() {
-						if let Some(metrics) = $metrics.as_ref() {
-							metrics.handle_timeouts(timeouts.as_slice()).await;
-						}
-						let type_urls =
-							timeouts.iter().map(|msg| msg.type_url.as_str()).collect::<Vec<_>>();
-						log::info!(
-							"Submitting timeout messages to {}: {type_urls:#?}",
-							$source.name()
-						);
-						match queue::flush_message_batch(timeouts, $metrics.as_ref(), &$source).await {
-							Ok(_) => {
-								log::trace!(target: "hyperspace", "Successfully submitted timeout messages to {}", $source.name());
-							},
-							Err(e) => {
-								log::error!(
-									target:"hyperspace",
-									"Failed to submit timeout messages to {} {:?}",
-									$source.name(),
-									e
-								);
-								match $sink.handle_error(&e).and_then(|_| $source.handle_error(&e)).await {
-									Ok(_) => {},
-									Err(e) => log::error!("Failed to handle error for {} {:?}", $sink.name(), e),
-								}
-								had_error = true;
-								continue
-							},
-						}
-
-					}
-					// We want to send client update if packet messages exist but where not sent due
-					// to a connection delay even if client update message is optional
-					match (
-						update_type.is_optional(),
-						has_packet_events(&event_types),
-						messages.is_empty(),
-					) {
-						(true, false, true) => {
-							// skip sending ibc messages if no new events
-							log::info!(
-								"Skipping finality notification for {}, No new events",
-								$source.name()
-							);
-							continue
-						},
-						(false, _, true) => log::info!(
-							"Sending mandatory client update message for {}",
-							$source.name()
-						),
-						_ => log::info!(
-							"Received finalized events from: {} {event_types:#?}",
-							$source.name()
-						),
-					};
-					// todo: we should be able skip update clients that are optional even when
-					// messages is not empty. insert client update at first position.
-					msgs_update_client.append(&mut messages);
-					if let Some(metrics) = $metrics.as_ref() {
-						metrics.handle_messages(msgs_update_client.as_slice()).await;
-					}
-					let type_urls = msgs_update_client
-						.iter()
-						.map(|msg| msg.type_url.as_str())
-						.collect::<Vec<_>>();
-					log::info!("Submitting messages to {}: {type_urls:#?}", $sink.name());
-					match queue::flush_message_batch(msgs_update_client, $metrics.as_ref(), &$sink).await {
-						Ok(_) => {
-							log::trace!(target: "hyperspace", "Successfully submitted messages to {}", $sink.name());
-						},
-						Err(e) => {
-							log::error!(
-								target:"hyperspace",
-								"Failed to submit messages to {} {:?}",
-								$sink.name(),
-								e
-							);
-							match $sink.handle_error(&e).and_then(|_| $source.handle_error(&e)).await {
-								Ok(_) => {},
-								Err(e) => log::error!("Failed to handle error for {} {:?}", $sink.name(), e),
-							}
-							had_error = true;
-							continue
-						},
-					}
-				}
-				if !had_error {
-					$sink.set_rpc_call_delay(sink_initial_rpc_call_delay);
-					$source.set_rpc_call_delay(source_initial_rpc_call_delay);
-				}
-			},
-		}
-	};
-}
-
-#[macro_export]
->>>>>>> 4c1facb3
 macro_rules! chains {
 	($(
         $(#[$($meta:meta)*])*
@@ -685,18 +518,6 @@
 				}
 			}
 
-<<<<<<< HEAD
-=======
-			fn set_client_id(&mut self, client_id: ClientId) {
-				match self {
-					$(
-						$(#[$($meta)*])*
-						Self::$name(chain) => chain.set_client_id(client_id),
-					)*
-				}
-			}
-
->>>>>>> 4c1facb3
 			fn connection_id(&self) -> Option<ConnectionId> {
 				match self {
 					$(
@@ -891,69 +712,6 @@
 					Self::Wasm(c) => c.inner.set_connection_id(connection_id),
 				}
 			}
-
-			async fn query_connection_id_from_tx_hash(
-				&self,
-				tx_id: Self::TransactionId,
-			) -> Result<ConnectionId, Self::Error> {
-				match self {
-					$(
-						$(#[$($meta)*])*
-						Self::$name(chain) => chain
-							.query_connection_id_from_tx_hash(
-								downcast!(tx_id => AnyTransactionId::$name)
-									.expect("Should be $name transaction id"),
-							)
-							.await
-							.map_err(AnyError::$name),
-					)*
-				}
-			}
-
-			async fn query_channel_id_from_tx_hash(
-				&self,
-				tx_id: Self::TransactionId,
-			) -> Result<(ChannelId, PortId), Self::Error> {
-				match self {
-					$(
-						$(#[$($meta)*])*
-						Self::$name(chain) => chain
-							.query_channel_id_from_tx_hash(
-								downcast!(tx_id => AnyTransactionId::$name)
-									.expect("Should be $name transaction id"),
-							)
-							.await
-							.map_err(AnyError::$name),
-					)*
-				}
-			}
-
-			fn set_channel_whitelist(&mut self, channel_whitelist: Vec<(ChannelId, PortId)>) {
-				match self {
-					$(
-						$(#[$($meta)*])*
-						Self::$name(chain) => chain.set_channel_whitelist(channel_whitelist),
-					)*
-				}
-			}
-
-			fn add_channel_to_whitelist(&mut self, channel: (ChannelId, PortId)) {
-				match self {
-					$(
-						$(#[$($meta)*])*
-						Self::$name(chain) => chain.add_channel_to_whitelist(channel),
-					)*
-				}
-			}
-
-			fn set_connection_id(&mut self, connection_id: ConnectionId) {
-				match self {
-					$(
-						$(#[$($meta)*])*
-						Self::$name(chain) => chain.set_connection_id(connection_id),
-					)*
-				}
-			}
 		}
 
 		#[async_trait]
@@ -1020,11 +778,7 @@
 
 			async fn finality_notifications(
 				&self,
-<<<<<<< HEAD
-			) -> Result<Pin<Box<dyn Stream<Item = Self::FinalityEvent> + Send + Sync>>, Self::Error> {
-=======
 			) -> Result<Pin<Box<dyn Stream<Item = Self::FinalityEvent> + Send>>, Self::Error> {
->>>>>>> 4c1facb3
 				match self {
 					$(
 						$(#[$($meta)*])*
@@ -1143,33 +897,6 @@
 					Self::Wasm(c) => c.inner.reconnect().await,
 				}
 			}
-
-			async fn handle_error(&mut self, e: &anyhow::Error) -> std::result::Result<(), anyhow::Error> {
-				match self {
-					$(
-						$(#[$($meta)*])*
-						Self::$name(chain) => chain.handle_error(e).await,
-					)*
-				}
-			}
-
-			fn rpc_call_delay(&self) -> std::time::Duration {
-				match self {
-					$(
-						$(#[$($meta)*])*
-						Self::$name(chain) => chain.rpc_call_delay(),
-					)*
-				}
-			}
-
-			fn set_rpc_call_delay(&mut self, d: std::time::Duration) {
-				match self {
-					$(
-						$(#[$($meta)*])*
-						Self::$name(chain) => chain.set_rpc_call_delay(d),
-					)*
-				}
-			}
 		}
 
 		#[async_trait]

--- conflicted
+++ resolved
@@ -60,14 +60,9 @@
 use pallet_ibc::Timeout;
 use parachain::{config, ParachainClient};
 use primitives::{
-<<<<<<< HEAD
-	mock::LocalClientTypes, Chain, IbcProvider, KeyProvider, MisbehaviourHandler, UpdateType,
+	Chain, IbcProvider, KeyProvider, LightClientSync, MisbehaviourHandler, UpdateType,
 };
 use serde::{Deserialize, Serialize};
-=======
-	Chain, IbcProvider, KeyProvider, LightClientSync, MisbehaviourHandler, UpdateType,
-};
->>>>>>> 56edeca8
 use std::{pin::Pin, time::Duration};
 #[cfg(feature = "dali")]
 use subxt::config::substrate::{
@@ -677,21 +672,15 @@
 		latest_client_height_on_counterparty: u64,
 	) -> Result<bool, Self::Error> {
 		match self {
-<<<<<<< HEAD
-			Self::Parachain(chain) =>
-				chain.is_update_required(latest_height, latest_client_height_on_counterparty),
+			Self::Parachain(chain) => chain
+				.is_update_required(latest_height, latest_client_height_on_counterparty)
+				.await
+				.map_err(Into::into),
 			#[cfg(feature = "cosmos")]
 			Self::Cosmos(chain) =>
 				chain.is_update_required(latest_height, latest_client_height_on_counterparty),
 			Self::Wasm(c) =>
 				c.inner.is_update_required(latest_height, latest_client_height_on_counterparty),
-=======
-			Self::Parachain(chain) => chain
-				.is_update_required(latest_height, latest_client_height_on_counterparty)
-				.await
-				.map_err(Into::into),
-			_ => unreachable!(),
->>>>>>> 56edeca8
 		}
 	}
 	async fn initialize_client_state(
@@ -845,7 +834,27 @@
 	}
 }
 
-<<<<<<< HEAD
+#[async_trait]
+impl LightClientSync for AnyChain {
+	async fn is_synced<C: Chain>(&self, counterparty: &C) -> Result<bool, anyhow::Error> {
+		match self {
+			Self::Parachain(chain) => chain.is_synced(counterparty).await.map_err(Into::into),
+			_ => unreachable!(),
+		}
+	}
+
+	async fn fetch_mandatory_updates<C: Chain>(
+		&self,
+		counterparty: &C,
+	) -> Result<(Vec<Any>, Vec<IbcEvent>), anyhow::Error> {
+		match self {
+			Self::Parachain(chain) =>
+				chain.fetch_mandatory_updates(counterparty).await.map_err(Into::into),
+			_ => unreachable!(),
+		}
+	}
+}
+
 fn wrap_any_msg_into_wasm(msg: Any, code_id: Bytes) -> Any {
 	// TODO: consider rewriting with Ics26Envelope
 	use ibc::core::{
@@ -907,25 +916,6 @@
 			#[cfg(feature = "cosmos")]
 			Self::Cosmos(chain) => chain.set_client_id(client_id),
 			Self::Wasm(chain) => chain.inner.set_client_id(client_id),
-=======
-#[async_trait]
-impl LightClientSync for AnyChain {
-	async fn is_synced<C: Chain>(&self, counterparty: &C) -> Result<bool, anyhow::Error> {
-		match self {
-			Self::Parachain(chain) => chain.is_synced(counterparty).await.map_err(Into::into),
-			_ => unreachable!(),
-		}
-	}
-
-	async fn fetch_mandatory_updates<C: Chain>(
-		&self,
-		counterparty: &C,
-	) -> Result<(Vec<Any>, Vec<IbcEvent>), anyhow::Error> {
-		match self {
-			Self::Parachain(chain) =>
-				chain.fetch_mandatory_updates(counterparty).await.map_err(Into::into),
-			_ => unreachable!(),
->>>>>>> 56edeca8
 		}
 	}
 }

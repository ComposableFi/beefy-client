--- conflicted
+++ resolved
@@ -98,9 +98,6 @@
 		relay(any_chain_a, any_chain_b, Some(metrics_handler_a), Some(metrics_handler_b)).await
 	}
 
-<<<<<<< HEAD
-	pub async fn create_clients(&self) -> Result<Config> {
-=======
 	/// Run fisherman
 	pub async fn fish(&self) -> Result<()> {
 		let path: PathBuf = self.config.parse()?;
@@ -108,12 +105,11 @@
 		let config: Config = toml::from_str(&file_content)?;
 		let any_chain_a = config.chain_a.into_client().await?;
 		let any_chain_b = config.chain_b.into_client().await?;
-
+		
 		fish(any_chain_a, any_chain_b).await
 	}
-
-	pub async fn create_clients(&self) -> Result<()> {
->>>>>>> aa863099
+	
+	pub async fn create_clients(&self) -> Result<Config> {
 		let path: PathBuf = self.config.parse()?;
 		let file_content = tokio::fs::read_to_string(path).await?;
 		let mut config: Config = toml::from_str(&file_content)?;

// Copyright 2022 ComposableFi
//
// Licensed under the Apache License, Version 2.0 (the "License");
// you may not use this file except in compliance with the License.
// You may obtain a copy of the License at
//
//      http://www.apache.org/licenses/LICENSE-2.0
//
// Unless required by applicable law or agreed to in writing, software
// distributed under the License is distributed on an "AS IS" BASIS,
// WITHOUT WARRANTIES OR CONDITIONS OF ANY KIND, either express or implied.
// See the License for the specific language governing permissions and
// limitations under the License.

//! Protocol logic specific to processing ICS3 messages of type `MsgConnectionOpenAck`.

use crate::{
	core::{
		ics03_connection::{
			connection::{ConnectionEnd, Counterparty, State},
			error::Error,
			events::Attributes,
			handler::{
				verify::{
					check_client_consensus_height, verify_client_proof, verify_connection_proof,
					verify_consensus_proof,
				},
				ConnectionIdState, ConnectionResult,
			},
			msgs::conn_open_ack::MsgConnectionOpenAck,
		},
		ics26_routing::context::ReaderContext,
	},
	events::IbcEvent,
	handler::{HandlerOutput, HandlerResult},
	prelude::*,
};

pub(crate) fn process<Ctx: ReaderContext>(
	ctx: &Ctx,
	msg: MsgConnectionOpenAck<Ctx>,
) -> HandlerResult<ConnectionResult, Error> {
	let mut output = HandlerOutput::builder();

	// Check the client's (consensus state) proof height if it consensus proof is provided
	if msg.proofs.consensus_proof().is_some() {
		check_client_consensus_height(ctx, msg.consensus_height())?;
	}

	// Validate the connection end.
	let mut conn_end = ctx.connection_end(&msg.connection_id)?;
	// A connection end must be Init or TryOpen; otherwise we return an error.
	let state_is_consistent = conn_end.state_matches(&State::Init) &&
		conn_end.versions().contains(&msg.version) ||
		conn_end.state_matches(&State::TryOpen) &&
			conn_end.versions().get(0).eq(&Some(&msg.version));

	if !state_is_consistent {
		// Old connection end is in incorrect state, propagate the error.
		return Err(Error::connection_mismatch(msg.connection_id))
	}

	// Set the connection ID of the counterparty
	let prev_counterparty = conn_end.counterparty();
	let counterparty = Counterparty::new(
		prev_counterparty.client_id().clone(),
		Some(msg.counterparty_connection_id.clone()),
		prev_counterparty.prefix().clone(),
	);
	conn_end.set_state(State::Open);
	conn_end.set_version(msg.version.clone());
	conn_end.set_counterparty(counterparty);

	// Proof verification.
	let expected_conn = {
		// The counterparty is the local chain.
		let counterparty = Counterparty::new(
			conn_end.client_id().clone(), // The local client identifier.
			Some(msg.connection_id.clone()), /* This chain's connection id as known on
			                               * counterparty. */
			ctx.commitment_prefix(), // Local commitment prefix.
		);

		ConnectionEnd::new(
			State::TryOpen,
			conn_end.counterparty().client_id().clone(),
			counterparty,
			vec![msg.version.clone()],
			conn_end.delay_period(),
		)
	};

	let client_state = msg.client_state.ok_or_else(|| {
		Error::implementation_specific("client state is required in connOpenTry".into())
	})?;

	let client_proof = msg.proofs.client_proof().as_ref().ok_or_else(|| {
		Error::implementation_specific("client proof is required in connOpenTry".into())
	})?;

	let consensus_proof = msg.proofs.consensus_proof().ok_or_else(|| {
		Error::implementation_specific("consensus proof is required in connOpenTry".into())
	})?;

	ctx.validate_self_client(&client_state).map_err(Error::ics02_client)?;

	verify_connection_proof::<Ctx>(
		ctx,
		msg.proofs.height(),
		&conn_end,
		&expected_conn,
		msg.proofs.height(),
		msg.proofs.object_proof(),
	)?;

	verify_client_proof::<Ctx>(
		ctx,
		msg.proofs.height(),
		&conn_end,
		&client_state,
		msg.proofs.height(),
		client_proof,
	)?;

	verify_consensus_proof::<Ctx>(
		ctx,
		msg.proofs.height(),
		&conn_end,
		&consensus_proof,
<<<<<<< HEAD
		&client_state,
=======
		msg.host_consensus_state_proof,
>>>>>>> 4793f997
	)?;

	output.log("success: connection verification passed");

	let event_attributes = Attributes {
		connection_id: Some(msg.connection_id.clone()),
		height: ctx.host_height(),
		client_id: conn_end.client_id().clone(),
		counterparty_connection_id: conn_end.counterparty().connection_id.clone(),
		counterparty_client_id: conn_end.counterparty().client_id().clone(),
	};

	let result = ConnectionResult {
		connection_id: msg.connection_id,
		connection_id_state: ConnectionIdState::Reused,
		connection_end: conn_end,
	};

	output.emit(IbcEvent::OpenAckConnection(event_attributes.into()));

	Ok(output.with_result(result))
}

#[cfg(test)]
mod tests {
	use crate::prelude::*;

	use core::str::FromStr;
	use test_log::test;

	use crate::{
		core::{
			ics02_client::context::ClientReader,
			ics03_connection::{
				connection::{ConnectionEnd, Counterparty, State},
				error,
				handler::{dispatch, ConnectionResult},
				msgs::{
					conn_open_ack::{
						test_util::get_dummy_raw_msg_conn_open_ack, MsgConnectionOpenAck,
					},
					ConnectionMsg,
				},
			},
			ics23_commitment::commitment::CommitmentPrefix,
			ics24_host::identifier::{ChainId, ClientId},
		},
		events::IbcEvent,
		mock::{
			context::{MockClientTypes, MockContext},
			host::MockHostType,
		},
		timestamp::ZERO_DURATION,
	};

	#[test]
	#[ignore]
	fn conn_open_ack_msg_processing() {
		struct Test {
			name: String,
			ctx: MockContext<MockClientTypes>,
			msg: ConnectionMsg<MockContext<MockClientTypes>>,
			want_pass: bool,
			match_error: Box<dyn FnOnce(error::Error)>,
		}

		let msg_ack =
			MsgConnectionOpenAck::try_from(get_dummy_raw_msg_conn_open_ack(10, 10)).unwrap();
		let conn_id = msg_ack.connection_id.clone();
		let counterparty_conn_id = msg_ack.counterparty_connection_id.clone();

		// Client parameters -- identifier and correct height (matching the proof height)
		let client_id = ClientId::from_str("mock_clientid").unwrap();
		let proof_height = msg_ack.proofs.height();

		// Parametrize the host chain to have a height at least as recent as the
		// the height of the proofs in the Ack msg.
		let latest_height = proof_height.increment();
		let max_history_size = 5;
		let default_context = MockContext::new(
			ChainId::new("mockgaia".to_string(), latest_height.revision_number),
			MockHostType::Mock,
			max_history_size,
			latest_height,
		);

		// A connection end that will exercise the successful path.
		let default_conn_end = ConnectionEnd::new(
			State::Init,
			client_id.clone(),
			Counterparty::new(
				client_id.clone(),
				Some(msg_ack.counterparty_connection_id.clone()),
				CommitmentPrefix::try_from(b"ibc".to_vec()).unwrap(),
			),
			vec![msg_ack.version.clone()],
			ZERO_DURATION,
		);

		// A connection end with incorrect state `Open`; will be part of the context.
		let mut conn_end_open = default_conn_end.clone();
		conn_end_open.set_state(State::Open); // incorrect field

		let tests: Vec<Test> = vec![
			Test {
				name: "Successful processing of an Ack message".to_string(),
				ctx: default_context
					.clone()
					.with_client(&client_id, proof_height)
					.with_connection(conn_id.clone(), default_conn_end),
				msg: ConnectionMsg::ConnectionOpenAck(Box::new(msg_ack.clone())),
				want_pass: true,
				match_error: Box::new(|_| panic!("should not have error")),
			},
			Test {
				name: "Processing fails because the connection does not exist in the context"
					.to_string(),
				ctx: default_context.clone(),
				msg: ConnectionMsg::ConnectionOpenAck(Box::new(msg_ack.clone())),
				want_pass: false,
				match_error: {
					let connection_id = conn_id.clone();
					Box::new(move |e| match e.detail() {
						error::ErrorDetail::ConnectionNotFound(e) => {
							assert_eq!(e.connection_id, connection_id)
						},
						_ => {
							panic!("Expected ConnectionNotFound error");
						},
					})
				},
			},
			Test {
				name: "Processing fails due to connections mismatch (incorrect 'open' state)"
					.to_string(),
				ctx: default_context
					.with_client(&client_id, proof_height)
					.with_connection(conn_id.clone(), conn_end_open),
				msg: ConnectionMsg::ConnectionOpenAck(Box::new(msg_ack)),
				want_pass: false,
				match_error: {
					let connection_id = conn_id;
					Box::new(move |e| match e.detail() {
						error::ErrorDetail::ConnectionMismatch(e) => {
							assert_eq!(e.connection_id, connection_id);
						},
						_ => {
							panic!("Expected ConnectionMismatch error");
						},
					})
				},
			},
			/*
			Test {
				name: "Processing fails due to MissingLocalConsensusState".to_string(),
				ctx: MockContext::default()
					.with_client(&client_id, proof_height)
					.with_connection(conn_id, default_conn_end),
				msg: ConnectionMsg::ConnectionOpenAck(Box::new(msg_ack)),
				want_pass: false,
				error_kind: Some(Kind::MissingLocalConsensusState)
			},
			*/
		];

		for test in tests {
			let res = dispatch(&test.ctx, test.msg.clone());
			// Additionally check the events and the output objects in the result.
			match res {
				Ok(proto_output) => {
					assert!(
                        test.want_pass,
                        "conn_open_ack: test passed but was supposed to fail for test: {}, \nparams {:?} {:?}",
                        test.name,
                        test.msg.clone(),
                        test.ctx.clone()
                    );

					assert!(!proto_output.events.is_empty()); // Some events must exist.

					// The object in the output is a ConnectionEnd, should have OPEN state.
					let res: ConnectionResult = proto_output.result;
					assert_eq!(res.connection_end.state().clone(), State::Open);

					// assert that counterparty connection id is correct
					assert_eq!(
						res.connection_end.counterparty().connection_id,
						Some(counterparty_conn_id.clone())
					);

					for e in proto_output.events.iter() {
						assert!(matches!(e, &IbcEvent::OpenAckConnection(_)));
						assert_eq!(e.height(), test.ctx.host_height());
					}
				},
				Err(e) => {
					assert!(
						!test.want_pass,
						"conn_open_ack: failed for test: {}, \nparams {:?} {:?} error: {:?}",
						test.name,
						test.msg,
						test.ctx.clone(),
						e,
					);

					// Verify that the error kind matches
					(test.match_error)(e);
				},
			}
		}
	}
}<|MERGE_RESOLUTION|>--- conflicted
+++ resolved
@@ -117,7 +117,7 @@
 		ctx,
 		msg.proofs.height(),
 		&conn_end,
-		&client_state,
+		client_state,
 		msg.proofs.height(),
 		client_proof,
 	)?;
@@ -127,11 +127,7 @@
 		msg.proofs.height(),
 		&conn_end,
 		&consensus_proof,
-<<<<<<< HEAD
-		&client_state,
-=======
 		msg.host_consensus_state_proof,
->>>>>>> 4793f997
 	)?;
 
 	output.log("success: connection verification passed");

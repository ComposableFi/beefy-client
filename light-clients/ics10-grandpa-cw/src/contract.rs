--- conflicted
+++ resolved
@@ -18,16 +18,10 @@
 	error::ContractError,
 	log,
 	msg::{
-<<<<<<< HEAD
-		CheckForMisbehaviourMsg, CheckSubstituteAndUpdateStateMsg, ContractResult, ExecuteMsg,
-		ExportMetadataMsg, InstantiateMsg, QueryMsg, QueryResponse, StatusMsg, UpdateStateMsg,
-		UpdateStateOnMisbehaviourMsg, VerifyClientMessage, VerifyMembershipMsg, MigrateMsg,
-		VerifyNonMembershipMsg, VerifyUpgradeAndUpdateStateMsg
-=======
-		CheckForMisbehaviourMsg, ContractResult, ExportMetadataMsg, QueryMsg, QueryResponse,
-		StatusMsg, SudoMsg, UpdateStateMsg, UpdateStateOnMisbehaviourMsg, VerifyClientMessage,
-		VerifyMembershipMsg, VerifyNonMembershipMsg, VerifyUpgradeAndUpdateStateMsg,
->>>>>>> fa46171b
+		CheckForMisbehaviourMsg, ContractResult, ExportMetadataMsg, MigrateMsg, QueryMsg,
+		QueryResponse, StatusMsg, SudoMsg, UpdateStateMsg, UpdateStateOnMisbehaviourMsg,
+		VerifyClientMessage, VerifyMembershipMsg, VerifyNonMembershipMsg,
+		VerifyUpgradeAndUpdateStateMsg,
 	},
 	state::{get_client_state, get_consensus_state},
 	Bytes,
@@ -124,22 +118,12 @@
 	}
 }
 
-<<<<<<< HEAD
 #[entry_point]
 pub fn migrate(_deps: DepsMut, _env: Env, _msg: MigrateMsg) -> Result<Response, ContractError> {
-    // No state migrations performed, just returned a Response
-    Ok(Response::default())
-}
-
-#[cfg_attr(not(feature = "library"), entry_point)]
-pub fn instantiate(
-	_deps: DepsMut,
-	_env: Env,
-	_info: MessageInfo,
-	_msg: InstantiateMsg,
-) -> Result<Response, ContractError> {
+	// No state migrations performed, just returned a Response
 	Ok(Response::default())
-=======
+}
+
 fn process_instantiate_msg(
 	msg: InstantiateMessage,
 	ctx: &mut Context<HostFunctions>,
@@ -157,7 +141,6 @@
 	ctx.store_consensus_state(client_id, height, consensus_state)
 		.map_err(|e| ContractError::Grandpa(e.to_string()))?;
 	Ok(to_binary(&ContractResult::success())?)
->>>>>>> fa46171b
 }
 
 #[cfg_attr(not(feature = "library"), entry_point)]

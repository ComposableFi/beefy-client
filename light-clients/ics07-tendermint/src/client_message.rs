// Copyright 2022 ComposableFi
//
// Licensed under the Apache License, Version 2.0 (the "License");
// you may not use this file except in compliance with the License.
// You may obtain a copy of the License at
//
//      http://www.apache.org/licenses/LICENSE-2.0
//
// Unless required by applicable law or agreed to in writing, software
// distributed under the License is distributed on an "AS IS" BASIS,
// WITHOUT WARRANTIES OR CONDITIONS OF ANY KIND, either express or implied.
// See the License for the specific language governing permissions and
// limitations under the License.

#![allow(deprecated)]

use crate::error::Error;
use alloc::{collections::BTreeSet, string::ToString, vec::Vec};
use bytes::Buf;
use core::cmp::Ordering;
use ibc::{
	core::{
		ics02_client,
		ics24_host::identifier::{ChainId, ClientId},
	},
	prelude::*,
	timestamp::Timestamp,
	Height,
};
use ibc_proto::{
	google::protobuf::Any,
	ibc::lightclients::tendermint::v1::{Header as RawHeader, Misbehaviour as RawMisbehaviour},
};
use prost::Message;
use serde::{Deserialize, Serialize};
use tendermint::{
	block::{signed_header::SignedHeader, Commit, CommitSig},
	crypto::signature::Verifier,
	validator::Set as ValidatorSet,
	vote::{SignedVote, ValidatorIndex},
	PublicKey, Vote,
};
use tendermint_proto::Protobuf;

pub const TENDERMINT_HEADER_TYPE_URL: &str = "/ibc.lightclients.tendermint.v1.Header";
pub const TENDERMINT_MISBEHAVIOUR_TYPE_URL: &str = "/ibc.lightclients.tendermint.v1.Misbehaviour";
pub const TENDERMINT_CLIENT_MESSAGE_TYPE_URL: &str =
	"/ibc.lightclients.tendermint.v1.ClientMessage";

#[derive(Clone, Debug, PartialEq, Eq)]
pub struct Misbehaviour {
	pub client_id: ClientId,
	pub header1: Header,
	pub header2: Header,
}

#[derive(Clone, Debug, PartialEq, Eq)]
pub enum ClientMessage {
	Header(Header),
	Misbehaviour(Misbehaviour),
}

impl ics02_client::client_message::ClientMessage for ClientMessage {
	fn encode_to_vec(&self) -> Result<Vec<u8>, tendermint_proto::Error> {
		self.encode_vec()
	}
}

impl Protobuf<Any> for ClientMessage {}

impl TryFrom<Any> for ClientMessage {
	type Error = Error;

	fn try_from(any: Any) -> Result<Self, Self::Error> {
		let msg = match &*any.type_url {
			TENDERMINT_HEADER_TYPE_URL => Self::Header(
				Header::decode(&*any.value).map_err(|e| Error::validation(format!("{e:?}")))?,
			),
			TENDERMINT_MISBEHAVIOUR_TYPE_URL => Self::Misbehaviour(
				Misbehaviour::decode(&*any.value)
					.map_err(|e| Error::validation(format!("{e:?}")))?,
			),
			_ => Err(Error::validation(format!("Unknown type: {}", any.type_url)))?,
		};

		Ok(msg)
	}
}

impl From<ClientMessage> for Any {
	fn from(msg: ClientMessage) -> Self {
		match msg {
			ClientMessage::Header(header) => Any {
				value: header.encode_vec().expect("failed to encode ClientMessage.header"),
				type_url: TENDERMINT_HEADER_TYPE_URL.to_string(),
			},
			ClientMessage::Misbehaviour(misbheaviour) => Any {
				value: misbheaviour
					.encode_vec()
					.expect("failed to encode ClientMessage.misbehaviour"),
				type_url: TENDERMINT_MISBEHAVIOUR_TYPE_URL.to_string(),
			},
		}
	}
}

impl Protobuf<RawMisbehaviour> for Misbehaviour {}

impl TryFrom<RawMisbehaviour> for Misbehaviour {
	type Error = Error;

	fn try_from(raw: RawMisbehaviour) -> Result<Self, Self::Error> {
		Ok(Self {
			client_id: Default::default(),
			header1: raw
				.header_1
				.ok_or_else(|| Error::invalid_raw_misbehaviour("missing header1".into()))?
				.try_into()?,
			header2: raw
				.header_2
				.ok_or_else(|| Error::invalid_raw_misbehaviour("missing header2".into()))?
				.try_into()?,
		})
	}
}

impl From<Misbehaviour> for RawMisbehaviour {
	fn from(value: Misbehaviour) -> Self {
		RawMisbehaviour {
			client_id: value.client_id.to_string(),
			header_1: Some(value.header1.into()),
			header_2: Some(value.header2.into()),
		}
	}
}

impl core::fmt::Display for Misbehaviour {
	fn fmt(&self, f: &mut core::fmt::Formatter<'_>) -> Result<(), core::fmt::Error> {
		write!(
			f,
			"{:?} h1: {:?}-{:?} h2: {:?}-{:?}",
			self.client_id,
			self.header1.height(),
			self.header1.trusted_height,
			self.header2.height(),
			self.header2.trusted_height,
		)
	}
}

/// Tendermint consensus header
#[derive(Clone, PartialEq, Eq, Deserialize, Serialize)]
pub struct Header {
	pub signed_header: SignedHeader, // contains the commitment root
	pub validator_set: ValidatorSet, // the validator set that signed Header
	pub trusted_height: Height,      /* the height of a trusted header seen by client less than
	                                  * or equal to Header */
	// TODO(thane): Rename this to trusted_next_validator_set?
	pub trusted_validator_set: ValidatorSet, // the last trusted validator set at trusted height
}

impl core::fmt::Debug for Header {
	fn fmt(&self, f: &mut core::fmt::Formatter<'_>) -> Result<(), core::fmt::Error> {
		write!(f, " Header {{...}}")
	}
}

impl Header {
	pub fn height(&self) -> Height {
		Height::new(
			ChainId::chain_version(self.signed_header.header.chain_id.as_str()),
			u64::from(self.signed_header.header.height),
		)
	}

	pub fn timestamp(&self) -> Timestamp {
		self.signed_header.header.time.into()
	}

	pub fn compatible_with(&self, other_header: &Header) -> bool {
		headers_compatible(&self.signed_header, &other_header.signed_header)
	}

	pub fn get_zk_input<V: Verifier>(
		&self,
		size: usize,
	) -> Result<(Vec<(Vec<u8>, Vec<u8>, Vec<u8>)>, u64), Error> {
		#[derive(Clone)]
		struct ZKInput {
			pub_key: Vec<u8>,
			signature: Vec<u8>,
			message: Vec<u8>,
			voting_power: u64,
		}

		let mut pre_input: Vec<ZKInput> = vec![];

		let validator_set = &self.validator_set;
		let signed_header = &self.signed_header;
		let non_absent_votes =
			signed_header.commit.signatures.iter().enumerate().flat_map(|(idx, signature)| {
				non_absent_vote(
					signature,
					ValidatorIndex::try_from(idx).unwrap(),
					&signed_header.commit,
				)
				.map(|vote| (signature, vote))
			});

		let mut seen_validators = BTreeSet::new();
		let total_voting_power = self.validator_set.total_voting_power().value();

		log::debug!(
			target: "hyperspace",
			"total voting power: {}, non absent votes: missed {}/{},\n{:?}, ",
			total_voting_power,
			non_absent_votes.clone().count(),
			validator_set.validators().len(),
			self.validator_set.validators()
		);

		for (signature, vote) in non_absent_votes.clone() {
			// Ensure we only count a validator's power once
			if seen_validators.contains(&vote.validator_address) {
				return Err(Error::validation("validator seen twice".to_string()));
			} else {
				seen_validators.insert(vote.validator_address);
			}

			let validator = match validator_set.validator(vote.validator_address) {
				Some(validator) => validator,
				None => continue, // Cannot find matching validator, so we skip the vote
			};

			let signed_vote =
				match SignedVote::from_vote(vote.clone(), signed_header.header.chain_id.clone()) {
					Some(signed_vote) => signed_vote,
					None =>
						return Err(Error::validation("signed vote cannot be converted".to_string())),
				};

			// If the vote is neither absent nor nil, tally its power
			if !signature.is_commit() {
				continue
			}

			// Check vote is valid
			let sign_bytes = signed_vote.sign_bytes();

			let signature = signed_vote.signature();
			if validator.verify_signature::<V>(&sign_bytes, signed_vote.signature()).is_err() {}

			let mut zk_input = ZKInput {
				// pub_key: vote.validator_address.into(),
				pub_key: vec![],
				signature: signature.as_bytes().to_vec(),
				message: sign_bytes,
				voting_power: validator.power(),
			};

			let pub_key = &self
				.validator_set
				.validators()
				.iter()
				.find(|x| x.address == vote.validator_address)
				.unwrap()
				.pub_key;
			let p = pub_key;
			match p {
				PublicKey::Ed25519(e) => {
					zk_input.pub_key = e.as_bytes().to_vec();
				},
				_ => {},
			};

			log::debug!(target: "hyperspace", "voting power: {}, pub_key: {:?}", zk_input.voting_power, zk_input.pub_key,);
			pre_input.push(zk_input);
		}

		if pre_input.len() < size {
			// TODO: return error as there aren't enough votes
			return Err(Error::validation(format!(
				"not enough validators have successfully signed: {}/{}",
				pre_input.len(),
				size
			)))
		}

		let not_sorted_pre_input = pre_input.clone();

		// sort by voting power increased
		pre_input.sort_by(
			|ZKInput { voting_power: voting_power_1, .. },
			 ZKInput { voting_power: voting_power_2, .. }| { voting_power_2.cmp(voting_power_1) },
		);

		// count voting power
		let voting_power_amount_validator_size =
			pre_input.iter().take(size).fold(0_u64, |mut acc, x| {
				acc += x.voting_power;
				acc
			});

		//print the validators adress and their voting power
		for x in pre_input.iter().take(size) {
			log::info!(target: "hyperspace", "ALL Validator: {:?} Voting Power: {:?}", x.pub_key, x.voting_power);
		}

		log::debug!(target: "hyperspace", "voting power amount: {}, validator size: {}, total voting power: {}", voting_power_amount_validator_size, size, total_voting_power);

		// signed votes haven't
		if voting_power_amount_validator_size * 3 <= total_voting_power * 2 {
			// return Err(Error::validation("voting power is not > 2/3 + 1".to_string()))
		}

		let ret_zk_input = pre_input.into_iter().take(size).collect::<Vec<ZKInput>>();

		//ensure that ret is not sorted and has the same order as signed_header.commit.signatures
		// because the pub inputs on solidity depend on the order of the pub keys and the signatures
		// and the messages
		let mut ret = vec![];
		log::info!(target: "hyperspace", "Order to be sent to ZK:");
		for i in not_sorted_pre_input.iter() {
			// if i is in ret_zk_input add into ret
			if ret_zk_input.iter().any(|x| x.pub_key == i.pub_key) {
				log::info!(target: "hyperspace", "Validator for ZK: {:?} Voting Power: {:?}", i.pub_key, i.voting_power);
				ret.push((i.pub_key.clone(), i.signature.clone(), i.message.clone()));
			}
		}

		assert!(ret.len() == size);

		let mut bitmask: u64 = 0;

		for (index, (_, vote)) in non_absent_votes.enumerate() {
			let pub_key = &self
				.validator_set
				.validators()
				.iter()
				.find(|x| x.address == vote.validator_address)
				.unwrap()
				.pub_key;
			let p = pub_key;
			let mut f_pub_key = None;
			match p {
				PublicKey::Ed25519(e) => {
					f_pub_key = Some(e.as_bytes().to_vec());
				},
				_ => {},
			};
			let validator =
				if ret.iter().any(|x| x.0 == f_pub_key.clone().unwrap_or(vec![])) { 1 } else { 0 };

			if validator == 1 {
				let str_pub_key = hex::encode(vote.validator_address);
<<<<<<< HEAD
				log::info!(
					"Validator for ZK: {:?} Voting Power: {:?}",
					str_pub_key,
					self.validator_set.validators()[index].power()
				);
=======
				log::info!(target: "hyperspace", "Validator when bitmask index: {} : address {:?} Voting Power: {:?}", index, str_pub_key, self.validator_set.validators()[index].power());
>>>>>>> 5438c570
				bitmask |= 1 << index;
			}
		}

		Ok((ret, bitmask))
	}
}

pub fn headers_compatible(header: &SignedHeader, other: &SignedHeader) -> bool {
	let ibc_client_height = other.header.height;
	let self_header_height = header.header.height;

	match self_header_height.cmp(&ibc_client_height) {
		Ordering::Equal => {
			// 1 - fork
			header.commit.block_id == other.commit.block_id
		},
		Ordering::Greater => {
			// 2 - BFT time violation
			header.header.time > other.header.time
		},
		Ordering::Less => {
			// 3 - BFT time violation
			header.header.time < other.header.time
		},
	}
}

impl Protobuf<RawHeader> for Header {}

impl TryFrom<RawHeader> for Header {
	type Error = Error;

	fn try_from(raw: RawHeader) -> Result<Self, Self::Error> {
		let header = Self {
			signed_header: raw
				.signed_header
				.ok_or_else(Error::missing_signed_header)?
				.try_into()
				.map_err(|e| {
				Error::invalid_header("signed header conversion".to_string(), e)
			})?,
			validator_set: raw
				.validator_set
				.ok_or_else(Error::missing_validator_set)?
				.try_into()
				.map_err(Error::invalid_raw_header)?,
			trusted_height: raw.trusted_height.ok_or_else(Error::missing_trusted_height)?.into(),
			trusted_validator_set: raw
				.trusted_validators
				.ok_or_else(Error::missing_trusted_validator_set)?
				.try_into()
				.map_err(Error::invalid_raw_header)?,
		};

		Ok(header)
	}
}

pub fn decode_header<B: Buf>(buf: B) -> Result<Header, Error> {
	RawHeader::decode(buf).map_err(Error::decode)?.try_into()
}

impl From<Header> for RawHeader {
	fn from(value: Header) -> Self {
		RawHeader {
			signed_header: Some(value.signed_header.into()),
			validator_set: Some(value.validator_set.into()),
			trusted_height: Some(value.trusted_height.into()),
			trusted_validators: Some(value.trusted_validator_set.into()),
		}
	}
}

fn non_absent_vote(
	commit_sig: &CommitSig,
	validator_index: ValidatorIndex,
	commit: &Commit,
) -> Option<Vote> {
	let (validator_address, timestamp, signature, block_id) = match commit_sig {
		CommitSig::BlockIdFlagAbsent { .. } => return None,
		CommitSig::BlockIdFlagCommit { validator_address, timestamp, signature } =>
			(*validator_address, *timestamp, signature, Some(commit.block_id)),
		CommitSig::BlockIdFlagNil { validator_address, timestamp, signature } =>
			(*validator_address, *timestamp, signature, None),
	};

	Some(Vote {
		vote_type: tendermint::vote::Type::Precommit,
		height: commit.height,
		round: commit.round,
		block_id,
		timestamp: Some(timestamp),
		validator_address,
		validator_index,
		signature: signature.clone(),
	})
}

#[cfg(test)]
pub mod test_util {
	use alloc::vec;

	use subtle_encoding::hex;
	use tendermint::{
		block::signed_header::SignedHeader,
		validator::{Info as ValidatorInfo, Set as ValidatorSet},
		PublicKey,
	};

	use crate::client_message::Header;
	use ibc::Height;

	pub fn get_dummy_tendermint_header() -> tendermint::block::Header {
		serde_json::from_str::<SignedHeader>(include_str!("mock/signed_header.json"))
			.unwrap()
			.header
	}

	// TODO: This should be replaced with a ::default() or ::produce().
	// The implementation of this function comprises duplicate code (code borrowed from
	// `tendermint-rs` for assembling a Header).
	// See https://github.com/informalsystems/tendermint-rs/issues/381.
	//
	// The normal flow is:
	// - get the (trusted) signed header and the `trusted_validator_set` at a `trusted_height`
	// - get the `signed_header` and the `validator_set` at latest height
	// - build the ics07 Header
	// For testing purposes this function does:
	// - get the `signed_header` from a .json file
	// - create the `validator_set` with a single validator that is also the proposer
	// - assume a `trusted_height` of 1 and no change in the validator set since height 1, i.e.
	//   `trusted_validator_set` = `validator_set`
	pub fn get_dummy_ics07_header() -> Header {
		// Build a SignedHeader from a JSON file.
		let shdr =
			serde_json::from_str::<SignedHeader>(include_str!("mock/signed_header.json")).unwrap();

		// Build a set of validators.
		// Below are test values inspired form `test_validator_set()` in tendermint-rs.
		let v1: ValidatorInfo = ValidatorInfo::new(
			PublicKey::from_raw_ed25519(
				&hex::decode_upper(
					"F349539C7E5EF7C49549B09C4BFC2335318AB0FE51FBFAA2433B4F13E816F4A7",
				)
				.unwrap(),
			)
			.unwrap(),
			281_815_u64.try_into().unwrap(),
		);

		let vs = ValidatorSet::new(vec![v1.clone()], Some(v1));

		Header {
			signed_header: shdr,
			validator_set: vs.clone(),
			trusted_height: Height::new(0, 1),
			trusted_validator_set: vs,
		}
	}
}<|MERGE_RESOLUTION|>--- conflicted
+++ resolved
@@ -353,15 +353,11 @@
 
 			if validator == 1 {
 				let str_pub_key = hex::encode(vote.validator_address);
-<<<<<<< HEAD
 				log::info!(
-					"Validator for ZK: {:?} Voting Power: {:?}",
-					str_pub_key,
+					target: "hyperspace", "Validator when bitmask index: {} : address {:?} Voting Power: {:?}",
+					index,str_pub_key,
 					self.validator_set.validators()[index].power()
 				);
-=======
-				log::info!(target: "hyperspace", "Validator when bitmask index: {} : address {:?} Voting Power: {:?}", index, str_pub_key, self.validator_set.validators()[index].power());
->>>>>>> 5438c570
 				bitmask |= 1 << index;
 			}
 		}

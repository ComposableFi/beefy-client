--- conflicted
+++ resolved
@@ -56,15 +56,10 @@
 primitive-types = { version = "0.11.1", default-features = false, features = ["serde_no_std"] }
 codec = { package = "parity-scale-codec", version = "3.0.0", default-features = false, features = ["derive"] }
 sha2 = { version = "0.10.2", optional = true }
-<<<<<<< HEAD
 tendermint = { git = "https://github.com/informalsystems/tendermint-rs", rev = "eac7b5a17f872c3af3b576fe485dc55e0526fa24", default-features = false }
 tendermint-proto = { git = "https://github.com/informalsystems/tendermint-rs", rev = "eac7b5a17f872c3af3b576fe485dc55e0526fa24", default-features = false }
 cosmwasm-schema = { version = "1.1.3", default-features = false, optional = true }
-=======
-tendermint = { git = "https://github.com/composableFi/tendermint-rs", rev = "2c513dcaf2385d5b5f55e129a5ed11cc8d8ad5d0", default-features = false }
-tendermint-proto = { git = "https://github.com/composableFi/tendermint-rs", rev = "2c513dcaf2385d5b5f55e129a5ed11cc8d8ad5d0", default-features = false }
 scale-info = { version = "2.1.1", default-features = false, features = ["derive"] }
->>>>>>> 83d7cffc
 
 [dev-dependencies]
 env_logger = "0.9.0"

[package]
edition = "2021"
homepage = "https://composable.finance"
name = "pallet-ibc"
version = "0.0.1"
authors = ["Seun Lanlege <seunlanlege@gmail.com>", "David Salami <wizdave97@gmail.com>"]

[package.metadata.docs.rs]
targets = ["x86_64-unknown-linux-gnu"]

[package.metadata.cargo-udeps.ignore]
normal = ["frame-benchmarking", "pallet-ibc-ping"]

[dependencies]
# crates.io
log = { version = "0.4.0", default-features = false }
scale-info = { version = "2.1.1", default-features = false, features = ["derive"] }
serde_json = { version = "1.0.45", default-features = false }
sha2 = { version = "0.10.2", default-features = false }
derive_more = { version = "0.99.17", default-features = false, features = ["from", "display"]  }
# substrate
frame-support = { git = "https://github.com/paritytech/substrate", branch = "polkadot-v0.9.39", default-features = false }
frame-system = { git = "https://github.com/paritytech/substrate", branch = "polkadot-v0.9.39", default-features = false }
parachain-info = { git = "https://github.com/paritytech/cumulus", branch = "polkadot-v0.9.39", default-features = false }
cumulus-primitives-core  = { git = "https://github.com/paritytech/cumulus", branch = "polkadot-v0.9.39", default-features = false }
sp-core = { git = "https://github.com/paritytech/substrate", branch = "polkadot-v0.9.39", default-features = false }
sp-io = { git = "https://github.com/paritytech/substrate", branch = "polkadot-v0.9.39", default-features = false }
sp-runtime = { git = "https://github.com/paritytech/substrate", branch = "polkadot-v0.9.39", default-features = false }
sp-std = { git = "https://github.com/paritytech/substrate", branch = "polkadot-v0.9.39", default-features = false }
sp-trie = { git = "https://github.com/paritytech/substrate", branch = "polkadot-v0.9.39", default-features = false }
# ibc
ibc-proto = { path = "../../ibc/proto", default-features = false }
tendermint = { git = "https://github.com/informalsystems/tendermint-rs", rev = "e81f7bf23d63ffbcd242381d1ce5e35da3515ff1", default-features = false } # cannot be defined as optional in workspace
tendermint-proto = { git = "https://github.com/informalsystems/tendermint-rs", rev = "e81f7bf23d63ffbcd242381d1ce5e35da3515ff1", default-features = false }
ics23 = { git = "https://github.com/confio/ics23", rev = "a4daeb4c24ce1be827829c0841446abc690c4f11", default-features = false }

grandpa-client-primitives = { package = "grandpa-light-client-primitives", path = "../../algorithms/grandpa/primitives", default-features = false }
beefy-client-primitives = { package = "beefy-light-client-primitives", path = "../../algorithms/beefy/primitives", default-features = false }
light-client-common = { path = "../../light-clients/common", default-features = false }
ics08-wasm = { path = "../../light-clients/ics08-wasm", default-features = false }
ics10-grandpa = { path = "../../light-clients/ics10-grandpa", default-features = false }
ics11-beefy = { path = "../../light-clients/ics11-beefy", default-features = false }
ics07-tendermint = { path = "../../light-clients/ics07-tendermint", default-features = false }
hex = { version = "0.4.3", default-features = false }
# local deps
ibc-primitives = { path = "primitives", default-features = false }

# optional
hex-literal = { version = "0.3.4", default-features = false, optional = true }
<<<<<<< HEAD
prost = { version = "0.11", default-features = false }
frame-benchmarking = { git = "https://github.com/paritytech/substrate", branch = "polkadot-v0.9.38", default-features = false, optional = true }
=======
prost = { version = "0.11", default-features = false, optional = true }
frame-benchmarking = { git = "https://github.com/paritytech/substrate", branch = "polkadot-v0.9.39", default-features = false, optional = true }
>>>>>>> c2b9814c
pallet-ibc-ping = { path = "ping", default-features = false, optional = true }
pallet-timestamp = { git = "https://github.com/paritytech/substrate", branch = "polkadot-v0.9.39", default-features = false, optional = true }
simple-iavl = { path = "simple-iavl", default-features = false, optional = true }
sp-finality-grandpa = { git = "https://github.com/paritytech/substrate", branch = "polkadot-v0.9.39", default-features = false, optional = true }
finality-grandpa = { version = "0.16.0", features = ["derive-codec"], default-features = false, optional = true }
serde = { version = "1.0", default-features = false }

[dependencies.ibc]
path = "../../ibc/modules"
default-features = false

[dependencies.ibc-derive]
path = "../../ibc/derive"
default-features = false

[dependencies.codec]
package = "parity-scale-codec"
version = "3.0.0"
features = ["derive", "full"]
default-features = false

[dependencies.tendermint-light-client-verifier]
git = "https://github.com/informalsystems/tendermint-rs"
rev = "e81f7bf23d63ffbcd242381d1ce5e35da3515ff1"
default-features = false

[dev-dependencies]
chrono = "0.4.19"
hex = "0.4.3"
hex-literal = { version = "0.3.4" }
orml-tokens = { git = "https://github.com/open-web3-stack/open-runtime-module-library", branch = "polkadot-v0.9.39" }
orml-traits = { git = "https://github.com/open-web3-stack/open-runtime-module-library", branch = "polkadot-v0.9.39" }
pallet-timestamp = { git = "https://github.com/paritytech/substrate", branch = "polkadot-v0.9.39" }
prost = { version = "0.11" }
serde = { version = "1.0" }
simple-iavl = { path = "simple-iavl" }
sp-keyring = { git = "https://github.com/paritytech/substrate", branch = "polkadot-v0.9.39" }
tendermint = { git = "https://github.com/informalsystems/tendermint-rs", rev = "e81f7bf23d63ffbcd242381d1ce5e35da3515ff1", default-features = false }
balances = { package = "pallet-balances", git = "https://github.com/paritytech/substrate", branch = "polkadot-v0.9.39", default-features = false }
pallet-assets = { default-features = false, git = "https://github.com/paritytech/substrate", branch = "polkadot-v0.9.39" }
pallet-ibc-ping = { path = "ping", default-features = false }
sp-keystore = { git = "https://github.com/paritytech/substrate", branch = "polkadot-v0.9.39"}

[dev-dependencies.ibc]
path = "../../ibc/modules"
features = ["mocks"]

[features]
default = ["std"]
testing = []
std = [
  "codec/std",
  "log/std",
  "scale-info/std",
  "serde_json/std",
  "sha2/std",
  "frame-benchmarking/std",
  "frame-support/std",
  "frame-system/std",
  "sp-runtime/std",
  "sp-core/std",
  "sp-std/std",
  "sp-io/std",
  "sp-trie/std",
  "cumulus-primitives-core/std",
  "pallet-assets/std",
  "ibc/std",
  "ibc-proto/std",
  "ibc-primitives/std",
  "parachain-info/std",
  "grandpa-client-primitives/std",
  "beefy-client-primitives/std",
  "light-client-common/std",
  "ics10-grandpa/std",
  "ics11-beefy/std",
  "ics07-tendermint/std",
  "sp-finality-grandpa/std",
  "sp-finality-grandpa/std",
  "finality-grandpa/std",
#  "serde",
  "hex/std",
]

runtime-benchmarks = [
  "frame-benchmarking",
  "pallet-ibc-ping",
  "frame-system/runtime-benchmarks",
  "frame-support/runtime-benchmarks",
  "hex-literal",
  "pallet-timestamp",
  "pallet-timestamp/runtime-benchmarks",
  "simple-iavl",
  "ibc-primitives/runtime-benchmarks",
  "sp-finality-grandpa",
  "finality-grandpa"
]

try-runtime = ["frame-support/try-runtime"]<|MERGE_RESOLUTION|>--- conflicted
+++ resolved
@@ -47,13 +47,8 @@
 
 # optional
 hex-literal = { version = "0.3.4", default-features = false, optional = true }
-<<<<<<< HEAD
 prost = { version = "0.11", default-features = false }
-frame-benchmarking = { git = "https://github.com/paritytech/substrate", branch = "polkadot-v0.9.38", default-features = false, optional = true }
-=======
-prost = { version = "0.11", default-features = false, optional = true }
 frame-benchmarking = { git = "https://github.com/paritytech/substrate", branch = "polkadot-v0.9.39", default-features = false, optional = true }
->>>>>>> c2b9814c
 pallet-ibc-ping = { path = "ping", default-features = false, optional = true }
 pallet-timestamp = { git = "https://github.com/paritytech/substrate", branch = "polkadot-v0.9.39", default-features = false, optional = true }
 simple-iavl = { path = "simple-iavl", default-features = false, optional = true }

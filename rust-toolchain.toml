[toolchain]
<<<<<<< HEAD
channel = "nightly"
=======
channel = "nightly-2023-08-24"
>>>>>>> d85417e1
targets = [ "wasm32-unknown-unknown"]
profile = "minimal"<|MERGE_RESOLUTION|>--- conflicted
+++ resolved
@@ -1,8 +1,4 @@
 [toolchain]
-<<<<<<< HEAD
-channel = "nightly"
-=======
 channel = "nightly-2023-08-24"
->>>>>>> d85417e1
 targets = [ "wasm32-unknown-unknown"]
 profile = "minimal"
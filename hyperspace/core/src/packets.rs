--- conflicted
+++ resolved
@@ -232,7 +232,6 @@
 							return Ok(None)
 						}
 
-<<<<<<< HEAD
 						// lets construct the timeout message to be sent to the source
 						let msg = construct_timeout_message(
 							source,
@@ -244,24 +243,9 @@
 						)
 							.await?;
 						return Ok(Some(Left(msg)))
-					}
-=======
-				// lets construct the timeout message to be sent to the source
-				let msg = construct_timeout_message(
-					source,
-					sink,
-					&sink_channel_end,
-					packet,
-					next_sequence_recv.next_sequence_receive,
-					proof_height,
-				)
-				.await?;
-				timeout_messages.push(msg);
-				continue
-			} else {
+					} else {
 				log::trace!(target: "hyperspace", "Skipping packet as it has not timed out: {:?}", packet);
 			}
->>>>>>> a06738b8
 
 					// If packet has not timed out but channel is closed on sink we skip
 					// Since we have no reference point for when this channel was closed so we can't

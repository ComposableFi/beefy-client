use crate::StreamExt;
use finality_grandpa::{Precommit, SignedPrecommit};
use grandpa_client_primitives::{
	justification::GrandpaJustification, parachain_header_storage_key, Commit, FinalityProof,
	ParachainHeaderProofs,
};
use hyperspace_primitives::{mock::LocalClientTypes, TestProvider};
use ibc::{
	core::ics02_client::msgs::update_client::MsgUpdateAnyClient, events::IbcEvent, tx_msg::Msg,
};
use ibc_proto::google::protobuf::Any;
use ics10_grandpa::client_message::{ClientMessage, Header as GrandpaHeader, RelayChainHeader};
use log::info;
use pallet_ibc::light_clients::{AnyClientMessage, AnyClientState};
use polkadot_core_primitives::Header;
use sp_core::{Decode, Encode, Pair};
use sp_finality_grandpa::{AuthorityId, AuthoritySignature};
use sp_keyring::ed25519::Keyring;
use sp_runtime::{codec::Compact, traits::BlakeTwo256};
use sp_state_machine::{prove_read_on_trie_backend, TrieBackendBuilder};
use sp_trie::{generate_trie_proof, LayoutV0, MemoryDB, TrieDBMutBuilder, TrieMut};
use std::{
	collections::BTreeMap,
	time::{Duration, SystemTime, UNIX_EPOCH},
};
use tendermint_proto::Protobuf;
use tokio::time::timeout;

/// Submits a misbehaviour message of client B on chain A.
pub async fn ibc_messaging_submit_misbehaviour<A, B>(chain_a: &mut A, chain_b: &mut B)
where
	A: TestProvider,
	A::FinalityEvent: Send + Sync,
	A::Error: From<B::Error>,
	B: TestProvider,
	B::FinalityEvent: Send + Sync,
	B::Error: From<A::Error>,
{
	let client_a_clone = chain_a.clone();
	let client_b_clone = chain_b.clone();
	let handle = tokio::task::spawn(async move {
		hyperspace_core::fish(client_a_clone, client_b_clone).await.unwrap()
	});
	info!("Waiting for the next block...");

	let relaychain_authorities = [
		Keyring::Alice,
		Keyring::Bob,
		Keyring::Charlie,
		Keyring::Dave,
		Keyring::Eve,
		Keyring::Ferdie,
	];

	// query the current client state that will be used to construct a fraudulent finality proof
	let client_id = chain_b.client_id();
	let latest_height = chain_a.latest_height_and_timestamp().await.unwrap().0;
	let response = chain_a.query_client_state(latest_height, client_id).await.unwrap();
	let client_state = match AnyClientState::try_from(response.client_state.unwrap()).unwrap() {
		AnyClientState::Grandpa(cs) => cs,
		_ => panic!("unexpected client state"),
	};

	let finality_event = chain_b.finality_notifications().await.next().await.expect("no event");
	let set_id = client_state.current_set_id;

	// construct an extrinsic proof with the mandatory timestamp extrinsic
	let mut para_db = MemoryDB::<BlakeTwo256>::default();

	// TODO: how to construct timestamp extrinsic via metadata?
	let mut timestamp_extrinsic =
		(1u8, 0u8, Compact(SystemTime::now().duration_since(UNIX_EPOCH).unwrap().as_millis()))
			.encode();
	timestamp_extrinsic.insert(0, 0);
	timestamp_extrinsic.insert(0, 0);
	let key = Compact(0u32).encode();
	let extrinsics_root = {
		let mut root = Default::default();
		let mut trie =
			<TrieDBMutBuilder<LayoutV0<BlakeTwo256>>>::new(&mut para_db, &mut root).build();
		trie.insert(&key, &timestamp_extrinsic).unwrap();
		*trie.root()
	};
	let extrinsic_proof = generate_trie_proof::<LayoutV0<BlakeTwo256>, _, _, _>(
		&para_db,
		extrinsics_root,
		vec![&key],
	)
	.unwrap();

	// construct a state root from the parachain header
	let parachain_header = Header {
		parent_hash: Default::default(),
		number: client_state.latest_para_height + 1,
		state_root: Default::default(),
		extrinsics_root,
		digest: Default::default(),
	};
	let key = parachain_header_storage_key(client_state.para_id);
	let mut root = Default::default();
	let state_root = {
		let mut trie =
			TrieDBMutBuilder::<LayoutV0<BlakeTwo256>>::new(&mut para_db, &mut root).build();
		trie.insert(key.as_ref(), &parachain_header.encode().encode()).unwrap();
		*trie.root()
	};

	// build a chain of relaychain blocks
	let mut prev_hash = client_state.latest_relay_hash;
	let mut headers = vec![];
	for i in 0..3 {
		let header = RelayChainHeader {
			parent_hash: prev_hash,
			number: client_state.latest_relay_height + 1 + i,
			state_root,
			extrinsics_root: Default::default(),
			digest: Default::default(),
		};
		prev_hash = header.hash();
		headers.push(header);
	}
	let header = headers.last().unwrap().clone();
	let header_hash = header.hash();
	let precommit = Precommit { target_hash: header_hash, target_number: header.number };
	let message = finality_grandpa::Message::Precommit(precommit.clone());

	let (update_client_msg, _, _) = chain_b
		.query_latest_ibc_events(finality_event, chain_a)
		.await
		.expect("no event");
	let mut msg = MsgUpdateAnyClient::<LocalClientTypes>::decode(
		&mut update_client_msg.last().unwrap().clone().value.as_slice(),
	)
	.unwrap();
	let round = match &mut msg.client_message {
		AnyClientMessage::Grandpa(ClientMessage::Header(header)) => {
			let justification = GrandpaJustification::<RelayChainHeader>::decode(
				&mut &*header.finality_proof.justification,
			)
			.unwrap();

			justification.round
		},
		_ => panic!("unexpected client message"),
	};

	// sign pre-commits by the authorities to vote for the highest block in the chain
	let precommits = relaychain_authorities
		.iter()
		.map(|id| {
			let key = id.pair();
			let encoded = sp_finality_grandpa::localized_payload(round, set_id, &message);
			let signature = AuthoritySignature::from(key.sign(&encoded));
			SignedPrecommit {
				precommit: precommit.clone(),
				signature,
				id: AuthorityId::from(key.public()),
			}
		})
		.collect();
	let commit = Commit::<RelayChainHeader> {
		target_hash: header_hash,
		target_number: header.number,
		precommits,
	};
	let justification =
		GrandpaJustification::<RelayChainHeader> { round, commit, votes_ancestries: vec![] };
	let finality_proof = FinalityProof {
		block: header_hash,
		justification: justification.encode(),
		unknown_headers: headers.clone(),
	};
	let mut parachain_headers = BTreeMap::default();
	let state_proof = prove_read_on_trie_backend(
		&TrieBackendBuilder::new(para_db.clone(), root).build(),
		&[key.as_ref()],
	)
	.unwrap()
	.into_nodes()
	.into_iter()
	.collect::<Vec<_>>();
	// for each relaychain header we construct a corresponding parachain header proofs
	for header in &headers {
		parachain_headers.insert(
			header.hash(),
			ParachainHeaderProofs {
				state_proof: state_proof.clone(),
				extrinsic: timestamp_extrinsic.clone(),
				extrinsic_proof: extrinsic_proof.clone(),
			},
		);
	}

	let grandpa_header = GrandpaHeader { finality_proof, parachain_headers };
	let client_message = AnyClientMessage::Grandpa(ClientMessage::Header(grandpa_header));

	let msg =
		MsgUpdateAnyClient::<LocalClientTypes>::new(msg.client_id, client_message, msg.signer);

	let client_a_clone = chain_a.clone();
	let misbehavour_event_handle = tokio::task::spawn(async move {
		let mut events = client_a_clone.ibc_events().await;
		while let Some(event) = events.next().await {
			match event {
				IbcEvent::ClientMisbehaviour { .. } => return,
				_ => (),
			}
		}
	});

	chain_a
		.submit(vec![Any { value: msg.encode_vec(), type_url: msg.type_url() }])
		.await
		.expect("failed to submit message");

<<<<<<< HEAD
	timeout(Duration::from_secs(10 * 60), misbehavour_event_handle)
=======
	timeout(Duration::from_secs(12 * 60), misbehavour_event_handle)
>>>>>>> 837d5c41
		.await
		.expect("timeout")
		.expect("failed to receive misbehaviour event");

	handle.abort()
}<|MERGE_RESOLUTION|>--- conflicted
+++ resolved
@@ -213,11 +213,7 @@
 		.await
 		.expect("failed to submit message");
 
-<<<<<<< HEAD
-	timeout(Duration::from_secs(10 * 60), misbehavour_event_handle)
-=======
 	timeout(Duration::from_secs(12 * 60), misbehavour_event_handle)
->>>>>>> 837d5c41
 		.await
 		.expect("timeout")
 		.expect("failed to receive misbehaviour event");

name: Test

on:
  pull_request:
    branches:
      - '*'
  push:
    branches:
      - master

env:
  DEBIAN_FRONTEND: noninteractive
  RUST_VERSION: nightly-2023-08-24
  
jobs:
  linters:
    name: Tests
    concurrency:
      group: tests-${{ github.ref }}
      cancel-in-progress: true
    container:
      image: ubuntu:jammy
      env:
        BUILD_DIR: /home/ghr/_work/_temp
        RUST_LOG: hyperspace=trace,hyperspace_parachain=trace
      volumes:
        - /home/ghr/_work/_temp:/home/ghr/_work/_temp
    runs-on:
      - self-hosted
      - x64-monster
    timeout-minutes: 300
    steps:
      - name: Install git
        run: |
          apt update -y
          apt install git -y
          git --version
          whoami
          uname -a          

      - uses: actions/checkout@v2
        with:
          fetch-depth: 0

      - name: Setup deps
        run: |
          git config --global --add safe.directory /__w/centauri/centauri

          apt update -y
          apt install -y \
            curl \
            netcat \
            iproute2 \
            gcc \
            g++ \
            build-essential \
            clang \
            libclang-dev \
            pkg-config \
            libssl-dev \
            unzip \
            net-tools
          
          netstat -ltup | grep LISTEN

          # Get Rust
          curl https://sh.rustup.rs -sSf | bash -s -- -y
          $HOME/.cargo/bin/rustup toolchain install ${{ env.RUST_VERSION }}
          $HOME/.cargo/bin/rustup target add wasm32-unknown-unknown --toolchain ${{ env.RUST_VERSION }}
          $HOME/.cargo/bin/rustup component add rustfmt --toolchain ${{ env.RUST_VERSION }}
          $HOME/.cargo/bin/rustup component add rustfmt
          $HOME/.cargo/bin/rustup default ${{ env.RUST_VERSION }}

          echo "$HOME/.cargo/bin" >> $GITHUB_PATH

      - name: Rustup show
        run: $HOME/.cargo/bin/rustup show

      - name: Install zombienet
<<<<<<< HEAD
        run: |
          curl -L https://github.com/paritytech/zombienet/releases/download/v1.3.67/zombienet-linux-x64 -o /usr/bin/zombienet && \
          chmod +x /usr/bin/zombienet

      - name: Install process compose
        run: |
=======
        run: |
          curl -L https://github.com/paritytech/zombienet/releases/download/v1.3.67/zombienet-linux-x64 -o /usr/bin/zombienet && \
          chmod +x /usr/bin/zombienet

      - name: Install process compose
        run: |
>>>>>>> d85417e1
            curl -L https://github.com/F1bonacc1/process-compose/releases/download/v0.60.0/process-compose_Linux_x86_64.tar.gz -o /tmp/process-compose_Linux_x86_64.tar.gz && \
            tar xvfz /tmp/process-compose_Linux_x86_64.tar.gz && \
            mv process-compose /usr/bin/process-compose && \
            chmod +x /usr/bin/process-compose

      - name: Install Protoc
        uses: arduino/setup-protoc@v1
        with:
          version: '3.x'

      - name: Install latest nextest release
        uses: taiki-e/install-action@nextest

      - name: Install polkadot binary
        run: |
          curl -L https://github.com/paritytech/polkadot/releases/download/v0.9.43/polkadot -o /usr/bin/polkadot && \
          chmod +x /usr/bin/polkadot

<<<<<<< HEAD
# cargo b -p parachain-node --release && \
=======
>>>>>>> d85417e1
      - name: Install parachain node
        run: |
          mkdir -p ./target/release/
          curl -L http://34.70.93.30/parachain-node -o ./target/release/parachain-node
          cp ./target/release/parachain-node /usr/bin/parachain-node
          chmod +x /usr/bin/parachain-node
  
      - name: Run local parachain cluster & Tests
        run: |
          export PARA_HOST=127.0.0.1
          cd scripts/zombienet
          process-compose up -f process-compose.yml -t=false &
          sleep 100
          netstat -ltup | grep LISTEN
<<<<<<< HEAD
          METRICS_PORT=39988 ./wait-for-parachains-network.sh
          METRICS_PORT=39998 ./wait-for-parachains-network.sh 
          SKIP_WASM_BUILD=1 cargo +nightly nextest run --locked --release --workspace --exclude ibc-derive --exclude hyperspace-testsuite
          cargo +nightly test -p hyperspace-testsuite --locked --release
=======
          RUST_BACKTRACE=full METRICS_PORT=39988 ./wait-for-parachains-network.sh
          RUST_BACKTRACE=full METRICS_PORT=39998 ./wait-for-parachains-network.sh 
          SKIP_WASM_BUILD=1 cargo +nightly nextest run --locked --release --workspace --exclude ibc-derive --exclude hyperspace-testsuite
          RUST_BACKTRACE=full cargo +nightly test -p hyperspace-testsuite --locked --debug
>>>>>>> d85417e1
          process-compose down -f process-compose.yml<|MERGE_RESOLUTION|>--- conflicted
+++ resolved
@@ -77,21 +77,12 @@
         run: $HOME/.cargo/bin/rustup show
 
       - name: Install zombienet
-<<<<<<< HEAD
         run: |
           curl -L https://github.com/paritytech/zombienet/releases/download/v1.3.67/zombienet-linux-x64 -o /usr/bin/zombienet && \
           chmod +x /usr/bin/zombienet
 
       - name: Install process compose
         run: |
-=======
-        run: |
-          curl -L https://github.com/paritytech/zombienet/releases/download/v1.3.67/zombienet-linux-x64 -o /usr/bin/zombienet && \
-          chmod +x /usr/bin/zombienet
-
-      - name: Install process compose
-        run: |
->>>>>>> d85417e1
             curl -L https://github.com/F1bonacc1/process-compose/releases/download/v0.60.0/process-compose_Linux_x86_64.tar.gz -o /tmp/process-compose_Linux_x86_64.tar.gz && \
             tar xvfz /tmp/process-compose_Linux_x86_64.tar.gz && \
             mv process-compose /usr/bin/process-compose && \
@@ -110,10 +101,6 @@
           curl -L https://github.com/paritytech/polkadot/releases/download/v0.9.43/polkadot -o /usr/bin/polkadot && \
           chmod +x /usr/bin/polkadot
 
-<<<<<<< HEAD
-# cargo b -p parachain-node --release && \
-=======
->>>>>>> d85417e1
       - name: Install parachain node
         run: |
           mkdir -p ./target/release/
@@ -128,15 +115,8 @@
           process-compose up -f process-compose.yml -t=false &
           sleep 100
           netstat -ltup | grep LISTEN
-<<<<<<< HEAD
-          METRICS_PORT=39988 ./wait-for-parachains-network.sh
-          METRICS_PORT=39998 ./wait-for-parachains-network.sh 
-          SKIP_WASM_BUILD=1 cargo +nightly nextest run --locked --release --workspace --exclude ibc-derive --exclude hyperspace-testsuite
-          cargo +nightly test -p hyperspace-testsuite --locked --release
-=======
           RUST_BACKTRACE=full METRICS_PORT=39988 ./wait-for-parachains-network.sh
           RUST_BACKTRACE=full METRICS_PORT=39998 ./wait-for-parachains-network.sh 
           SKIP_WASM_BUILD=1 cargo +nightly nextest run --locked --release --workspace --exclude ibc-derive --exclude hyperspace-testsuite
           RUST_BACKTRACE=full cargo +nightly test -p hyperspace-testsuite --locked --debug
->>>>>>> d85417e1
           process-compose down -f process-compose.yml
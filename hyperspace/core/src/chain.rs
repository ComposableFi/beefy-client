--- conflicted
+++ resolved
@@ -62,10 +62,15 @@
 use primitives::{
 	Chain, IbcProvider, KeyProvider, LightClientSync, MisbehaviourHandler, UpdateType,
 };
-<<<<<<< HEAD
 use serde::{Deserialize, Serialize};
-=======
->>>>>>> 106fe625
+use thiserror::Error;
+
+use ibc::core::ics02_client::events::UpdateClient;
+use pallet_ibc::light_clients::{AnyClientState, AnyConsensusState};
+use parachain::{config, ParachainClient};
+use primitives::{
+	Chain, IbcProvider, KeyProvider, LightClientSync, MisbehaviourHandler, UpdateType,
+};
 use std::{pin::Pin, time::Duration};
 #[cfg(feature = "dali")]
 use subxt::config::substrate::{
@@ -681,7 +686,6 @@
 				.is_update_required(latest_height, latest_client_height_on_counterparty)
 				.await
 				.map_err(Into::into),
-<<<<<<< HEAD
 			#[cfg(feature = "cosmos")]
 			Self::Cosmos(chain) => chain
 				.is_update_required(latest_height, latest_client_height_on_counterparty)
@@ -692,9 +696,6 @@
 				.is_update_required(latest_height, latest_client_height_on_counterparty)
 				.await
 				.map_err(Into::into),
-=======
-			_ => unreachable!(),
->>>>>>> 106fe625
 		}
 	}
 	async fn initialize_client_state(

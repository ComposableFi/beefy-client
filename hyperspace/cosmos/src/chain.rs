use super::{client::CosmosClient, tx::sign_tx};
use crate::{error::Error, events::client_extract_attributes_from_tx, provider::FinalityEvent};
use futures::{Stream, StreamExt};
use ibc::{
	core::{
		ics02_client::{events::UpdateClient, msgs::ClientMsg},
		ics24_host::identifier::{ChainId, ClientId},
		ics26_routing::msgs::Ics26Envelope,
	},
	events::IbcEvent,
	Height,
};
use ibc_proto::{
	cosmos::{
		base::v1beta1::Coin,
		tx::v1beta1::{service_client::ServiceClient, Fee, GetTxsEventRequest, OrderBy},
	},
	google::protobuf::Any,
};
use pallet_ibc::light_clients::AnyClientMessage;
use primitives::{
	mock::LocalClientTypes, Chain, CommonClientState, IbcProvider, LightClientSync,
	MisbehaviourHandler,
};
use prost::Message;
use std::{
	pin::Pin,
	sync::{Arc, Mutex},
	time::Duration,
};
use tendermint_rpc::{
	event::{Event, EventData},
	query::{EventType, Query},
	SubscriptionClient, WebSocketClient,
};

#[async_trait::async_trait]
impl<H> LightClientSync for CosmosClient<H>
where
	H: 'static + Clone + Send + Sync,
{
	async fn is_synced<C: Chain>(&self, _counterparty: &C) -> Result<bool, anyhow::Error> {
		Ok(true)
	}

	async fn fetch_mandatory_updates<C: Chain>(
		&self,
		_counterparty: &C,
	) -> Result<(Vec<Any>, Vec<IbcEvent>), anyhow::Error> {
		Ok((vec![], vec![]))
	}
}

#[async_trait::async_trait]
impl<H> Chain for CosmosClient<H>
where
	H: Clone + Send + Sync + 'static,
{
	fn name(&self) -> &str {
		&self.name
	}

	fn block_max_weight(&self) -> u64 {
		self.max_tx_size as u64
	}

	async fn estimate_weight(&self, messages: Vec<Any>) -> Result<u64, Self::Error> {
		let account_info = self.query_account().await?;
		let fee = self.get_fee();
		let (_, tx_raw, _) =
			sign_tx(self.keybase.clone(), self.chain_id.clone(), &account_info, vec![], fee)?;

		let body_bytes_len = tx_raw.body_bytes.len();
		// Full length of the transaction can then be derived from the length of the invariable
		// envelope and the length of the body field, taking into account the varint encoding
		// of the body field's length delimiter.
		#[allow(unused)]
		fn tx_len(envelope_len: usize, body_len: usize) -> usize {
			// The caller has at least one message field length added to the body's
			debug_assert!(body_len != 0);
			envelope_len + 1 + prost::length_delimiter_len(body_len) + body_len
		}

		let mut current_len = body_bytes_len;

		for message in messages {
			let message_len = message.encoded_len();

			// The total length the message adds to the encoding includes the
			// field tag (small varint) and the length delimiter.
			let tagged_len = 1 + prost::length_delimiter_len(message_len) + message_len;
			current_len += tagged_len;
		}
		Ok(current_len as u64)
	}

	async fn finality_notifications(
		&self,
	) -> Result<Pin<Box<dyn Stream<Item = <Self as IbcProvider>::FinalityEvent> + Send>>, Error> {
		let ws_client = self.rpc_client.clone();
		let subscription = ws_client
			.subscribe(Query::from(EventType::NewBlock))
			.await
			.map_err(|e| Error::from(format!("failed to subscribe to new blocks {e:?}")))?
			.chunks(6);
		log::info!(target: "hyperspace_cosmos", "🛰️ Subscribed to {} listening to finality notifications", self.name);
		let stream = subscription.filter_map(|events| {
			let events = events
				.into_iter()
				.collect::<Result<Vec<_>, _>>()
				.map_err(|e| Error::from(format!("failed to get event {e:?}")))
				.unwrap();
			let get_height = |event: &Event| {
				let Event { data, events: _, query: _ } = &event;
				let height = match &data {
					EventData::NewBlock { block, .. } =>
						block
							.as_ref()
							.expect("NewBlock event should always have a block; qed")
							.header
							.height,
					_ => unreachable!(),
				};
				height
			};
			futures::future::ready(Some(FinalityEvent::Tendermint {
				from: get_height(events.first().unwrap()),
				to: get_height(events.last().unwrap()),
			}))
		});

		Ok(Box::pin(stream))
	}

	async fn submit(&self, messages: Vec<Any>) -> Result<Self::TransactionId, Error> {
		let hash = self.submit_call(messages).await?;
		log::debug!(target: "hyperspace_cosmos", "Submitted. Tx hash: {}", hash);
		Ok(Self::TransactionId { hash })
	}

	async fn query_client_message(
		&self,
		update: UpdateClient,
	) -> Result<AnyClientMessage, Self::Error> {
		let query_str = Query::eq("update_client.client_id", update.client_id().to_string())
			.and_eq("update_client.client_type", update.client_type())
			.and_eq("update_client.consensus_heights", update.consensus_height().to_string());
		// omit this field since the first three should be enough to identify the update
		// .and_eq("update_client.header", hex::encode(&update.header.unwrap_or_default()))
		use tendermint::abci::Event as AbciEvent;

		let mut client = ServiceClient::connect(self.grpc_url.to_string())
			.await
			.map_err(|e| Error::from(e.to_string()))?;
		let mut resp = client
			.get_txs_event(GetTxsEventRequest {
				events: query_str
					.conditions
					.into_iter()
					.map(|c| c.to_string().replace(" = ", "="))
					.collect(),
				order_by: OrderBy::Desc.into(),
				page: 1,
				limit: 1,
				..Default::default()
			})
			.await
			.map_err(|e| Error::from(e.to_string()))?
			.into_inner();
		let mut idx = None;
		let tx_response = resp.tx_responses.pop().ok_or_else(|| {
			Error::from(format!("Failed to find tx for update client: {update:?}"))
		})?;
		'l: for log in tx_response.logs {
			for ev in log.events {
				let event = AbciEvent {
					kind: ev.r#type,
					attributes: ev
						.attributes
						.into_iter()
						.map(|a| tendermint::abci::EventAttribute {
							key: a.key,
							value: a.value,
							index: false,
						})
						.collect(),
				};
				let attr = client_extract_attributes_from_tx(
					&event,
					Height::new(self.id().version(), tx_response.height as u64),
				)
				.map_err(|e| Error::from(format!("Failed to extract attributes from tx: {e}")))?;
				if attr.client_id == *update.client_id() &&
					attr.client_type == update.client_type() &&
					attr.consensus_height == update.consensus_height()
				{
					idx = Some(log.msg_index);
					break 'l
				}
			}
		}
		let idx =
			idx.ok_or(Error::from("Failed to find matching update client event".to_string()))?;
		let x = resp
			.txs
			.pop()
			.ok_or_else(|| {
				Error::from(format!("Failed to find tx for update client in `txs`: {update:?}"))
			})?
			.body
			.ok_or_else(|| {
				Error::from(format!("Failed to find tx for update client in `body`: {update:?}"))
			})?
			.messages
			.remove(idx as usize);
		let envelope = Ics26Envelope::<LocalClientTypes>::try_from(x);
		if let Ok(Ics26Envelope::Ics2Msg(ClientMsg::UpdateClient(update_msg))) = envelope {
			return Ok(update_msg.client_message)
		}

		Err(Error::from("Failed to find matching update client event".to_string()))
	}

	async fn get_proof_height(&self, block_height: Height) -> Height {
		block_height.increment()
	}

	async fn handle_error(&mut self, error: &anyhow::Error) -> Result<(), anyhow::Error> {
		let err_str = if let Some(rpc_err) = error.downcast_ref::<Error>() {
			match rpc_err {
				Error::RpcError(s) => s.clone(),
				_ => "".to_string(),
			}
		} else {
			error.to_string()
		};
		log::debug!(target: "hyperspace_cosmos", "Handling error: {err_str}");
		if err_str.contains("dispatch task is gone") ||
			err_str.contains("failed to send message to internal channel")
		{
			self.reconnect().await?;
			self.common_state.rpc_call_delay *= 2;
		}

		Ok(())
	}

	fn rpc_call_delay(&self) -> Duration {
		self.common_state.rpc_call_delay
	}

	fn set_rpc_call_delay(&mut self, delay: Duration) {
		self.common_state.rpc_call_delay = delay;
	}

	fn common_state(&self) -> &CommonClientState {
		&self.common_state
	}

	fn common_state_mut(&mut self) -> &mut CommonClientState {
		&mut self.common_state
	}

	async fn reconnect(&mut self) -> anyhow::Result<()> {
		let (rpc_client, ws_driver) = WebSocketClient::new(self.websocket_url.clone())
			.await
			.map_err(|e| Error::RpcError(format!("{e:?}")))?;
<<<<<<< HEAD
=======

>>>>>>> f6a6caa8
		self.join_handles.lock().await.push(tokio::spawn(ws_driver.run()));
		self.rpc_client = rpc_client;
		log::info!(target: "hyperspace_cosmos", "Reconnected to cosmos chain");
		Ok(())
	}

	fn set_client_id_ref(&mut self, _client_id: Arc<Mutex<Option<ClientId>>>) {
		//ignore.
		//we do not need it on cosmos
	}

	fn get_counterparty_client_id_ref(&self) -> Arc<Mutex<Option<ClientId>>> {
		self.client_id.clone()
	}
}

impl<H> CosmosClient<H>
where
	H: 'static + Clone + Send + Sync,
{
	pub fn get_fee(&self) -> Fee {
		Fee {
			amount: vec![Coin { denom: self.fee_denom.clone(), amount: self.fee_amount.clone() }],
			gas_limit: self.gas_limit,
			payer: "".to_string(),
			granter: "".to_string(),
		}
	}

	pub fn id(&self) -> &ChainId {
		&self.chain_id
	}
}

#[async_trait::async_trait]
impl<H> MisbehaviourHandler for CosmosClient<H>
where
	H: Clone + Send + Sync + 'static,
{
	async fn check_for_misbehaviour<C: Chain>(
		&self,
		_counterparty: &C,
		_client_message: AnyClientMessage,
	) -> Result<(), anyhow::Error> {
		Ok(())
	}
}<|MERGE_RESOLUTION|>--- conflicted
+++ resolved
@@ -265,10 +265,7 @@
 		let (rpc_client, ws_driver) = WebSocketClient::new(self.websocket_url.clone())
 			.await
 			.map_err(|e| Error::RpcError(format!("{e:?}")))?;
-<<<<<<< HEAD
-=======
-
->>>>>>> f6a6caa8
+
 		self.join_handles.lock().await.push(tokio::spawn(ws_driver.run()));
 		self.rpc_client = rpc_client;
 		log::info!(target: "hyperspace_cosmos", "Reconnected to cosmos chain");

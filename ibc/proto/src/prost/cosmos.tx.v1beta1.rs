--- conflicted
+++ resolved
@@ -62,38 +62,19 @@
 /// SIGN_MODE_DIRECT_AUX.
 ///
 /// Since: cosmos-sdk 0.46
-<<<<<<< HEAD
-=======
-#[allow(clippy::derive_partial_eq_without_eq)]
->>>>>>> 4793f997
+#[allow(clippy::derive_partial_eq_without_eq)]
 #[derive(Clone, PartialEq, ::prost::Message)]
 pub struct SignDocDirectAux {
     /// body_bytes is protobuf serialization of a TxBody that matches the
     /// representation in TxRaw.
-<<<<<<< HEAD
-    #[prost(bytes="vec", tag="1")]
-    pub body_bytes: ::prost::alloc::vec::Vec<u8>,
-    /// public_key is the public key of the signing account.
-    #[prost(message, optional, tag="2")]
-=======
     #[prost(bytes = "vec", tag = "1")]
     pub body_bytes: ::prost::alloc::vec::Vec<u8>,
     /// public_key is the public key of the signing account.
     #[prost(message, optional, tag = "2")]
->>>>>>> 4793f997
     pub public_key: ::core::option::Option<super::super::super::google::protobuf::Any>,
     /// chain_id is the identifier of the chain this transaction targets.
     /// It prevents signed transactions from being used on another chain by an
     /// attacker.
-<<<<<<< HEAD
-    #[prost(string, tag="3")]
-    pub chain_id: ::prost::alloc::string::String,
-    /// account_number is the account number of the account in state.
-    #[prost(uint64, tag="4")]
-    pub account_number: u64,
-    /// sequence is the sequence number of the signing account.
-    #[prost(uint64, tag="5")]
-=======
     #[prost(string, tag = "3")]
     pub chain_id: ::prost::alloc::string::String,
     /// account_number is the account number of the account in state.
@@ -101,7 +82,6 @@
     pub account_number: u64,
     /// sequence is the sequence number of the signing account.
     #[prost(uint64, tag = "5")]
->>>>>>> 4793f997
     pub sequence: u64,
     /// Tip is the optional tip used for transactions fees paid in another denom.
     /// It should be left empty if the signer is not the tipper for this
@@ -109,11 +89,7 @@
     ///
     /// This field is ignored if the chain didn't enable tips, i.e. didn't add the
     /// `TipDecorator` in its posthandler.
-<<<<<<< HEAD
-    #[prost(message, optional, tag="6")]
-=======
     #[prost(message, optional, tag = "6")]
->>>>>>> 4793f997
     pub tip: ::core::option::Option<Tip>,
 }
 /// TxBody is the body of a transaction that all signers sign over.
@@ -176,11 +152,7 @@
     /// `TipDecorator` in its posthandler.
     ///
     /// Since: cosmos-sdk 0.46
-<<<<<<< HEAD
-    #[prost(message, optional, tag="3")]
-=======
     #[prost(message, optional, tag = "3")]
->>>>>>> 4793f997
     pub tip: ::core::option::Option<Tip>,
 }
 /// SignerInfo describes the public key and signing mode of a single top-level
@@ -278,15 +250,6 @@
 /// Tip is the tip used for meta-transactions.
 ///
 /// Since: cosmos-sdk 0.46
-<<<<<<< HEAD
-#[derive(Clone, PartialEq, ::prost::Message)]
-pub struct Tip {
-    /// amount is the amount of the tip
-    #[prost(message, repeated, tag="1")]
-    pub amount: ::prost::alloc::vec::Vec<super::super::base::v1beta1::Coin>,
-    /// tipper is the address of the account paying for the tip
-    #[prost(string, tag="2")]
-=======
 #[allow(clippy::derive_partial_eq_without_eq)]
 #[derive(Clone, PartialEq, ::prost::Message)]
 pub struct Tip {
@@ -295,7 +258,6 @@
     pub amount: ::prost::alloc::vec::Vec<super::super::base::v1beta1::Coin>,
     /// tipper is the address of the account paying for the tip
     #[prost(string, tag = "2")]
->>>>>>> 4793f997
     pub tipper: ::prost::alloc::string::String,
 }
 /// AuxSignerData is the intermediary format that an auxiliary signer (e.g. a
@@ -304,33 +266,17 @@
 /// by the node if sent directly as-is.
 ///
 /// Since: cosmos-sdk 0.46
-<<<<<<< HEAD
-=======
-#[allow(clippy::derive_partial_eq_without_eq)]
->>>>>>> 4793f997
+#[allow(clippy::derive_partial_eq_without_eq)]
 #[derive(Clone, PartialEq, ::prost::Message)]
 pub struct AuxSignerData {
     /// address is the bech32-encoded address of the auxiliary signer. If using
     /// AuxSignerData across different chains, the bech32 prefix of the target
     /// chain (where the final transaction is broadcasted) should be used.
-<<<<<<< HEAD
-    #[prost(string, tag="1")]
-=======
     #[prost(string, tag = "1")]
->>>>>>> 4793f997
     pub address: ::prost::alloc::string::String,
     /// sign_doc is the SIGN_MODE_DIRECT_AUX sign doc that the auxiliary signer
     /// signs. Note: we use the same sign doc even if we're signing with
     /// LEGACY_AMINO_JSON.
-<<<<<<< HEAD
-    #[prost(message, optional, tag="2")]
-    pub sign_doc: ::core::option::Option<SignDocDirectAux>,
-    /// mode is the signing mode of the single signer.
-    #[prost(enumeration="super::signing::v1beta1::SignMode", tag="3")]
-    pub mode: i32,
-    /// sig is the signature of the sign doc.
-    #[prost(bytes="vec", tag="4")]
-=======
     #[prost(message, optional, tag = "2")]
     pub sign_doc: ::core::option::Option<SignDocDirectAux>,
     /// mode is the signing mode of the single signer.
@@ -338,7 +284,6 @@
     pub mode: i32,
     /// sig is the signature of the sign doc.
     #[prost(bytes = "vec", tag = "4")]
->>>>>>> 4793f997
     pub sig: ::prost::alloc::vec::Vec<u8>,
 }
 /// GetTxsEventRequest is the request type for the Service.TxsByEvents
@@ -352,18 +297,6 @@
     /// pagination defines a pagination for the request.
     /// Deprecated post v0.46.x: use page and limit instead.
     #[deprecated]
-<<<<<<< HEAD
-    #[prost(message, optional, tag="2")]
-    pub pagination: ::core::option::Option<super::super::base::query::v1beta1::PageRequest>,
-    #[prost(enumeration="OrderBy", tag="3")]
-    pub order_by: i32,
-    /// page is the page number to query, starts at 1. If not provided, will default to first page.
-    #[prost(uint64, tag="4")]
-    pub page: u64,
-    /// limit is the total number of results to be returned in the result page.
-    /// If left empty it will default to a value to be set by each app.
-    #[prost(uint64, tag="5")]
-=======
     #[prost(message, optional, tag = "2")]
     pub pagination: ::core::option::Option<
         super::super::base::query::v1beta1::PageRequest,
@@ -376,7 +309,6 @@
     /// limit is the total number of results to be returned in the result page.
     /// If left empty it will default to a value to be set by each app.
     #[prost(uint64, tag = "5")]
->>>>>>> 4793f997
     pub limit: u64,
 }
 /// GetTxsEventResponse is the response type for the Service.TxsByEvents
@@ -395,19 +327,12 @@
     /// pagination defines a pagination for the response.
     /// Deprecated post v0.46.x: use total instead.
     #[deprecated]
-<<<<<<< HEAD
-    #[prost(message, optional, tag="3")]
-    pub pagination: ::core::option::Option<super::super::base::query::v1beta1::PageResponse>,
-    /// total is total number of results available
-    #[prost(uint64, tag="4")]
-=======
     #[prost(message, optional, tag = "3")]
     pub pagination: ::core::option::Option<
         super::super::base::query::v1beta1::PageResponse,
     >,
     /// total is total number of results available
     #[prost(uint64, tag = "4")]
->>>>>>> 4793f997
     pub total: u64,
 }
 /// BroadcastTxRequest is the request type for the Service.BroadcastTxRequest

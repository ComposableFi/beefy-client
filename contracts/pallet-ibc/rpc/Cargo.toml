[package]
name = "ibc-rpc"
description = "RPC apis for substrate ibc"
edition = "2021"
version = "0.1.0"
authors = ["David Salami <wizdave97@gmail.com>"]

[package.metadata.docs.rs]
targets = ["x86_64-unknown-linux-gnu"]

[dependencies]
codec = { package = "parity-scale-codec", version = "3.0.0", features = ["derive"] }
hex-literal = { version = "0.3.3" }
ibc-primitives = { path = "../primitives" }
jsonrpsee = { version = "0.16.2", features = ["server", "macros"] }
pallet-ibc = { path = ".." }
serde = { version = "1.0.136", features = ["derive"] }
serde_json = "1.0.45"

frame-system = { git = "https://github.com/paritytech/substrate", branch = "polkadot-v0.9.36" }
ibc-proto = { path = "../../../ibc/proto", default-features = false }
ibc-runtime-api = { path = "../runtime-api" }
<<<<<<< HEAD
sc-chain-spec = { git = "https://github.com/paritytech/substrate", branch = "polkadot-v0.9.33" }
sc-client-api = { git = "https://github.com/paritytech/substrate", branch = "polkadot-v0.9.33" }
sp-api = { git = "https://github.com/paritytech/substrate", branch = "polkadot-v0.9.33" }
sp-blockchain = { git = "https://github.com/paritytech/substrate", branch = "polkadot-v0.9.33" }
sp-core = { git = "https://github.com/paritytech/substrate", branch = "polkadot-v0.9.33" }
sp-runtime = { git = "https://github.com/paritytech/substrate", branch = "polkadot-v0.9.33" }
sp-trie = { git = "https://github.com/paritytech/substrate", branch = "polkadot-v0.9.33" }
tendermint-proto = { git = "https://github.com/informalsystems/tendermint-rs", rev = "eac7b5a17f872c3af3b576fe485dc55e0526fa24", default-features = false }
=======
sc-chain-spec = { git = "https://github.com/paritytech/substrate", branch = "polkadot-v0.9.36" }
sc-client-api = { git = "https://github.com/paritytech/substrate", branch = "polkadot-v0.9.36" }
sp-api = { git = "https://github.com/paritytech/substrate", branch = "polkadot-v0.9.36" }
sp-blockchain = { git = "https://github.com/paritytech/substrate", branch = "polkadot-v0.9.36" }
sp-core = { git = "https://github.com/paritytech/substrate", branch = "polkadot-v0.9.36" }
sp-runtime = { git = "https://github.com/paritytech/substrate", branch = "polkadot-v0.9.36" }
sp-trie = { git = "https://github.com/paritytech/substrate", branch = "polkadot-v0.9.36" }
tendermint-proto = { git = "https://github.com/informalsystems/tendermint-rs", rev = "47e28b50d20138234f7a8b4254da71469f401714", default-features = false }
>>>>>>> 4793f997

[dependencies.ibc]
path = "../../../ibc/modules"
default-features = false

[dependencies.ibc-derive]
path = "../../../ibc/derive"
default-features = false<|MERGE_RESOLUTION|>--- conflicted
+++ resolved
@@ -20,16 +20,6 @@
 frame-system = { git = "https://github.com/paritytech/substrate", branch = "polkadot-v0.9.36" }
 ibc-proto = { path = "../../../ibc/proto", default-features = false }
 ibc-runtime-api = { path = "../runtime-api" }
-<<<<<<< HEAD
-sc-chain-spec = { git = "https://github.com/paritytech/substrate", branch = "polkadot-v0.9.33" }
-sc-client-api = { git = "https://github.com/paritytech/substrate", branch = "polkadot-v0.9.33" }
-sp-api = { git = "https://github.com/paritytech/substrate", branch = "polkadot-v0.9.33" }
-sp-blockchain = { git = "https://github.com/paritytech/substrate", branch = "polkadot-v0.9.33" }
-sp-core = { git = "https://github.com/paritytech/substrate", branch = "polkadot-v0.9.33" }
-sp-runtime = { git = "https://github.com/paritytech/substrate", branch = "polkadot-v0.9.33" }
-sp-trie = { git = "https://github.com/paritytech/substrate", branch = "polkadot-v0.9.33" }
-tendermint-proto = { git = "https://github.com/informalsystems/tendermint-rs", rev = "eac7b5a17f872c3af3b576fe485dc55e0526fa24", default-features = false }
-=======
 sc-chain-spec = { git = "https://github.com/paritytech/substrate", branch = "polkadot-v0.9.36" }
 sc-client-api = { git = "https://github.com/paritytech/substrate", branch = "polkadot-v0.9.36" }
 sp-api = { git = "https://github.com/paritytech/substrate", branch = "polkadot-v0.9.36" }
@@ -38,7 +28,6 @@
 sp-runtime = { git = "https://github.com/paritytech/substrate", branch = "polkadot-v0.9.36" }
 sp-trie = { git = "https://github.com/paritytech/substrate", branch = "polkadot-v0.9.36" }
 tendermint-proto = { git = "https://github.com/informalsystems/tendermint-rs", rev = "47e28b50d20138234f7a8b4254da71469f401714", default-features = false }
->>>>>>> 4793f997
 
 [dependencies.ibc]
 path = "../../../ibc/modules"

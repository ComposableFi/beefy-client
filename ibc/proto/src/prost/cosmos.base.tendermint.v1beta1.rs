--- conflicted
+++ resolved
@@ -1,32 +1,5 @@
 /// Block is tendermint type Block, with the Header proposer address
 /// field converted to bech32 string.
-<<<<<<< HEAD
-#[derive(Clone, PartialEq, ::prost::Message)]
-pub struct Block {
-    #[prost(message, optional, tag="1")]
-    pub header: ::core::option::Option<Header>,
-    #[prost(message, optional, tag="2")]
-    pub data: ::core::option::Option<::tendermint_proto::types::Data>,
-    #[prost(message, optional, tag="3")]
-    pub evidence: ::core::option::Option<::tendermint_proto::types::EvidenceList>,
-    #[prost(message, optional, tag="4")]
-    pub last_commit: ::core::option::Option<::tendermint_proto::types::Commit>,
-}
-/// Header defines the structure of a Tendermint block header.
-#[derive(Clone, PartialEq, ::prost::Message)]
-pub struct Header {
-    /// basic block info
-    #[prost(message, optional, tag="1")]
-    pub version: ::core::option::Option<::tendermint_proto::version::Consensus>,
-    #[prost(string, tag="2")]
-    pub chain_id: ::prost::alloc::string::String,
-    #[prost(int64, tag="3")]
-    pub height: i64,
-    #[prost(message, optional, tag="4")]
-    pub time: ::core::option::Option<super::super::super::super::google::protobuf::Timestamp>,
-    /// prev block info
-    #[prost(message, optional, tag="5")]
-=======
 #[allow(clippy::derive_partial_eq_without_eq)]
 #[derive(Clone, PartialEq, ::prost::Message)]
 pub struct Block {
@@ -56,41 +29,18 @@
     >,
     /// prev block info
     #[prost(message, optional, tag = "5")]
->>>>>>> 106fe625
     pub last_block_id: ::core::option::Option<::tendermint_proto::types::BlockId>,
     /// hashes of block data
     ///
     /// commit from validators from the last block
-<<<<<<< HEAD
-    #[prost(bytes="vec", tag="6")]
-    pub last_commit_hash: ::prost::alloc::vec::Vec<u8>,
-    /// transactions
-    #[prost(bytes="vec", tag="7")]
-=======
     #[prost(bytes = "vec", tag = "6")]
     pub last_commit_hash: ::prost::alloc::vec::Vec<u8>,
     /// transactions
     #[prost(bytes = "vec", tag = "7")]
->>>>>>> 106fe625
     pub data_hash: ::prost::alloc::vec::Vec<u8>,
     /// hashes from the app output from the prev block
     ///
     /// validators for the current block
-<<<<<<< HEAD
-    #[prost(bytes="vec", tag="8")]
-    pub validators_hash: ::prost::alloc::vec::Vec<u8>,
-    /// validators for the next block
-    #[prost(bytes="vec", tag="9")]
-    pub next_validators_hash: ::prost::alloc::vec::Vec<u8>,
-    /// consensus params for current block
-    #[prost(bytes="vec", tag="10")]
-    pub consensus_hash: ::prost::alloc::vec::Vec<u8>,
-    /// state after txs from the previous block
-    #[prost(bytes="vec", tag="11")]
-    pub app_hash: ::prost::alloc::vec::Vec<u8>,
-    /// root hash of all results from the txs from the previous block
-    #[prost(bytes="vec", tag="12")]
-=======
     #[prost(bytes = "vec", tag = "8")]
     pub validators_hash: ::prost::alloc::vec::Vec<u8>,
     /// validators for the next block
@@ -104,35 +54,23 @@
     pub app_hash: ::prost::alloc::vec::Vec<u8>,
     /// root hash of all results from the txs from the previous block
     #[prost(bytes = "vec", tag = "12")]
->>>>>>> 106fe625
     pub last_results_hash: ::prost::alloc::vec::Vec<u8>,
     /// consensus info
     ///
     /// evidence included in the block
-<<<<<<< HEAD
-    #[prost(bytes="vec", tag="13")]
-=======
     #[prost(bytes = "vec", tag = "13")]
->>>>>>> 106fe625
     pub evidence_hash: ::prost::alloc::vec::Vec<u8>,
     /// proposer_address is the original block proposer address, formatted as a Bech32 string.
     /// In Tendermint, this type is `bytes`, but in the SDK, we convert it to a Bech32 string
     /// for better UX.
     ///
     /// original proposer of the block
-<<<<<<< HEAD
-    #[prost(string, tag="14")]
-=======
     #[prost(string, tag = "14")]
->>>>>>> 106fe625
     pub proposer_address: ::prost::alloc::string::String,
 }
 /// GetValidatorSetByHeightRequest is the request type for the
 /// Query/GetValidatorSetByHeight RPC method.
-<<<<<<< HEAD
-=======
-#[allow(clippy::derive_partial_eq_without_eq)]
->>>>>>> 106fe625
+#[allow(clippy::derive_partial_eq_without_eq)]
 #[derive(Clone, PartialEq, ::prost::Message)]
 pub struct GetValidatorSetByHeightRequest {
     #[prost(int64, tag = "1")]
@@ -143,10 +81,7 @@
 }
 /// GetValidatorSetByHeightResponse is the response type for the
 /// Query/GetValidatorSetByHeight RPC method.
-<<<<<<< HEAD
-=======
-#[allow(clippy::derive_partial_eq_without_eq)]
->>>>>>> 106fe625
+#[allow(clippy::derive_partial_eq_without_eq)]
 #[derive(Clone, PartialEq, ::prost::Message)]
 pub struct GetValidatorSetByHeightResponse {
     #[prost(int64, tag = "1")]
@@ -159,10 +94,7 @@
 }
 /// GetLatestValidatorSetRequest is the request type for the
 /// Query/GetValidatorSetByHeight RPC method.
-<<<<<<< HEAD
-=======
-#[allow(clippy::derive_partial_eq_without_eq)]
->>>>>>> 106fe625
+#[allow(clippy::derive_partial_eq_without_eq)]
 #[derive(Clone, PartialEq, ::prost::Message)]
 pub struct GetLatestValidatorSetRequest {
     /// pagination defines an pagination for the request.
@@ -171,10 +103,7 @@
 }
 /// GetLatestValidatorSetResponse is the response type for the
 /// Query/GetValidatorSetByHeight RPC method.
-<<<<<<< HEAD
-=======
-#[allow(clippy::derive_partial_eq_without_eq)]
->>>>>>> 106fe625
+#[allow(clippy::derive_partial_eq_without_eq)]
 #[derive(Clone, PartialEq, ::prost::Message)]
 pub struct GetLatestValidatorSetResponse {
     #[prost(int64, tag = "1")]
@@ -202,10 +131,7 @@
 }
 /// GetBlockByHeightRequest is the request type for the Query/GetBlockByHeight
 /// RPC method.
-<<<<<<< HEAD
-=======
-#[allow(clippy::derive_partial_eq_without_eq)]
->>>>>>> 106fe625
+#[allow(clippy::derive_partial_eq_without_eq)]
 #[derive(Clone, PartialEq, ::prost::Message)]
 pub struct GetBlockByHeightRequest {
     #[prost(int64, tag = "1")]
@@ -213,60 +139,35 @@
 }
 /// GetBlockByHeightResponse is the response type for the Query/GetBlockByHeight
 /// RPC method.
-<<<<<<< HEAD
-=======
-#[allow(clippy::derive_partial_eq_without_eq)]
->>>>>>> 106fe625
+#[allow(clippy::derive_partial_eq_without_eq)]
 #[derive(Clone, PartialEq, ::prost::Message)]
 pub struct GetBlockByHeightResponse {
     #[prost(message, optional, tag = "1")]
     pub block_id: ::core::option::Option<::tendermint_proto::types::BlockId>,
     /// Deprecated: please use `sdk_block` instead
-<<<<<<< HEAD
-    #[prost(message, optional, tag="2")]
-    pub block: ::core::option::Option<::tendermint_proto::types::Block>,
-    /// Since: cosmos-sdk 0.47
-    #[prost(message, optional, tag="3")]
-=======
     #[prost(message, optional, tag = "2")]
     pub block: ::core::option::Option<::tendermint_proto::types::Block>,
     /// Since: cosmos-sdk 0.47
     #[prost(message, optional, tag = "3")]
->>>>>>> 106fe625
     pub sdk_block: ::core::option::Option<Block>,
 }
 /// GetLatestBlockRequest is the request type for the Query/GetLatestBlock RPC
 /// method.
-<<<<<<< HEAD
-#[derive(Clone, PartialEq, ::prost::Message)]
-pub struct GetLatestBlockRequest {
-}
-/// GetLatestBlockResponse is the response type for the Query/GetLatestBlock RPC
-/// method.
-=======
 #[allow(clippy::derive_partial_eq_without_eq)]
 #[derive(Clone, PartialEq, ::prost::Message)]
 pub struct GetLatestBlockRequest {}
 /// GetLatestBlockResponse is the response type for the Query/GetLatestBlock RPC
 /// method.
 #[allow(clippy::derive_partial_eq_without_eq)]
->>>>>>> 106fe625
 #[derive(Clone, PartialEq, ::prost::Message)]
 pub struct GetLatestBlockResponse {
     #[prost(message, optional, tag = "1")]
     pub block_id: ::core::option::Option<::tendermint_proto::types::BlockId>,
     /// Deprecated: please use `sdk_block` instead
-<<<<<<< HEAD
-    #[prost(message, optional, tag="2")]
-    pub block: ::core::option::Option<::tendermint_proto::types::Block>,
-    /// Since: cosmos-sdk 0.47
-    #[prost(message, optional, tag="3")]
-=======
     #[prost(message, optional, tag = "2")]
     pub block: ::core::option::Option<::tendermint_proto::types::Block>,
     /// Since: cosmos-sdk 0.47
     #[prost(message, optional, tag = "3")]
->>>>>>> 106fe625
     pub sdk_block: ::core::option::Option<Block>,
 }
 /// GetSyncingRequest is the request type for the Query/GetSyncing RPC method.
@@ -283,17 +184,6 @@
 /// GetNodeInfoRequest is the request type for the Query/GetNodeInfo RPC method.
 #[allow(clippy::derive_partial_eq_without_eq)]
 #[derive(Clone, PartialEq, ::prost::Message)]
-<<<<<<< HEAD
-pub struct GetNodeInfoRequest {
-}
-/// GetNodeInfoResponse is the response type for the Query/GetNodeInfo RPC
-/// method.
-#[derive(Clone, PartialEq, ::prost::Message)]
-pub struct GetNodeInfoResponse {
-    #[prost(message, optional, tag="1")]
-    pub default_node_info: ::core::option::Option<::tendermint_proto::p2p::DefaultNodeInfo>,
-    #[prost(message, optional, tag="2")]
-=======
 pub struct GetNodeInfoRequest {}
 /// GetNodeInfoResponse is the response type for the Query/GetNodeInfo RPC
 /// method.
@@ -305,7 +195,6 @@
         ::tendermint_proto::p2p::DefaultNodeInfo,
     >,
     #[prost(message, optional, tag = "2")]
->>>>>>> 106fe625
     pub application_version: ::core::option::Option<VersionInfo>,
 }
 /// VersionInfo is the type for the GetNodeInfoResponse message.
@@ -345,17 +234,6 @@
     pub sum: ::prost::alloc::string::String,
 }
 /// ABCIQueryRequest defines the request structure for the ABCIQuery gRPC query.
-<<<<<<< HEAD
-#[derive(Clone, PartialEq, ::prost::Message)]
-pub struct AbciQueryRequest {
-    #[prost(bytes="vec", tag="1")]
-    pub data: ::prost::alloc::vec::Vec<u8>,
-    #[prost(string, tag="2")]
-    pub path: ::prost::alloc::string::String,
-    #[prost(int64, tag="3")]
-    pub height: i64,
-    #[prost(bool, tag="4")]
-=======
 #[allow(clippy::derive_partial_eq_without_eq)]
 #[derive(Clone, PartialEq, ::prost::Message)]
 pub struct AbciQueryRequest {
@@ -366,7 +244,6 @@
     #[prost(int64, tag = "3")]
     pub height: i64,
     #[prost(bool, tag = "4")]
->>>>>>> 106fe625
     pub prove: bool,
 }
 /// ABCIQueryResponse defines the response structure for the ABCIQuery gRPC
@@ -374,29 +251,6 @@
 ///
 /// Note: This type is a duplicate of the ResponseQuery proto type defined in
 /// Tendermint.
-<<<<<<< HEAD
-#[derive(Clone, PartialEq, ::prost::Message)]
-pub struct AbciQueryResponse {
-    #[prost(uint32, tag="1")]
-    pub code: u32,
-    /// nondeterministic
-    #[prost(string, tag="3")]
-    pub log: ::prost::alloc::string::String,
-    /// nondeterministic
-    #[prost(string, tag="4")]
-    pub info: ::prost::alloc::string::String,
-    #[prost(int64, tag="5")]
-    pub index: i64,
-    #[prost(bytes="vec", tag="6")]
-    pub key: ::prost::alloc::vec::Vec<u8>,
-    #[prost(bytes="vec", tag="7")]
-    pub value: ::prost::alloc::vec::Vec<u8>,
-    #[prost(message, optional, tag="8")]
-    pub proof_ops: ::core::option::Option<ProofOps>,
-    #[prost(int64, tag="9")]
-    pub height: i64,
-    #[prost(string, tag="10")]
-=======
 #[allow(clippy::derive_partial_eq_without_eq)]
 #[derive(Clone, PartialEq, ::prost::Message)]
 pub struct AbciQueryResponse {
@@ -419,7 +273,6 @@
     #[prost(int64, tag = "9")]
     pub height: i64,
     #[prost(string, tag = "10")]
->>>>>>> 106fe625
     pub codespace: ::prost::alloc::string::String,
 }
 /// ProofOp defines an operation used for calculating Merkle root. The data could
@@ -428,15 +281,6 @@
 ///
 /// Note: This type is a duplicate of the ProofOp proto type defined in
 /// Tendermint.
-<<<<<<< HEAD
-#[derive(Clone, PartialEq, ::prost::Message)]
-pub struct ProofOp {
-    #[prost(string, tag="1")]
-    pub r#type: ::prost::alloc::string::String,
-    #[prost(bytes="vec", tag="2")]
-    pub key: ::prost::alloc::vec::Vec<u8>,
-    #[prost(bytes="vec", tag="3")]
-=======
 #[allow(clippy::derive_partial_eq_without_eq)]
 #[derive(Clone, PartialEq, ::prost::Message)]
 pub struct ProofOp {
@@ -445,23 +289,16 @@
     #[prost(bytes = "vec", tag = "2")]
     pub key: ::prost::alloc::vec::Vec<u8>,
     #[prost(bytes = "vec", tag = "3")]
->>>>>>> 106fe625
     pub data: ::prost::alloc::vec::Vec<u8>,
 }
 /// ProofOps is Merkle proof defined by the list of ProofOps.
 ///
 /// Note: This type is a duplicate of the ProofOps proto type defined in
 /// Tendermint.
-<<<<<<< HEAD
-#[derive(Clone, PartialEq, ::prost::Message)]
-pub struct ProofOps {
-    #[prost(message, repeated, tag="1")]
-=======
 #[allow(clippy::derive_partial_eq_without_eq)]
 #[derive(Clone, PartialEq, ::prost::Message)]
 pub struct ProofOps {
     #[prost(message, repeated, tag = "1")]
->>>>>>> 106fe625
     pub ops: ::prost::alloc::vec::Vec<ProofOp>,
 }
 /// Generated client implementations.

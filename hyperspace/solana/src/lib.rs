#![feature(more_qualified_paths)]
extern crate alloc;

use anchor_client::{solana_client::rpc_client::RpcClient, solana_sdk::transaction::Transaction};
use anchor_spl::associated_token::get_associated_token_address;
use client::FinalityEvent;
use client_state::convert_new_client_state_to_old;
use consensus_state::convert_new_consensus_state_to_old;
use core::{pin::Pin, str::FromStr, time::Duration};
use guestchain::{BlockHeader, Epoch, PubKey, Validator};
use ibc_core_channel_types::msgs::PacketMsg;
use ibc_core_client_types::msgs::ClientMsg;
use ibc_core_handler_types::msgs::MsgEnvelope;
use ics07_tendermint::{
	client_message::ClientMessage, client_state::ClientState as TmClientState,
	consensus_state::ConsensusState as TmConsensusState,
};
use msgs::convert_old_msgs_to_new;
use solana_transaction_status::UiTransactionEncoding;
use std::{num::NonZeroU128, ops::Deref, thread::sleep};
use tendermint::{Hash, Time};
use tendermint_proto::Protobuf;
use tokio::{sync::mpsc::unbounded_channel, task::spawn_blocking};

use anchor_client::{
	solana_client::{
		pubsub_client::PubsubClient,
		rpc_client::GetConfirmedSignaturesForAddress2Config,
		rpc_config::{
			RpcBlockSubscribeConfig, RpcBlockSubscribeFilter, RpcTransactionLogsConfig,
			RpcTransactionLogsFilter,
		},
	},
	solana_sdk::{
		commitment_config::CommitmentConfig, signature::Signature, signer::Signer as AnchorSigner,
	},
};
use anchor_lang::prelude::*;
use error::Error;
use ibc::{
	applications::transfer::{Amount, BaseDenom, PrefixedCoin, PrefixedDenom, TracePath},
	core::{
		ics02_client::{
			events::{NewBlock, UpdateClient},
			msgs::update_client::MsgUpdateAnyClient,
			trust_threshold::TrustThreshold,
		},
		ics23_commitment::specs::ProofSpecs,
		ics24_host::identifier::{ChainId, ChannelId, ClientId, ConnectionId, PortId},
		ics26_routing::msgs::Ics26Envelope,
	},
	events::IbcEvent,
	timestamp::Timestamp,
	tx_msg::Msg,
	Height,
};
use ibc_proto::{
	google::protobuf::Any,
	ibc::core::{
		channel::v1::{
			Channel, Counterparty as ChanCounterparty, IdentifiedChannel, QueryChannelResponse,
			QueryNextSequenceReceiveResponse, QueryPacketAcknowledgementResponse,
			QueryPacketCommitmentResponse, QueryPacketReceiptResponse,
		},
		client::v1::{QueryClientStateResponse, QueryConsensusStateResponse},
		connection::v1::{
			ConnectionEnd, Counterparty as ConnCounterparty, IdentifiedConnection,
			QueryConnectionResponse, Version,
		},
	},
};
use lib::hash::CryptoHash;
use pallet_ibc::light_clients::{AnyClientMessage, AnyClientState, AnyConsensusState};
use primitives::{
	mock::LocalClientTypes, Chain, CommonClientState, IbcProvider, KeyProvider, LightClientSync,
	MisbehaviourHandler, UndeliveredType, UpdateType,
};
use solana_ibc::events::Event;
use std::{result::Result, sync::Arc};
use tokio_stream::Stream;

use solana_ibc::storage::{SequenceKind, Serialised};

use trie_ids::{ClientIdx, ConnectionIdx, PortChannelPK, Tag, TrieKey};

use crate::events::get_events_from_logs;
pub use crate::{
	client::{DeliverIxType, SolanaClient, SolanaClientConfig},
	events::convert_new_event_to_old,
};

pub mod client;
mod client_state;
mod consensus_state;
mod error;
mod events;
mod msgs;
#[cfg(feature = "testing")]
mod test_provider;
mod utils;

const SOLANA_IBC_STORAGE_SEED: &[u8] = b"private";
const TRIE_SEED: &[u8] = b"trie";
const CHAIN_SEED: &[u8] = b"chain";
pub const NUMBER_OF_BLOCKS_TO_PROCESS_PER_ITER: u64 = 250;
pub const WRITE_ACCOUNT_SEED: &[u8] = b"write";
pub const SIGNATURE_ACCOUNT_SEED: &[u8] = b"signature";

pub struct InnerAny {
	pub type_url: String,
	pub value: Vec<u8>,
}

#[async_trait::async_trait]
impl IbcProvider for SolanaClient {
	type FinalityEvent = FinalityEvent;

	type TransactionId = String;

	type AssetId = String;

	type Error = Error;

	async fn query_latest_ibc_events<T>(
		&mut self,
		finality_event: Self::FinalityEvent,
		counterparty: &T,
	) -> Result<Vec<(Any, Height, Vec<IbcEvent>, primitives::UpdateType)>, anyhow::Error>
	where
		T: Chain,
	{
		log::info!("Came into solana lts events");
		let (finality_blockhash, finality_height) = match finality_event {
			FinalityEvent::Guest { blockhash, block_height } => (blockhash, block_height),
		};
		log::info!("This is solaan height {:?}", finality_height);
		let client_id = self.client_id();
		let latest_cp_height = counterparty.latest_height_and_timestamp().await?.0;
		log::info!("this is the latest cp height {:?}", latest_cp_height);
		let latest_cp_client_state =
			counterparty.query_client_state(latest_cp_height, client_id.clone()).await?;
		let client_state_response = latest_cp_client_state
			.client_state
			.ok_or_else(|| Error::Custom("counterparty returned empty client state".to_string()))?;
		log::info!("This is the type url in solana {:?}", client_state_response.type_url);
		let AnyClientState::Guest(client_state) =
			AnyClientState::decode_recursive(client_state_response.clone(), |c| {
				matches!(c, AnyClientState::Guest(_))
			})
			.or_else(|| {
				log::info!("This is wasm {:?}", client_state_response);
				let wasm_client_state =
					AnyClientState::decode_recursive(client_state_response, |c| {
						matches!(c, AnyClientState::Wasm(_))
					})
					.unwrap();
				Some(wasm_client_state.unpack_recursive().clone())
			})
			.unwrap()
		else {
			unreachable!()
		};
		log::info!("This is client state {:?}", client_state);
		let latest_cp_client_height = u64::from(client_state.latest_height);
		let block_header = events::get_header_from_height(
			self.rpc_client(),
			self.solana_ibc_program_id,
			latest_cp_client_height,
		)
		.await
		.expect(&format!("No block header found for height {:?}", latest_cp_client_height));
		println!("This is counterparty client height {:?}", latest_cp_client_height);
		let mut block_events: Vec<IbcEvent> = Vec::new();
		let rpc_client = self.rpc_client();
		let sigs = rpc_client
			.get_signatures_for_address(&self.solana_ibc_program_id)
			.await
			.map_err(|e| Error::RpcError(format!("{:?}", e)))?;
		for sig in sigs {
			if sig.slot < u64::from(block_header.host_height) {
				break
			}
			let signature = Signature::from_str(&sig.signature).unwrap();
			let tx = rpc_client
				.get_transaction(&signature, UiTransactionEncoding::Json)
				.await
				.unwrap();
			let logs = match tx.transaction.meta.unwrap().log_messages {
				solana_transaction_status::option_serializer::OptionSerializer::Some(logs) => logs,
				solana_transaction_status::option_serializer::OptionSerializer::None =>
					return Err(Error::Custom(String::from("No logs found")).into()),
				solana_transaction_status::option_serializer::OptionSerializer::Skip =>
					return Err(
						Error::Custom(String::from("Logs were skipped, so not available")).into()
					),
			};
			let (events, _proof_height) = events::get_ibc_events_from_logs(logs);
			let converted_events: Vec<IbcEvent> = events
				.iter()
				.filter_map(|event| {
					convert_new_event_to_old(
						event.clone(),
						Height::new(1, u64::from(finality_height)),
					)
				})
				.collect();
			log::info!("These are events fetched {:?}", converted_events);
			block_events.extend(converted_events);
		}

		let chain_account = self.get_chain_storage().await;
		Duration::from_secs(2);
		let (signatures, block_header) = events::get_signatures_for_blockhash(
			rpc_client,
			self.solana_ibc_program_id,
			finality_blockhash,
		)
		.await
		.unwrap();

		let block_hash = block_header.calc_hash();
		let block_height: u64 = block_header.block_height.into();
		let mut all_validators = Vec::new();
		let final_signatures: Vec<_> = signatures
			.iter()
			.enumerate()
			.map(|(index, (validator, signature))| {
				let old_validator = chain_account.validator(*validator).unwrap().unwrap();
				let new_validator: Validator<pallet_ibc::light_clients::PubKey> = Validator::new(
					PubKey::from_bytes(&old_validator.pubkey.to_vec()).unwrap(),
					old_validator.stake,
				);
				all_validators.push(new_validator);
				(index as u16, signature.clone())
			})
			.collect();
		let guest_header = cf_guest::Header {
			genesis_hash: chain_account.genesis().unwrap().clone(),
			block_hash,
			block_header: block_header.clone(),
			epoch_commitment: block_header.epoch_id.clone(),
			epoch: Epoch::new_with(all_validators, |total| {
				let quorum = NonZeroU128::new(total.get() / 2 + 1).unwrap();
				// min_quorum_stake may be greater than total_stake so we’re not
				// using .clamp to make sure we never return value higher than
				// total_stake.
				println!("THis is total {:?} and quorum {:?}", total, quorum);
				quorum.max(NonZeroU128::new(1000).unwrap()).min(total)
			})
			.unwrap(),
			signatures: final_signatures,
		};
		log::info!(
			"Height: {:?} signature {:?} and finality height {:?}",
			block_height,
			signatures,
			finality_height
		);
		let msg = MsgUpdateAnyClient::<LocalClientTypes> {
			client_id: self.client_id(),
			client_message: AnyClientMessage::Guest(cf_guest::ClientMessage::Header(guest_header)),
			signer: counterparty.account_id(),
		};
		let value = msg
			.encode_vec()
			.map_err(|e| Error::from(format!("Failed to encode MsgUpdateClient {msg:?}: {e:?}")))
			.unwrap();
		log::info!("This is wihle update {:?}", value);
		let events_len = block_events.len();
		let updates = (
			Any { type_url: msg.type_url(), value },
			Height::new(1, finality_height),
			block_events,
			if events_len > 0 { UpdateType::Mandatory } else { UpdateType::Optional },
		);
		Ok(vec![updates])
	}

	async fn ibc_events(&self) -> Pin<Box<dyn Stream<Item = IbcEvent> + Send + 'static>> {
		let (tx, rx) = unbounded_channel();
		let ws_url = self.ws_url.clone();
		let program_id = self.solana_ibc_program_id;
		tokio::task::spawn_blocking(move || {
			let (_logs_subscription, receiver) = PubsubClient::logs_subscribe(
				&ws_url,
				RpcTransactionLogsFilter::Mentions(vec![program_id.to_string()]),
				RpcTransactionLogsConfig { commitment: Some(CommitmentConfig::confirmed()) },
			)
			.unwrap();

			loop {
				match receiver.recv() {
					Ok(logs) => {
						let (events, proof_height) =
							events::get_ibc_events_from_logs(logs.value.logs);
						// log::info!("These are events {:?} ", events);
						// log::info!("Total {:?} events", events.len());
						let mut broke = false;
						events.iter().for_each(|event| {
							log::info!("Came into ibc events");
							let height = Height::new(1, proof_height);
							let converted_event =
								events::convert_new_event_to_old(event.clone(), height);
							if let Some(event) = converted_event {
								log::info!("Sending message");
								tx.send(event.clone()).unwrap_or_else(|_| {
									log::info!("Broke");
									broke = true;
								});
							}
						});
						if broke {
							break
						}
					},
					Err(err) => {
						log::error!("{}", format!("Disconnected: {err}"));
					},
				}
			}
		});
		let streams = tokio_stream::wrappers::UnboundedReceiverStream::new(rx);
		Box::pin(streams)
	}

	async fn query_client_consensus(
		&self,
		at: Height,
		client_id: ClientId,
		consensus_height: Height,
	) -> Result<QueryConsensusStateResponse, Self::Error> {
		use ibc_proto_new::Protobuf;
		let trie = self.get_trie().await;
		let storage = self.get_ibc_storage().await;
		let revision_height = consensus_height.revision_height;
		let revision_number = consensus_height.revision_number;
		let new_client_id =
			ibc_core_host_types::identifiers::ClientId::from_str(client_id.as_str()).unwrap();
        log::info!("query_client_consensus before trie key");
		let consensus_state_trie_key = TrieKey::for_consensus_state(
			ClientIdx::try_from(new_client_id).unwrap(),
			ibc_core_client_types::Height::new(
				consensus_height.revision_number,
				consensus_height.revision_height,
			)
			.unwrap(),
		);
        log::info!("query_client_consensus before prove trie");
		let (_, consensus_state_proof) = trie
			.prove(&consensus_state_trie_key)
			.map_err(|_| Error::Custom("value is sealed and cannot be fetched".to_owned()))?;
        log::info!("query_client_consensus before search clients");
		let client_store = storage
			.clients
			.iter()
			.find(|&client| client.client_id.as_str() == client_id.as_str())
			.ok_or(
				"Client not found with the given client id while querying client consensus"
					.to_owned(),
			)?;
        log::info!("query_client_consensus before get cs states");
		let serialized_consensus_state = client_store
			.consensus_states
			.get(&ibc_core_client_types::Height::new(revision_number, revision_height).unwrap())
			.ok_or(Error::Custom("No value at given key".to_owned()))?;
        log::info!("query_client_consensus before convert cs states");
		let consensus_state = serialized_consensus_state
			.state()
			.map_err(|_| {
				Error::Custom(
					"Could not
deserialize consensus state"
						.to_owned(),
				)
			})
			.unwrap();
        log::info!("query_client_consensus before convert new and old");
		let cs_state = convert_new_consensus_state_to_old(consensus_state.clone());
        log::info!("query_client_consensus before encode");
		let cs_state = convert_new_consensus_state_to_old(consensus_state.clone());
		let inner_any = consensus_state.clone().encode_vec();
		log::info!("this is consensus state {:?}", consensus_state);
		log::info!("This is inner any consensus state {:?}", inner_any);
		let chain_account = self.get_chain_storage().await;
		let block_header_og = chain_account.head().unwrap();
        log::info!("query_client_consensus before get header from height");
		let block_header = events::get_header_from_height(
			self.rpc_client(),
			self.solana_ibc_program_id,
			at.revision_height,
		)
		.await
		.expect(&format!("No block header found for height {:?}", at.revision_height));
		let result = consensus_state_proof.verify(
			&block_header_og.state_root,
			&consensus_state_trie_key,
			Some(&CryptoHash::digest(&inner_any)),
		);
		let result_1 = consensus_state_proof.verify(
			&block_header.state_root,
			&consensus_state_trie_key,
			Some(&CryptoHash::digest(&inner_any)),
		);
		log::info!(
			"This is result of consensus state proof verify lts {:?} at proof height {:?}",
			result,
			result_1
		);
        log::info!("query_client_consensus completed");
		Ok(QueryConsensusStateResponse {
			consensus_state: Some(cs_state.into()),
			proof: borsh::to_vec(&(block_header, &consensus_state_proof)).unwrap(),
			proof_height: Some(at.into()),
		})
	}

	async fn query_client_state(
		&self,
		at: Height,
		client_id: ClientId,
	) -> Result<QueryClientStateResponse, Self::Error> {
		log::info!("Quering solana client state at height {:?} {:?}", at, client_id);
		let trie = self.get_trie().await;
		let storage = self.get_ibc_storage().await;
		let new_client_id =
			ibc_core_host_types::identifiers::ClientId::from_str(client_id.as_str()).unwrap();
		let client_state_trie_key =
			TrieKey::for_client_state(ClientIdx::try_from(new_client_id).unwrap());
		let (_, client_state_proof) = trie
			.prove(&client_state_trie_key)
			.map_err(|_| Error::Custom("value is sealed and cannot be fetched".to_owned()))?;
		let client_state = events::get_client_state_at_height(
			self.rpc_client(),
			self.solana_ibc_program_id,
			at.revision_height,
		)
		.await
		.unwrap_or_else(|| {
			log::info!("Fetching latest client state");
			let client_store = storage
				.clients
				.iter()
				.find(|&client| client.client_id.as_str() == client_id.as_str())
				.expect("Client not found with the given client id while querying client state");
			let serialized_client_state = &client_store.client_state;
			serialized_client_state
				.get()
				.map_err(|_| {
					Error::Custom(
						"Could not
deserialize client state"
							.to_owned(),
					)
				})
				.unwrap()
		});
		// let inner_any = client_state.clone().encode_vec();
		log::info!("this is client state {:?}", client_state);
		// log::info!("This is inner any client state {:?}", inner_any);
		let any_client_state = convert_new_client_state_to_old(client_state);
		let chain_account = self.get_chain_storage().await;
		let block_header_og = chain_account.head().unwrap();
		let block_header = events::get_header_from_height(
			self.rpc_client(),
			self.solana_ibc_program_id,
			at.revision_height,
		)
		.await
		.expect(&format!("No block header found for height {:?}", at.revision_height));
		// let result = client_state_proof.verify(
		// 	&block_header_og.state_root,
		// 	&client_state_trie_key,
		// 	Some(&CryptoHash::digest(&inner_any)),
		// );
		// let result_1 = client_state_proof.verify(
		// 	&block_header.state_root,
		// 	&client_state_trie_key,
		// 	Some(&CryptoHash::digest(&inner_any)),
		// );
		// log::info!(
		// 	"This is result of client state proof verify lts {:?} at proof height {:?}",
		// 	result,
		// 	result_1
		// );
		Ok(QueryClientStateResponse {
			client_state: Some(any_client_state.into()),
			proof: borsh::to_vec(&(block_header, &client_state_proof)).unwrap(),
			proof_height: Some(at.into()),
		})
	}

	async fn query_connection_end(
		&self,
		at: Height,
		connection_id: ConnectionId,
	) -> Result<QueryConnectionResponse, Self::Error> {
		use ibc_proto_new::Protobuf;
		let trie = self.get_trie().await;
		let storage = self.get_ibc_storage().await;
		let connection_idx = ConnectionIdx::try_from(
			ibc_core_host_types::identifiers::ConnectionId::from_str(connection_id.as_str())
				.unwrap(),
		)
		.unwrap();
		log::info!(
			"This is connection ID {:?} and index {:?} while querying connection end",
			connection_id,
			connection_idx
		);
		let connection_end_trie_key = TrieKey::for_connection(connection_idx);
		log::info!("This is connection end trie key {:?}", connection_end_trie_key);
		let (val, connection_end_proof) = trie
			.prove(&connection_end_trie_key)
			.map_err(|_| Error::Custom("value is sealed and cannot be fetched".to_owned()))?;
		log::info!("This is serialized connection {:?}", storage.connections);
		let serialized_connection_end =
			storage.connections.get(usize::from(connection_idx)).ok_or(
				"Connection not found with the given
		client id"
					.to_owned(),
			)?;
		let inner_connection_end = Serialised::get(serialized_connection_end)
			.map_err(|_| {
				Error::Custom(
					"Could not
	deserialize connection end"
						.to_owned(),
				)
			})
			.unwrap();
		log::info!("This is new connection end {:?}", inner_connection_end);
		log::info!("Borsh serialized connection end {:?}", borsh::to_vec(&inner_connection_end));
		log::info!("This is in any {:?}", inner_connection_end.clone().encode_vec());
		log::info!("This is the hashed value {:?}", val);
		let inner_any = inner_connection_end.clone().encode_vec();
		let inner_counterparty = inner_connection_end.counterparty();
		let connection_end = ConnectionEnd {
			client_id: inner_connection_end.client_id().to_string(),
			versions: inner_connection_end
				.versions()
				.to_vec()
				.iter()
				.map(|version| {
					let raw_version =
						ibc_proto_new::ibc::core::connection::v1::Version::from(version.clone());
					Version { identifier: raw_version.identifier, features: raw_version.features }
				})
				.collect(),
			state: inner_connection_end.state.into(),
			counterparty: Some(ConnCounterparty {
				client_id: inner_counterparty.client_id().to_string(),
				connection_id: inner_counterparty
					.connection_id
					.as_ref()
					.map_or_else(|| "".to_string(), |v| v.as_str().to_string()),
				prefix: Some(ibc_proto::ibc::core::commitment::v1::MerklePrefix {
					key_prefix: inner_counterparty.prefix().clone().into_vec(),
				}),
			}),
			delay_period: inner_connection_end.delay_period().as_nanos() as u64,
		};
		let chain_account = self.get_chain_storage().await;
		let block_header_og = chain_account.head().unwrap();
		let block_header = events::get_header_from_height(
			self.rpc_client(),
			self.solana_ibc_program_id,
			at.revision_height,
		)
		.await
		.expect(&format!("No block header found for height {:?}", at.revision_height));
		let result = connection_end_proof.verify(
			&block_header_og.state_root,
			&connection_end_trie_key,
			Some(&CryptoHash::digest(&inner_any)),
		);
		let result_1 = connection_end_proof.verify(
			&block_header.state_root,
			&connection_end_trie_key,
			Some(&CryptoHash::digest(&inner_any)),
		);
		log::info!(
			"This is result of connection end proof verify lts {:?} at proof height {:?}",
			result,
			result_1
		);
		Ok(QueryConnectionResponse {
			connection: Some(connection_end),
			proof: borsh::to_vec(&(block_header, &connection_end_proof)).unwrap(),
			proof_height: Some(at.into()),
		})
	}

	async fn query_channel_end(
		&self,
		at: Height,
		channel_id: ibc::core::ics24_host::identifier::ChannelId,
		port_id: ibc::core::ics24_host::identifier::PortId,
	) -> Result<QueryChannelResponse, Self::Error> {
		let trie = self.get_trie().await;
		let storage = self.get_ibc_storage().await;
		let new_port_id =
			ibc_core_host_types::identifiers::PortId::from_str(port_id.as_str()).unwrap();
		let new_channel_id =
			ibc_core_host_types::identifiers::ChannelId::new(channel_id.sequence());
		let channel_end_path =
			PortChannelPK::try_from(new_port_id.clone(), new_channel_id.clone()).unwrap();
		let channel_end_trie_key = TrieKey::for_channel_end(&channel_end_path);
		let (_, channel_end_proof) = trie
			.prove(&channel_end_trie_key)
			.map_err(|_| Error::Custom("value is sealed and cannot be fetched".to_owned()))?;
		let inner_channel_end = storage
			.port_channel
			.deref()
			.get(&channel_end_path)
			.ok_or(Error::Custom("No value at given key".to_owned()))?
			.channel_end()
			.unwrap()
			.ok_or(Error::Custom("Channel end not found".to_owned()))?;
		let inner_counterparty = inner_channel_end.counterparty();
		let state = match inner_channel_end.state {
			ibc_core_channel_types::channel::State::Uninitialized => 0,
			ibc_core_channel_types::channel::State::Init => 1,
			ibc_core_channel_types::channel::State::TryOpen => 2,
			ibc_core_channel_types::channel::State::Open => 3,
			ibc_core_channel_types::channel::State::Closed => 4,
		};
		let ordering = match inner_channel_end.ordering {
			ibc_core_channel_types::channel::Order::None => 0,
			ibc_core_channel_types::channel::Order::Unordered => 1,
			ibc_core_channel_types::channel::Order::Ordered => 2,
		};
		let channel_end = Channel {
			state,
			ordering,
			counterparty: Some(ChanCounterparty {
				port_id: inner_counterparty.port_id.to_string(),
				channel_id: if inner_counterparty.channel_id.is_none() {
					"".to_owned()
				} else {
					inner_counterparty.channel_id.clone().unwrap().to_string()
				},
			}),
			connection_hops: inner_channel_end
				.connection_hops
				.iter()
				.map(|connection_id| connection_id.to_string())
				.collect(),
			version: inner_channel_end.version.to_string(),
		};
		let block_header = events::get_header_from_height(
			self.rpc_client(),
			self.solana_ibc_program_id,
			at.revision_height,
		)
		.await
		.expect(&format!("No block header found for height {:?}", at.revision_height));
		Ok(QueryChannelResponse {
			channel: Some(channel_end),
			proof: borsh::to_vec(&(block_header, &channel_end_proof)).unwrap(),
			proof_height: Some(at.into()),
		})
	}

	async fn query_proof(&self, at: Height, keys: Vec<Vec<u8>>) -> Result<Vec<u8>, Self::Error> {
		log::info!("This is the bytes for keys {:?}", keys);
		let key_str = String::from_utf8(keys[0].clone())
			.map_err(|_| Error::Custom("Invalid key".to_owned()))?;
		log::info!("This is the keys in string{:?}", key_str);
		let split_keys = key_str.split("/").collect::<Vec<&str>>();
		let trie_key = match split_keys[0] {
			"nextSequenceRecv" => {
				let port_str = split_keys[2];
				let channel_str = split_keys[4];
				let new_port_id =
					ibc_core_host_types::identifiers::PortId::from_str(port_str).unwrap();
				let new_channel_id =
					ibc_core_host_types::identifiers::ChannelId::from_str(channel_str).unwrap();
				let next_seq_recv_path =
					PortChannelPK::try_from(new_port_id.clone(), new_channel_id.clone()).unwrap();
				TrieKey::for_next_sequence(&next_seq_recv_path)
			},
			"receipts" => {
				let port_str = split_keys[2];
				let channel_str = split_keys[4];
				let sequence_str = split_keys[6];
				let new_port_id =
					ibc_core_host_types::identifiers::PortId::from_str(port_str).unwrap();
				let new_channel_id =
					ibc_core_host_types::identifiers::ChannelId::from_str(channel_str).unwrap();
				let new_seq =
					ibc_core_host_types::identifiers::Sequence::from_str(sequence_str).unwrap();
				let packet_receipt_path = ibc_core_host_types::path::ReceiptPath {
					port_id: new_port_id,
					channel_id: new_channel_id,
					sequence: new_seq,
				};
				TrieKey::try_from(&packet_receipt_path).unwrap()
			},
			"commitments" => {
				log::info!("Entered commitments");
				let port_str = split_keys[2];
				let channel_str = split_keys[4];
				let sequence_str = split_keys[6];
				let new_port_id =
					ibc_core_host_types::identifiers::PortId::from_str(port_str).unwrap();
				let new_channel_id =
					ibc_core_host_types::identifiers::ChannelId::from_str(channel_str).unwrap();
				let new_seq =
					ibc_core_host_types::identifiers::Sequence::from_str(sequence_str).unwrap();
				let packet_commitment_path = ibc_core_host_types::path::CommitmentPath {
					port_id: new_port_id,
					channel_id: new_channel_id,
					sequence: new_seq,
				};
				TrieKey::try_from(&packet_commitment_path).unwrap()
			},
			"acks" => {
				let port_str = split_keys[2];
				let channel_str = split_keys[4];
				let sequence_str = split_keys[6];
				let new_port_id =
					ibc_core_host_types::identifiers::PortId::from_str(port_str).unwrap();
				let new_channel_id =
					ibc_core_host_types::identifiers::ChannelId::from_str(channel_str).unwrap();
				let new_seq =
					ibc_core_host_types::identifiers::Sequence::from_str(sequence_str).unwrap();
				let packet_ack_path = ibc_core_host_types::path::AckPath {
					port_id: new_port_id,
					channel_id: new_channel_id,
					sequence: new_seq,
				};
				TrieKey::try_from(&packet_ack_path).unwrap()
			},
			"channelEnds" => {
				let port_str = split_keys[2];
				let channel_str = split_keys[4];
				let new_port_id =
					ibc_core_host_types::identifiers::PortId::from_str(port_str).unwrap();
				let new_channel_id =
					ibc_core_host_types::identifiers::ChannelId::from_str(channel_str).unwrap();
				let channel_end_path =
					PortChannelPK::try_from(new_port_id.clone(), new_channel_id.clone()).unwrap();
				TrieKey::for_channel_end(&channel_end_path)
			},
			_ => {
				log::error!("invalid key in proof query proof");
				return Err(Error::Custom("Invalid key".to_owned()))
			}
		};
		let trie = self.get_trie().await;
		let (val, proof) = trie
			.prove(&trie_key)
			.map_err(|_| Error::Custom("value is sealed and cannot be fetched".to_owned()))?;
		log::info!("This is proof {:?}", proof);
		let chain_account = self.get_chain_storage().await;
		let block_header_og = chain_account.head().unwrap();
		let block_header = events::get_header_from_height(
			self.rpc_client(),
			self.solana_ibc_program_id,
			u64::from(block_header_og.block_height) - 1,
		)
		.await
		.expect(&format!("No block header found for height {:?}", at.revision_height));
		// let block_header_another =
		// 	events::get_header_from_height(self.rpc_client(), self.solana_ibc_program_id,
		// u64::from(block_header_og.block_height) - 1) 		.await
		// 		.expect(&format!("No block header found for height {:?}", at.revision_height));
		let result = proof.verify(&block_header_og.state_root, &trie_key, val.as_ref());
		let result_1 = proof.verify(&block_header.state_root, &trie_key, val.as_ref());
		let block_height = block_header_og.block_height;
		loop {
			sleep(Duration::from_millis(500));
			let chain_account = self.get_chain_storage().await;
			let block_header_og = chain_account.head().unwrap();
			if block_header_og.block_height > block_height {
				log::info!("Got higher height");
				break
			}
		}
		log::info!("This is value in proof verify {:?}", val);
		log::info!(
			"This is result of time out packet proof verify lts {:?}, at proof height {:?}",
			result,
			result_1,
		);
		log::info!(
			"State root at lts {:?}, state root at proof height {:?}",
			block_header_og.state_root,
			block_header.state_root
		);
		Ok(borsh::to_vec(&(block_header_og.clone(), &proof)).unwrap())
	}

	async fn query_packet_commitment(
		&self,
		at: Height,
		port_id: &ibc::core::ics24_host::identifier::PortId,
		channel_id: &ibc::core::ics24_host::identifier::ChannelId,
		seq: u64,
	) -> Result<QueryPacketCommitmentResponse, Self::Error> {
		let trie = self.get_trie().await;
		let new_port_id =
			ibc_core_host_types::identifiers::PortId::from_str(port_id.as_str()).unwrap();
		let new_channel_id =
			ibc_core_host_types::identifiers::ChannelId::new(channel_id.sequence());
		let new_seq = ibc_core_host_types::identifiers::Sequence::from(seq);
		let packet_commitment_path = ibc_core_host_types::path::CommitmentPath {
			port_id: new_port_id,
			channel_id: new_channel_id,
			sequence: new_seq,
		};
		let packet_commitment_trie_key = TrieKey::try_from(&packet_commitment_path).unwrap();
		let (packet_commitment, packet_commitment_proof) = trie
			.prove(&packet_commitment_trie_key)
			.map_err(|_| Error::Custom("value is sealed and cannot be fetched".to_owned()))?;
		let commitment =
			packet_commitment.ok_or(Error::Custom("No value at given key".to_owned()))?;
		let block_header = events::get_header_from_height(
			self.rpc_client(),
			self.solana_ibc_program_id,
			at.revision_height,
		)
		.await
		.expect(&format!("No block header found for height {:?}", at.revision_height));
		log::info!("This is packet commitment {:?}", commitment.0.to_vec());
		Ok(QueryPacketCommitmentResponse {
			commitment: commitment.0.to_vec(),
			proof: borsh::to_vec(&(block_header, &packet_commitment_proof)).unwrap(),
			proof_height: Some(at.into()),
		})
	}

	async fn query_packet_acknowledgement(
		&self,
		at: Height,
		port_id: &ibc::core::ics24_host::identifier::PortId,
		channel_id: &ibc::core::ics24_host::identifier::ChannelId,
		seq: u64,
	) -> Result<QueryPacketAcknowledgementResponse, Self::Error> {
		let trie = self.get_trie().await;
		let new_port_id =
			ibc_core_host_types::identifiers::PortId::from_str(port_id.as_str()).unwrap();
		let new_channel_id =
			ibc_core_host_types::identifiers::ChannelId::new(channel_id.sequence());
		let new_seq = ibc_core_host_types::identifiers::Sequence::from(seq);
		let packet_ack_path = ibc_core_host_types::path::AckPath {
			port_id: new_port_id,
			channel_id: new_channel_id,
			sequence: new_seq,
		};
		let packet_ack_trie_key = TrieKey::try_from(&packet_ack_path).unwrap();
		let (packet_ack, packet_ack_proof) = trie
			.prove(&packet_ack_trie_key)
			.map_err(|_| Error::Custom("value is sealed and cannot be fetched".to_owned()))?;
		let ack = packet_ack.ok_or(Error::Custom("No value at given key".to_owned()))?;
<<<<<<< HEAD
        let (packet_ack, packet_ack_proof) = trie
			.prove(&packet_ack_trie_key)
			.map_err(|_| Error::Custom("value is sealed and cannot be fetched".to_owned()))?;
		let ack = packet_ack.ok_or(Error::Custom("No value at given key".to_owned()))?;
=======
>>>>>>> a9ca328a26c64fd6e8147ca90e7d971639a43641
		let block_header = events::get_header_from_height(
			self.rpc_client(),
			self.solana_ibc_program_id,
			at.revision_height,
		)
		.await
		.expect(&format!("No block header found for height {:?}", at.revision_height));
		log::info!("This is packet ack {:?}", ack.0.to_vec());
		Ok(QueryPacketAcknowledgementResponse {
			acknowledgement: ack.0.to_vec(),
<<<<<<< HEAD
            proof: borsh::to_vec(&(block_header, packet_ack_proof)).unwrap(),
=======
			proof: borsh::to_vec(&(block_header, packet_ack_proof)).unwrap(),
>>>>>>> a9ca328a26c64fd6e8147ca90e7d971639a43641
			proof_height: Some(at.into()),
		})
	}

	async fn query_next_sequence_recv(
		&self,
		at: Height,
		port_id: &ibc::core::ics24_host::identifier::PortId,
		channel_id: &ibc::core::ics24_host::identifier::ChannelId,
	) -> Result<QueryNextSequenceReceiveResponse, Self::Error> {
		let trie = self.get_trie().await;
		let storage = self.get_ibc_storage().await;
		let new_port_id =
			ibc_core_host_types::identifiers::PortId::from_str(port_id.as_str()).unwrap();
		let new_channel_id =
			ibc_core_host_types::identifiers::ChannelId::new(channel_id.sequence());
		let next_sequence_recv_path = PortChannelPK::try_from(new_port_id, new_channel_id).unwrap();
		let next_sequence_recv_trie_key = TrieKey::for_next_sequence(&next_sequence_recv_path);
		let (_, next_sequence_recv_proof) = trie
			.prove(&next_sequence_recv_trie_key)
			.map_err(|_| Error::Custom("value is sealed and cannot be fetched".to_owned()))?;
		let next_seq = &storage
			.port_channel
			.deref()
			.get(&next_sequence_recv_path)
			.ok_or(Error::Custom("No value at given key".to_owned()))?
			.next_sequence;
		let next_seq_recv = next_seq
			.get(SequenceKind::Recv)
			.ok_or(Error::Custom("No value set for the next sequence receive".to_owned()))?;
		Ok(QueryNextSequenceReceiveResponse {
			next_sequence_receive: next_seq_recv.into(),
			proof: borsh::to_vec(&next_sequence_recv_proof).unwrap(),
			proof_height: Some(at.into()),
		})
	}

	async fn query_packet_receipt(
		&self,
		at: Height,
		port_id: &ibc::core::ics24_host::identifier::PortId,
		channel_id: &ibc::core::ics24_host::identifier::ChannelId,
		seq: u64,
	) -> Result<QueryPacketReceiptResponse, Self::Error> {
		let trie = self.get_trie().await;
		let new_port_id =
			ibc_core_host_types::identifiers::PortId::from_str(port_id.as_str()).unwrap();
		let new_channel_id =
			ibc_core_host_types::identifiers::ChannelId::new(channel_id.sequence());
		let new_seq = ibc_core_host_types::identifiers::Sequence::from(seq);
		let packet_recv_path = ibc_core_host_types::path::ReceiptPath {
			port_id: new_port_id,
			channel_id: new_channel_id,
			sequence: new_seq,
		};
		let packet_recv_trie_key = TrieKey::try_from(&packet_recv_path).unwrap();
		let (packet_recv, packet_recv_proof) = trie
			.prove(&packet_recv_trie_key)
			.map_err(|_| Error::Custom("value is sealed and cannot be fetched".to_owned()))?;
		Ok(QueryPacketReceiptResponse {
			received: packet_recv.is_some(),
			proof: borsh::to_vec(&packet_recv_proof).unwrap(),
			proof_height: Some(at.into()),
		})
	}

	async fn latest_height_and_timestamp(
		&self,
	) -> Result<(Height, ibc::timestamp::Timestamp), Self::Error> {
		let chain = self.get_chain_storage().await;
		let block_header = chain.head().unwrap();
		let height = block_header.block_height.into();
		let timestamp_ns: u64 = block_header.timestamp_ns.into();
		log::info!("THis is the timestamp of solana {:?}", timestamp_ns);
		Ok((Height::new(1, height), Timestamp::from_nanoseconds(timestamp_ns).unwrap()))
	}

	async fn query_packet_commitments(
		&self,
		_at: Height,
		channel_id: ibc::core::ics24_host::identifier::ChannelId,
		port_id: ibc::core::ics24_host::identifier::PortId,
	) -> Result<Vec<u64>, Self::Error> {
		let trie = self.get_trie().await;
		let new_port_id =
			ibc_core_host_types::identifiers::PortId::from_str(port_id.as_str()).unwrap();
		let new_channel_id =
			ibc_core_host_types::identifiers::ChannelId::new(channel_id.sequence());
		let trie_comp = PortChannelPK::try_from(new_port_id, new_channel_id).unwrap();
		let key = TrieKey::new(Tag::Commitment, trie_comp);
		let sequences: Vec<u64> = trie
			.get_subtrie(&key)
			.unwrap()
			.iter()
			.map(|c| {
				u64::from_be_bytes(
					Vec::<u8>::try_from(c.sub_key.clone()).unwrap().as_slice().try_into().unwrap(),
				)
			})
			.collect();
		Ok(sequences)
	}

	async fn query_packet_acknowledgements(
		&self,
		_at: Height,
		channel_id: ibc::core::ics24_host::identifier::ChannelId,
		port_id: ibc::core::ics24_host::identifier::PortId,
	) -> Result<Vec<u64>, Self::Error> {
		let trie = self.get_trie().await;
		let new_port_id =
			ibc_core_host_types::identifiers::PortId::from_str(port_id.as_str()).unwrap();
		let new_channel_id =
			ibc_core_host_types::identifiers::ChannelId::new(channel_id.sequence());
		let trie_comp = PortChannelPK::try_from(new_port_id, new_channel_id).unwrap();
		let key = TrieKey::new(Tag::Ack, trie_comp);
		let sequences: Vec<u64> = trie
			.get_subtrie(&key)
			.unwrap()
			.iter()
			.map(|c| {
				u64::from_be_bytes(
					Vec::<u8>::try_from(c.sub_key.clone()).unwrap().as_slice().try_into().unwrap(),
				)
			})
			.collect();
		Ok(sequences)
	}

	async fn query_unreceived_packets(
		&self,
		_at: Height,
		channel_id: ibc::core::ics24_host::identifier::ChannelId,
		port_id: ibc::core::ics24_host::identifier::PortId,
		seqs: Vec<u64>,
	) -> Result<Vec<u64>, Self::Error> {
        log::info!("----------Unreceived packets seqs on solana {:?} ", seqs);
		let trie = self.get_trie().await;
		let new_port_id =
			ibc_core_host_types::identifiers::PortId::from_str(port_id.as_str()).unwrap();
		let new_channel_id =
			ibc_core_host_types::identifiers::ChannelId::new(channel_id.sequence());
		let trie_comp = PortChannelPK::try_from(new_port_id, new_channel_id).unwrap();
		let key = TrieKey::new(Tag::Receipt, trie_comp);
		let packet_receipt_sequences: Vec<u64> = trie
			.get_subtrie(&key)
			.unwrap()
			.iter()
			.map(|c| {
				u64::from_be_bytes(
					Vec::<u8>::try_from(c.sub_key.clone()).unwrap().as_slice().try_into().unwrap(),
				)
			})
			.collect();
		Ok(seqs
			.iter()
			.flat_map(|&seq| {
				match packet_receipt_sequences.iter().find(|&&receipt_seq| receipt_seq == seq) {
					Some(_) => None,
					None => Some(seq),
				}
			})
			.collect())
	}

	async fn query_unreceived_acknowledgements(
		&self,
		_at: Height,
		channel_id: ibc::core::ics24_host::identifier::ChannelId,
		port_id: ibc::core::ics24_host::identifier::PortId,
		seqs: Vec<u64>,
	) -> Result<Vec<u64>, Self::Error> {
		let trie = self.get_trie().await;
		let new_port_id =
			ibc_core_host_types::identifiers::PortId::from_str(port_id.as_str()).unwrap();
		let new_channel_id =
			ibc_core_host_types::identifiers::ChannelId::new(channel_id.sequence());
		let trie_comp = PortChannelPK::try_from(new_port_id, new_channel_id).unwrap();
		let key = TrieKey::new(Tag::Commitment, trie_comp);
		let packet_receipt_sequences: Vec<u64> = trie
			.get_subtrie(&key)
			.unwrap()
			.iter()
			.map(|c| {
				u64::from_be_bytes(
					Vec::<u8>::try_from(c.sub_key.clone()).unwrap().as_slice().try_into().unwrap(),
				)
			})
			.collect();
		Ok(seqs
			.iter()
			.flat_map(|&seq| {
				match packet_receipt_sequences.iter().find(|&&receipt_seq| receipt_seq == seq) {
					Some(_) => Some(seq),
					None => None,
				}
			})
			.collect())
	}

	fn channel_whitelist(
		&self,
	) -> std::collections::HashSet<(
		ibc::core::ics24_host::identifier::ChannelId,
		ibc::core::ics24_host::identifier::PortId,
	)> {
		self.channel_whitelist.lock().unwrap().clone()
	}

	/// We just return all the channels since there doesnt seem to be any kind of relation between
	/// connection ID and channels.
	async fn query_connection_channels(
		&self,
		at: Height,
		_connection_id: &ConnectionId,
	) -> Result<ibc_proto::ibc::core::channel::v1::QueryChannelsResponse, Self::Error> {
		let storage = self.get_ibc_storage().await;
		let channels: Vec<IdentifiedChannel> = storage
			.port_channel
			.deref()
			.into_iter()
			.map(|(key, value)| {
				let channel = value.channel_end().unwrap().unwrap();
				let state = match channel.state {
					ibc_core_channel_types::channel::State::Uninitialized => 0,
					ibc_core_channel_types::channel::State::Init => 1,
					ibc_core_channel_types::channel::State::TryOpen => 2,
					ibc_core_channel_types::channel::State::Open => 3,
					ibc_core_channel_types::channel::State::Closed => 4,
				};
				let ordering = match channel.ordering {
					ibc_core_channel_types::channel::Order::None => 0,
					ibc_core_channel_types::channel::Order::Unordered => 1,
					ibc_core_channel_types::channel::Order::Ordered => 2,
				};
				IdentifiedChannel {
					state,
					ordering,
					counterparty: Some(ChanCounterparty {
						port_id: channel.counterparty().port_id.to_string(),
						channel_id: channel.counterparty().channel_id.clone().unwrap().to_string(),
					}),
					connection_hops: channel
						.connection_hops
						.iter()
						.map(|connection_id| connection_id.to_string())
						.collect(),
					version: channel.version.to_string(),
					port_id: key.port_id().to_string(),
					channel_id: key.channel_id().to_string(),
				}
			})
			.collect();
		Ok(ibc_proto::ibc::core::channel::v1::QueryChannelsResponse {
			channels,
			pagination: None,
			height: Some(at.into()),
		})
	}

	async fn query_send_packets(
		&self,
		channel_id: ibc::core::ics24_host::identifier::ChannelId,
		port_id: ibc::core::ics24_host::identifier::PortId,
		seqs: Vec<u64>,
	) -> Result<Vec<ibc_rpc::PacketInfo>, Self::Error> {
		log::info!("Inside query send packets");
		let rpc_client = self.rpc_client();
		let hash = None;
		if seqs.is_empty() {
			return Ok(Vec::new())
		}
		let (transactions, _) =
			events::get_previous_transactions(&rpc_client, self.solana_ibc_program_id, hash).await;
		let send_packet_events: Vec<_> = transactions
			.iter()
			.filter_map(|tx| {
				let logs = match tx.result.transaction.meta.clone().unwrap().log_messages {
					solana_transaction_status::option_serializer::OptionSerializer::Some(e) => e,
					_ => Vec::new(),
				};
				let (events, _proof_height) = events::get_events_from_logs(logs.clone());
				let mut send_packet = None;
				for event in events {
					send_packet =
						match event {
							solana_ibc::events::Event::IbcEvent(event) =>
								match event {
									ibc_core_handler_types::events::IbcEvent::SendPacket(
										packet,
									) => {
										if packet.chan_id_on_a().as_str() == &channel_id.to_string() &&
											packet.port_id_on_a().as_str() == port_id.as_str() &&
											seqs.iter()
												.find(|&&seq| packet.seq_on_a().value() == seq)
												.is_some()
										{
											log::info!(
												"These are logs for send packet transaction {:?}",
												logs
											);
											let height_str = logs.iter().find_map(|log| {
										if log.starts_with("Program log: Current Block height ") {
											Some(log.strip_prefix("Program log: Current Block height ").unwrap())
										} else {
											None
										}
									}).expect("No height found while fetching send packet event");
											log::info!("This is height_str {:?}", height_str);
											let height = height_str.parse::<u64>().unwrap();
											return Some((packet.clone(), height + 1))
										}
										None
									},
									_ => None,
								},
							_ => None,
						};
					if send_packet.is_some() {
						break
					}
				}
				send_packet
			})
			.collect();
		let packets: Vec<_> = send_packet_events
			.iter()
			.map(|(packet, proof_height)| ibc_rpc::PacketInfo {
				height: Some(proof_height.clone()),
				sequence: packet.seq_on_a().value(),
				source_port: packet.port_id_on_a().to_string(),
				source_channel: packet.chan_id_on_a().to_string(),
				destination_port: packet.port_id_on_b().to_string(),
				destination_channel: packet.chan_id_on_b().to_string(),
				channel_order: packet.channel_ordering().to_string(),
				data: packet.packet_data().to_vec(),
				timeout_height: Height {
					revision_height: packet.timeout_height_on_b().commitment_revision_height(),
					revision_number: packet.timeout_height_on_b().commitment_revision_number(),
				}
				.into(),
				timeout_timestamp: packet.timeout_timestamp_on_b().nanoseconds(),
				ack: None,
			})
			.collect();
		log::info!("Found sent packets {:?}", packets);
		Ok(packets)
	}

	async fn query_received_packets(
		&self,
		channel_id: ibc::core::ics24_host::identifier::ChannelId,
		port_id: ibc::core::ics24_host::identifier::PortId,
		seqs: Vec<u64>,
	) -> Result<Vec<ibc_rpc::PacketInfo>, Self::Error> {
		log::info!("Inside received packets");
		let rpc_client = self.rpc_client();
		if seqs.is_empty() {
			return Ok(Vec::new())
		}
		let (transactions, _) =
			events::get_previous_transactions(&rpc_client, self.solana_ibc_program_id, None).await;
		let recv_packet_events: Vec<_> = transactions
			.iter()
			.filter_map(|tx| {
				let logs = match tx.result.transaction.meta.clone().unwrap().log_messages {
					solana_transaction_status::option_serializer::OptionSerializer::Some(e) => e,
					_ => Vec::new(),
				};
				let (events, proof_height) = events::get_ibc_events_from_logs(logs.clone());
				let receive_packet_event = events.iter().find(|event| {
					matches!(
						event,
						ibc_core_handler_types::events::IbcEvent::WriteAcknowledgement(_)
					)
				});
				match receive_packet_event {
					Some(e) => match e {
						ibc_core_handler_types::events::IbcEvent::WriteAcknowledgement(packet) =>
							if packet.chan_id_on_b().as_str() == &channel_id.to_string() &&
								packet.port_id_on_b().as_str() == port_id.as_str() &&
								seqs.iter()
									.find(|&&seq| packet.seq_on_a().value() == seq)
									.is_some()
							{
								log::info!("Found receive packet");
								Some((e.clone(), proof_height + 1))
							} else {
								log::info!("Receive Ids dont match expected channel id: {:?} got channel id: {:?} expect port id: {:?} got port id: {:?} expected seq: {:?} got seq: {:?}", packet.chan_id_on_b(), channel_id, packet.port_id_on_b(), port_id, seqs, packet.seq_on_a().value());
								None
							},
						_ => None,
					},
					None => None,
				}
			})
			.collect();
		let packets: Vec<_> = recv_packet_events
			.iter()
			.map(|(recv_packet, height)| match recv_packet {
				ibc_core_handler_types::events::IbcEvent::WriteAcknowledgement(packet) =>
					ibc_rpc::PacketInfo {
						height: Some(*height),
						sequence: packet.seq_on_a().value(),
						source_port: packet.port_id_on_a().to_string(),
						source_channel: packet.chan_id_on_a().to_string(),
						destination_port: packet.port_id_on_b().to_string(),
						destination_channel: packet.chan_id_on_b().to_string(),
						channel_order: String::from(""),
						data: packet.packet_data().to_vec(),
						timeout_height: Height {
							revision_height: packet
								.timeout_height_on_b()
								.commitment_revision_height(),
							revision_number: packet
								.timeout_height_on_b()
								.commitment_revision_number(),
						}
						.into(),
						timeout_timestamp: packet.timeout_timestamp_on_b().nanoseconds(),
						ack: Some(packet.acknowledgement().as_bytes().to_vec()),
					},
				_ => panic!("Infallible"),
			})
			.collect();
		println!("Length of packets {}", packets.len());
		Ok(packets)
	}

	fn expected_block_time(&self) -> Duration {
		// solana block time is roughly 400 milliseconds
		Duration::from_secs(30)
	}

	async fn query_client_update_time_and_height(
		&self,
		client_id: ClientId,
		client_height: Height,
	) -> Result<(Height, ibc::timestamp::Timestamp), Self::Error> {
		let storage = self.get_ibc_storage().await;
		let client_store = storage
			.clients
			.iter()
			.find(|&client| client.client_id.as_str() == client_id.as_str())
			.ok_or("Client not found with the given client id while querying client update time and height".to_owned())?;
		let inner_client_height = ibc_core_client_types::Height::new(
			client_height.revision_number,
			client_height.revision_height,
		)
		.unwrap();
		let height = client_store
			.consensus_states
			.deref()
			.get(&inner_client_height)
			.ok_or("No host height found with the given height".to_owned())?
			.processed_height()
			.ok_or("No height found".to_owned())?;
		let timestamp = client_store
			.consensus_states
			.deref()
			.get(&inner_client_height)
			.ok_or("No timestamp found with the given height".to_owned())?
			.processed_time()
			.ok_or("No timestamp found".to_owned())?;
		Ok((
			Height {
				revision_height: u64::from(height),
				// TODO: Use epoch
				revision_number: 1_u64,
			},
			Timestamp::from_nanoseconds(u64::from(timestamp)).unwrap(),
		))
	}

	async fn query_host_consensus_state_proof(
		&self,
		client_state: &pallet_ibc::light_clients::AnyClientState,
	) -> Result<Option<Vec<u8>>, Self::Error> {
		let trie = self.get_trie().await;
		let height = client_state.latest_height();
		let client_id = self.client_id();
		let new_client_id =
			ibc_core_host_types::identifiers::ClientId::from_str(client_id.as_str()).unwrap();
		let client_idx = ClientIdx::try_from(new_client_id).unwrap();
		let consensus_state_trie_key = TrieKey::for_consensus_state(
			client_idx,
			ibc_core_client_types::Height::new(height.revision_number, height.revision_height)
				.unwrap(),
		);
		let (_, host_consensus_state_proof) = trie
			.prove(&consensus_state_trie_key)
			.map_err(|_| Error::Custom("value is sealed and cannot be fetched".to_owned()))?;
		Ok(Some(borsh::to_vec(&host_consensus_state_proof).unwrap()))
	}

	async fn query_ibc_balance(
		&self,
		asset_id: Self::AssetId,
	) -> Result<Vec<ibc::applications::transfer::PrefixedCoin>, Self::Error> {
		let denom = &asset_id;
		// let (token_mint_key, _bump) =
		// 	Pubkey::find_program_address(&[denom.as_ref()], &self.solana_ibc_program_id);
		let token_mint_key = Pubkey::from_str(&asset_id).unwrap();
		let user_token_address =
			get_associated_token_address(&self.keybase.public_key, &token_mint_key);
		let sol_rpc_client = self.rpc_client();
		let balance = sol_rpc_client.get_token_account_balance(&user_token_address).await.unwrap();
		log::info!("IBC Balance on solana {}", balance.amount);
		Ok(vec![PrefixedCoin {
			denom: PrefixedDenom {
				trace_path: TracePath::default(),
				base_denom: BaseDenom::from_str(denom).unwrap(),
			},
			amount: Amount::from_str(&balance.amount).unwrap(),
		}])
	}

	fn connection_prefix(&self) -> ibc::core::ics23_commitment::commitment::CommitmentPrefix {
		self.commitment_prefix.clone()
	}

	fn client_id(&self) -> ClientId {
		self.client_id
			.lock()
			.unwrap()
			.as_ref()
			.expect("Client Id should be defined")
			.clone()
	}

	fn set_client_id(&mut self, client_id: ClientId) {
		*self.client_id.lock().unwrap() = Some(client_id);
	}

	fn connection_id(&self) -> Option<ConnectionId> {
		self.connection_id.lock().unwrap().clone()
	}

	fn set_channel_whitelist(
		&mut self,
		channel_whitelist: std::collections::HashSet<(
			ibc::core::ics24_host::identifier::ChannelId,
			ibc::core::ics24_host::identifier::PortId,
		)>,
	) {
		*self.channel_whitelist.lock().unwrap() = channel_whitelist;
	}

	fn add_channel_to_whitelist(
		&mut self,
		channel: (
			ibc::core::ics24_host::identifier::ChannelId,
			ibc::core::ics24_host::identifier::PortId,
		),
	) {
		self.channel_whitelist.lock().unwrap().insert(channel);
	}

	fn set_connection_id(&mut self, connection_id: ConnectionId) {
		*self.connection_id.lock().unwrap() = Some(connection_id)
	}

	fn client_type(&self) -> ibc::core::ics02_client::client_state::ClientType {
		self.client_type.clone()
	}

	async fn query_timestamp_at(&self, block_number: u64) -> Result<u64, Self::Error> {
		let rpc_client = self.rpc_client();
		let header =
			events::get_header_from_height(rpc_client, self.solana_ibc_program_id, block_number)
				.await;
		if let Some(header) = header {
			return Ok(header.timestamp_ns.into())
		} else {
			log::error!("No block header found for height {:?}", block_number);
			return Err(Error::RpcError(format!("No block header found for height {:?}", block_number)))
		}
	}

	async fn query_clients(&self) -> Result<Vec<ClientId>, Self::Error> {
		let storage = self.get_ibc_storage().await;
		let client_ids: Vec<ClientId> = storage
			.clients
			.iter()
			.map(|client| ClientId::from_str(&client.client_id.to_string()).unwrap())
			.collect();
		Ok(client_ids)
	}

	async fn query_channels(
		&self,
	) -> Result<
		Vec<(
			ibc::core::ics24_host::identifier::ChannelId,
			ibc::core::ics24_host::identifier::PortId,
		)>,
		Self::Error,
	> {
		let storage = self.get_ibc_storage().await;
		let channels: Vec<(ChannelId, PortId)> = storage
			.port_channel
			.deref()
			.keys()
			.map(|channel_store| {
				(
					ChannelId::from_str(&channel_store.channel_id().as_str()).unwrap(),
					PortId::from_str(&channel_store.port_id().as_str()).unwrap(),
				)
			})
			.collect();
		Ok(channels)
	}

	async fn query_connection_using_client(
		&self,
		_height: u32,
		client_id: String,
	) -> Result<Vec<IdentifiedConnection>, Self::Error> {
		let storage = self.get_ibc_storage().await;
		let client_id_key =
			ibc_core_host_types::identifiers::ClientId::from_str(&client_id).unwrap();
		let mut index = -1;
		let connections: Vec<IdentifiedConnection> = storage
			.connections
			.iter()
			.filter_map(|serialized_connection| {
				index += 1;
				// let serialized_connection = &storage.connections[0];
				let connection = serialized_connection.get().unwrap();
				if connection.client_id_matches(&client_id_key) {
					let versions = connection
						.versions()
						.iter()
						.map(|version| {
							let proto_version: ibc_proto_new::ibc::core::connection::v1::Version =
								version.clone().try_into().unwrap();
							Version {
								identifier: proto_version.identifier,
								features: proto_version.features,
							}
						})
						.collect();
					let counterparty = connection.counterparty();
					let connection_id = format!("{}-{}", ConnectionId::prefix(), index);
					return Some(IdentifiedConnection {
						id: connection_id,
						client_id: client_id.clone(),
						versions,
						state: i32::from(connection.state),
						counterparty: Some(ConnCounterparty {
							client_id: counterparty.client_id.to_string(),
							connection_id: counterparty
								.connection_id()
								.map_or_else(|| "".to_string(), |v| v.as_str().to_string()),
							prefix: Some(ibc_proto::ibc::core::commitment::v1::MerklePrefix {
								key_prefix: counterparty.prefix.clone().into_vec(),
							}),
						}),
						delay_period: connection.delay_period().as_nanos() as u64,
					})
				};
				None
			})
			.collect();
		log::info!("querying connecting using client final");
		Ok(connections)
	}

	async fn is_update_required(
		&self,
		_latest_height: u64,
		_latest_client_height_on_counterparty: u64,
	) -> Result<bool, Self::Error> {
		// we never need to use LightClientSync trait in this case, because
		// all the events will be eventually submitted via `finality_notifications`
		Ok(false)
	}

	async fn initialize_client_state(
		&self,
	) -> Result<
		(pallet_ibc::light_clients::AnyClientState, pallet_ibc::light_clients::AnyConsensusState),
		Self::Error,
	> {
		let latest_height_timestamp = self.latest_height_and_timestamp().await?;
		println!("This is height on solana {:?}", latest_height_timestamp);
		let chain = self.get_chain_storage().await;
		let header = chain.head().unwrap().clone();
		let blockhash = header.calc_hash();
		let validator_pubkey =
			Pubkey::from_str("oxyzEsUj9CV6HsqPCUZqVwrFJJvpd9iCBrPdzTBWLBb").unwrap();
		let old_validator = chain.validator(validator_pubkey).unwrap().unwrap();
		let new_validator: Validator<pallet_ibc::light_clients::PubKey> = Validator::new(
			PubKey::from_bytes(&old_validator.pubkey.to_vec()).unwrap(),
			NonZeroU128::new(2000).unwrap(),
		);
		let epoch = Epoch::new_with(vec![new_validator], |total| {
			let quorum = NonZeroU128::new(total.get() / 2 + 1).unwrap();
			// min_quorum_stake may be greater than total_stake so we’re not
			// using .clamp to make sure we never return value higher than
			// total_stake.
			quorum.max(NonZeroU128::new(1000).unwrap()).min(total)
		})
		.unwrap();
		let client_state = cf_guest::ClientState::new(
			chain.genesis().unwrap(),
			header.block_height,
			64000 * 10_u64.pow(9),
			epoch.calc_commitment(),
			false,
		);
		log::info!("This is epoch id {:?}", header.epoch_id);
		let consensus_state = cf_guest::ConsensusState {
			block_hash: blockhash.to_vec().into(),
			timestamp_ns: header.timestamp_ns,
		};
		Ok((AnyClientState::Guest(client_state), AnyConsensusState::Guest(consensus_state)))
	}

	async fn query_client_id_from_tx_hash(
		&self,
		tx_id: Self::TransactionId,
	) -> Result<ClientId, Self::Error> {
		log::info!("This is signature {:?}", tx_id);
		let program = self.program();
		let signature = Signature::from_str(&tx_id).unwrap();
		let sol_rpc_client = program.async_rpc();
		let tx = sol_rpc_client
			.get_transaction(&signature, UiTransactionEncoding::Base64)
			.await
			.unwrap();
		let logs = match tx.transaction.meta.unwrap().log_messages {
			solana_transaction_status::option_serializer::OptionSerializer::Some(logs) => logs,
			solana_transaction_status::option_serializer::OptionSerializer::None =>
				return Err(Error::Custom(String::from("No logs found"))),
			solana_transaction_status::option_serializer::OptionSerializer::Skip =>
				return Err(Error::Custom(String::from("Logs were skipped, so not available"))),
		};
		let (events, _proof_height) = events::get_ibc_events_from_logs(logs);
		log::info!("These are events {:?}", events);
		let result: Vec<&ibc_core_client_types::events::CreateClient> = events
			.iter()
			.filter_map(|event| match event {
				ibc_core_handler_types::events::IbcEvent::CreateClient(e) => Some(e),
				_ => None,
			})
			.collect();
		if result.len() != 1 {
			return Err(Error::Custom(format!(
				"Expected exactly one CreateClient event, found {}",
				result.len()
			)))
		}
		let client_id = result[0].client_id();
		Ok(ClientId::from_str(client_id.as_str()).unwrap())
	}

	async fn query_connection_id_from_tx_hash(
		&self,
		tx_id: Self::TransactionId,
	) -> Result<ConnectionId, Self::Error> {
		log::info!("This is tx id {:?}", tx_id);
		let program = self.program();
		let signature = Signature::from_str(&tx_id).unwrap();
		let sol_rpc_client = program.async_rpc();
		let tx = sol_rpc_client
			.get_transaction(&signature, UiTransactionEncoding::Base64)
			.await
			.unwrap();
		let logs = match tx.transaction.meta.unwrap().log_messages {
			solana_transaction_status::option_serializer::OptionSerializer::Some(logs) => logs,
			solana_transaction_status::option_serializer::OptionSerializer::None =>
				return Err(Error::Custom(String::from("No logs found"))),
			solana_transaction_status::option_serializer::OptionSerializer::Skip =>
				return Err(Error::Custom(String::from("Logs were skipped, so not available"))),
		};
		let (events, _proof_height) = events::get_ibc_events_from_logs(logs);
		log::info!("These are events {:?}", events);
		let result: Vec<&ibc_core_connection_types::events::OpenInit> = events
			.iter()
			.filter_map(|event| match event {
				ibc_core_handler_types::events::IbcEvent::OpenInitConnection(e) => Some(e),
				_ => None,
			})
			.collect();
		if result.len() != 1 {
			return Err(Error::Custom(format!(
				"Expected exactly one OpenInitConnection event, found {}",
				result.len()
			)))
		}
		let connection_id = result[0].conn_id_on_a();
		Ok(ConnectionId::from_str(connection_id.as_str()).unwrap())
	}

	async fn query_channel_id_from_tx_hash(
		&self,
		tx_id: Self::TransactionId,
	) -> Result<
		(ibc::core::ics24_host::identifier::ChannelId, ibc::core::ics24_host::identifier::PortId),
		Self::Error,
	> {
		let program = self.program();
		let signature = Signature::from_str(&tx_id).unwrap();
		let sol_rpc_client = program.async_rpc();
		let tx = sol_rpc_client
			.get_transaction(&signature, UiTransactionEncoding::Json)
			.await
			.unwrap();
		let logs = match tx.transaction.meta.unwrap().log_messages {
			solana_transaction_status::option_serializer::OptionSerializer::Some(logs) => logs,
			solana_transaction_status::option_serializer::OptionSerializer::None =>
				return Err(Error::Custom(String::from("No logs found"))),
			solana_transaction_status::option_serializer::OptionSerializer::Skip =>
				return Err(Error::Custom(String::from("Logs were skipped, so not available"))),
		};
		let (events, _proof_height) = events::get_ibc_events_from_logs(logs);
		let result: Vec<&ibc_core_channel_types::events::OpenInit> = events
			.iter()
			.filter_map(|event| match event {
				ibc_core_handler_types::events::IbcEvent::OpenInitChannel(e) => Some(e),
				_ => None,
			})
			.collect();
		if result.len() != 1 {
			return Err(Error::Custom(format!(
				"Expected exactly one OpenInitChannel event, found {}",
				result.len()
			)))
		}
		let channel_id = result[0].chan_id_on_a();
		let port_id = result[0].port_id_on_a();
		Ok((
			ChannelId::from_str(channel_id.as_str()).unwrap(),
			PortId::from_str(port_id.as_str()).unwrap(),
		))
	}

	async fn upload_wasm(&self, _wasm: Vec<u8>) -> Result<Vec<u8>, Self::Error> {
		todo!()
	}
}

impl KeyProvider for SolanaClient {
	fn account_id(&self) -> ibc::signer::Signer {
		let key_entry = &self.keybase;
		let public_key = key_entry.public_key;
		ibc::signer::Signer::from_str(&public_key.to_string()).unwrap()
	}
}

#[async_trait::async_trait]
impl MisbehaviourHandler for SolanaClient {
	async fn check_for_misbehaviour<C: Chain>(
		&self,
		_counterparty: &C,
		_client_message: AnyClientMessage,
	) -> Result<(), anyhow::Error> {
		Ok(())
	}
}

#[async_trait::async_trait]
impl LightClientSync for SolanaClient {
	async fn is_synced<C: Chain>(&self, _counterparty: &C) -> Result<bool, anyhow::Error> {
		Ok(true)
	}

	async fn fetch_mandatory_updates<C: Chain>(
		&self,
		counterparty: &C,
	) -> Result<(Vec<Any>, Vec<IbcEvent>), anyhow::Error> {
		let latest_height = counterparty.latest_height_and_timestamp().await?.0;
		let response = counterparty.query_client_state(latest_height, self.client_id()).await?;
		let any_client_state = response.client_state.ok_or_else(|| {
			Error::Custom("Received an empty client state from counterparty".to_string())
		})?;
		let AnyClientState::Guest(client_state) =
			AnyClientState::decode_recursive(any_client_state.clone(), |c| {
				matches!(c, AnyClientState::Guest(_))
			})
			.or_else(|| {
				log::info!("This is wasm {:?}", any_client_state);
				let wasm_client_state = AnyClientState::decode_recursive(any_client_state, |c| {
					matches!(c, AnyClientState::Wasm(_))
				})
				.unwrap();
				Some(wasm_client_state.unpack_recursive().clone())
			})
			.unwrap()
		else {
			unreachable!()
		};
		let height = client_state.latest_height.into();
		let signatures = events::get_signatures_upto_height(
			self.rpc_client(),
			self.solana_ibc_program_id,
			height,
		)
		.await;
		let chain_account = self.get_chain_storage().await;
		let mut heights = Vec::new();
		let updates: Vec<Any> = signatures
			.iter()
			.map(|(sig, block_header)| {
				log::info!("This is sig {:?} and block header {:?}", sig, block_header);
				let mut all_validators = Vec::new();
				let final_signatures: Vec<_> = sig
					.iter()
					.enumerate()
					.map(|(index, (validator, signature))| {
						let old_validator = chain_account.validator(*validator).unwrap().unwrap();
						let new_validator: Validator<pallet_ibc::light_clients::PubKey> =
							Validator::new(
								PubKey::from_bytes(&old_validator.pubkey.to_vec()).unwrap(),
								old_validator.stake,
							);
						all_validators.push(new_validator);
						(index as u16, signature.clone())
					})
					.collect();
				log::info!("Final validator in fetch mandatory updates {:?}", final_signatures);
				let guest_header = cf_guest::Header {
					genesis_hash: chain_account.genesis().unwrap().clone(),
					block_hash: block_header.calc_hash(),
					block_header: block_header.clone(),
					epoch_commitment: block_header.epoch_id.clone(),
					epoch: Epoch::new_with(all_validators, |total| {
						let quorum = NonZeroU128::new(total.get() / 2 + 1).unwrap();
						// min_quorum_stake may be greater than total_stake so we’re not
						// using .clamp to make sure we never return value higher than
						// total_stake.
						quorum.max(NonZeroU128::new(1000).unwrap()).min(total)
					})
					.unwrap(),
					signatures: final_signatures,
				};
				let msg = MsgUpdateAnyClient::<LocalClientTypes> {
					client_id: self.client_id(),
					client_message: AnyClientMessage::Guest(guest_header.into()),
					signer: counterparty.account_id(),
				};
				let value = msg
					.encode_vec()
					.map_err(|e| {
						Error::from(format!("Failed to encode MsgUpdateClient {msg:?}: {e:?}"))
					})
					.unwrap();
				heights.push(IbcEvent::NewBlock(NewBlock::new(Height::new(
					1,
					block_header.block_height.into(),
				))));
				Any { type_url: msg.type_url(), value }
			})
			.collect();

		Ok((updates, heights))
	}
}

#[async_trait::async_trait]
impl Chain for SolanaClient {
	fn name(&self) -> &str {
		&self.name
	}

	fn block_max_weight(&self) -> u64 {
		self.max_tx_size as u64
	}

	async fn estimate_weight(&self, _msg: Vec<Any>) -> Result<u64, Self::Error> {
		Ok(0)
	}

	async fn finality_notifications(
		&self,
	) -> Result<
		Pin<Box<dyn Stream<Item = <Self as IbcProvider>::FinalityEvent> + Send + Sync>>,
		Error,
	> {
		let (tx, rx) = unbounded_channel();
		let ws_url = self.ws_url.clone();
		let program_id = self.solana_ibc_program_id;
		tokio::task::spawn_blocking(move || {
			let (_logs_subscription, receiver) = PubsubClient::logs_subscribe(
				&ws_url,
				RpcTransactionLogsFilter::Mentions(vec![program_id.to_string()]),
				RpcTransactionLogsConfig { commitment: Some(CommitmentConfig::confirmed()) },
			)
			.unwrap();

			loop {
				match receiver.recv() {
					Ok(logs) => {
						let (events, _proof_height) =
							events::get_events_from_logs(logs.clone().value.logs);
						let finality_events: Vec<&solana_ibc::events::BlockFinalised> = events
							.iter()
							.filter_map(|event| match event {
								Event::BlockFinalised(e) => Some(e),
								_ => None,
							})
							.collect();
						// Only one finality event is emitted in a transaction
						if !finality_events.is_empty() {
							log::info!("Found finality event");
							let mut broke = false;
							assert_eq!(finality_events.len(), 1);
							let finality_event = finality_events[0].clone();
							let finality_event = FinalityEvent::Guest {
								blockhash: finality_event.block_hash,
								block_height: u64::from(finality_event.block_height),
							};
							let _ = tx.send(finality_event).map_err(|_| broke = true);
							if broke {
								break
							}
						}
					},
					Err(err) => {
						log::error!("{}", format!("Disconnected: {err}"));
					},
				}
			}
		});

		let streams = tokio_stream::wrappers::UnboundedReceiverStream::new(rx);
		Ok(Box::pin(streams))
	}

	async fn submit(&self, messages: Vec<Any>) -> Result<Self::TransactionId, Error> {
		let keypair = self.keybase.keypair();
		println!("submitting tx now, {}", keypair.pubkey());
		let authority = Arc::new(keypair);
		let program = self.program();

		// Build, sign, and send program instruction
		let mut signature = String::new();
		let rpc = program.async_rpc();

		for message in messages {
			let storage = self.get_ibc_storage().await;
			let client_stores = &storage.clients;
			// log::info!("These are consensus states {:?}", client_stores);
			let my_message = Ics26Envelope::<LocalClientTypes>::try_from(message.clone()).unwrap();
			let new_messages = convert_old_msgs_to_new(vec![my_message]);
			let message = new_messages[0].clone();
			let mut instruction_data =
				anchor_lang::InstructionData::data(&solana_ibc::instruction::Deliver {
					message: message.clone(),
				});
			let instruction_len = instruction_data.len() as u32;
			instruction_data.splice(..0, instruction_len.to_le_bytes());

			let balance = program.async_rpc().get_balance(&authority.pubkey()).await.unwrap();
			println!("This is balance {}", balance);
			println!("This is start of payload ---------------------------------");
			println!("{:?}", message);
			println!("This is end of payload ----------------------------------");

			let max_tries = 5;

			let blockhash = rpc.get_latest_blockhash().await.unwrap();

			let (mut chunks, chunk_account, _) = write::instruction::WriteIter::new(
				&self.write_program_id,
				authority.pubkey(),
				WRITE_ACCOUNT_SEED,
				instruction_data,
			)
			.unwrap();

			chunks.chunk_size = core::num::NonZeroU16::new(500).unwrap();
			for instruction in &mut chunks {
				let transaction = Transaction::new_signed_with_payer(
					&[instruction],
					Some(&authority.pubkey()),
					&[&*authority],
					blockhash,
				);
				let sig =
					rpc.send_and_confirm_transaction_with_spinner(&transaction).await.unwrap();
				println!("  Signature {sig}");
			}
			if let MsgEnvelope::Client(ClientMsg::UpdateClient(e)) = message {
				signature = self
					.send_deliver(
						DeliverIxType::UpdateClient {
							client_message: e.client_message,
							client_id: e.client_id,
						},
						chunk_account,
						max_tries,
					)
					.await?;
				msg!("Packet Update Signature {:?}", signature);
			} else if let MsgEnvelope::Packet(PacketMsg::Recv(e)) = message {
				let packet_data: ibc_app_transfer_types::packet::PacketData =
					serde_json::from_slice(&e.packet.data).unwrap();
				signature = self
					.send_deliver(
						DeliverIxType::Recv {
							token: packet_data.token,
							port_id: e.packet.port_id_on_b,
							channel_id: e.packet.chan_id_on_b,
                            receiver: packet_data.receiver.to_string(),
						},
						chunk_account,
						max_tries,
					)
					.await?;
				msg!("Packet Recv Signature {:?}", signature);
			} else if let MsgEnvelope::Packet(PacketMsg::Timeout(e)) = message {
				let packet_data: ibc_app_transfer_types::packet::PacketData =
					serde_json::from_slice(&e.packet.data).unwrap();
				signature = self
					.send_deliver(
						DeliverIxType::Timeout {
							token: packet_data.token,
							port_id: e.packet.port_id_on_a,
							channel_id: e.packet.chan_id_on_a,
							sender_token_account: Pubkey::from_str(packet_data.sender.as_ref())
								.unwrap(),
						},
						chunk_account,
						max_tries,
					)
					.await?;
				msg!("Packet Timeout Signature {:?}", signature);
			} else if let MsgEnvelope::Packet(PacketMsg::Ack(e)) = message {
				let packet_data: ibc_app_transfer_types::packet::PacketData =
					serde_json::from_slice(&e.packet.data).unwrap();
				let sender_account = Pubkey::from_str(&packet_data.sender.as_ref()).unwrap();
				signature = self
					.send_deliver(
						DeliverIxType::Acknowledgement { sender: sender_account },
						chunk_account,
						max_tries,
					)
					.await?;
				msg!("Packet Acknowledgement Signature {:?}", signature);
			} else {
				signature =
					self.send_deliver(DeliverIxType::Normal, chunk_account, max_tries).await?;
				msg!("Packet Normal Signature {:?}", signature);
			}
		}
		Ok(signature)
	}

	async fn query_client_message(
		&self,
		_update: UpdateClient,
	) -> Result<AnyClientMessage, Self::Error> {
		todo!()
	}

	async fn get_proof_height(&self, block_height: Height) -> Height {
		block_height
	}

	async fn handle_error(&mut self, error: &anyhow::Error) -> Result<(), anyhow::Error> {
		let err_str = if let Some(rpc_err) = error.downcast_ref::<Error>() {
			match rpc_err {
				Error::RpcError(s) => s.clone(),
				_ => "".to_string(),
			}
		} else {
			error.to_string()
		};
		log::info!(target: "hyperspace_solana", "Handling error: {err_str}");
		if err_str.contains("dispatch task is gone") ||
			err_str.contains("failed to send message to internal channel")
		{
			// self.reconnect().await?;
			self.common_state.rpc_call_delay *= 2;
		}

		Ok(())
	}

	fn common_state(&self) -> &CommonClientState {
		&self.common_state
	}

	fn common_state_mut(&mut self) -> &mut CommonClientState {
		&mut self.common_state
	}

	async fn reconnect(&mut self) -> anyhow::Result<()> {
		todo!()
	}

	async fn on_undelivered_sequences(&self, has: bool, kind: UndeliveredType) {
		let _ = Box::pin(async move {
			let __self = self;
			let has = has;
			let kind = kind;
			let () = { __self.common_state().on_undelivered_sequences(has, kind).await };
		});
	}

	fn has_undelivered_sequences(&self, kind: UndeliveredType) -> bool {
		self.common_state().has_undelivered_sequences(kind)
	}

	fn rpc_call_delay(&self) -> Duration {
		self.common_state().rpc_call_delay()
	}

	fn initial_rpc_call_delay(&self) -> Duration {
		self.common_state().initial_rpc_call_delay
	}

	fn set_rpc_call_delay(&mut self, delay: Duration) {
		self.common_state_mut().set_rpc_call_delay(delay)
	}
}


#[test]
pub fn test_seq() {
	let program_id = Pubkey::from_str("2HLLVco5HvwWriNbUhmVwA2pCetRkpgrqwnjcsZdyTKT").unwrap();
	let port_id = PortId::from_str("transfer").unwrap();
	let channel_id = ChannelId::from_str("channel-0").unwrap();
	let rpc_client = RpcClient::new("https://api.devnet.solana.com".to_string());
	let trie_seeds = &[TRIE_SEED];
  let trie_key = Pubkey::find_program_address(trie_seeds, &program_id).0;
	let trie_account = rpc_client
		.get_account_with_commitment(&trie_key, CommitmentConfig::processed())
		// .await
		.unwrap()
		.value
		.unwrap();
	let trie = solana_trie::TrieAccount::new(trie_account.data).unwrap();
		let new_port_id =
			ibc_core_host_types::identifiers::PortId::from_str(port_id.as_str()).unwrap();
		let new_channel_id =
			ibc_core_host_types::identifiers::ChannelId::new(channel_id.sequence());
		let trie_comp = PortChannelPK::try_from(new_port_id, new_channel_id).unwrap();
		let key = TrieKey::new(Tag::Receipt, trie_comp);
		let packet_receipt_sequences: Vec<u64> = trie
			.get_subtrie(&key)
			.unwrap()
			.iter()
			.map(|c| {
				u64::from_be_bytes(
					Vec::<u8>::try_from(c.sub_key.clone()).unwrap().as_slice().try_into().unwrap(),
				)
			})
			.collect();
		println!("{:?}", packet_receipt_sequences);
}<|MERGE_RESOLUTION|>--- conflicted
+++ resolved
@@ -336,7 +336,7 @@
 		let revision_number = consensus_height.revision_number;
 		let new_client_id =
 			ibc_core_host_types::identifiers::ClientId::from_str(client_id.as_str()).unwrap();
-        log::info!("query_client_consensus before trie key");
+		log::info!("query_client_consensus before trie key");
 		let consensus_state_trie_key = TrieKey::for_consensus_state(
 			ClientIdx::try_from(new_client_id).unwrap(),
 			ibc_core_client_types::Height::new(
@@ -345,11 +345,11 @@
 			)
 			.unwrap(),
 		);
-        log::info!("query_client_consensus before prove trie");
+		log::info!("query_client_consensus before prove trie");
 		let (_, consensus_state_proof) = trie
 			.prove(&consensus_state_trie_key)
 			.map_err(|_| Error::Custom("value is sealed and cannot be fetched".to_owned()))?;
-        log::info!("query_client_consensus before search clients");
+		log::info!("query_client_consensus before search clients");
 		let client_store = storage
 			.clients
 			.iter()
@@ -358,12 +358,12 @@
 				"Client not found with the given client id while querying client consensus"
 					.to_owned(),
 			)?;
-        log::info!("query_client_consensus before get cs states");
+		log::info!("query_client_consensus before get cs states");
 		let serialized_consensus_state = client_store
 			.consensus_states
 			.get(&ibc_core_client_types::Height::new(revision_number, revision_height).unwrap())
 			.ok_or(Error::Custom("No value at given key".to_owned()))?;
-        log::info!("query_client_consensus before convert cs states");
+		log::info!("query_client_consensus before convert cs states");
 		let consensus_state = serialized_consensus_state
 			.state()
 			.map_err(|_| {
@@ -374,16 +374,16 @@
 				)
 			})
 			.unwrap();
-        log::info!("query_client_consensus before convert new and old");
+		log::info!("query_client_consensus before convert new and old");
 		let cs_state = convert_new_consensus_state_to_old(consensus_state.clone());
-        log::info!("query_client_consensus before encode");
+		log::info!("query_client_consensus before encode");
 		let cs_state = convert_new_consensus_state_to_old(consensus_state.clone());
 		let inner_any = consensus_state.clone().encode_vec();
 		log::info!("this is consensus state {:?}", consensus_state);
 		log::info!("This is inner any consensus state {:?}", inner_any);
 		let chain_account = self.get_chain_storage().await;
 		let block_header_og = chain_account.head().unwrap();
-        log::info!("query_client_consensus before get header from height");
+		log::info!("query_client_consensus before get header from height");
 		let block_header = events::get_header_from_height(
 			self.rpc_client(),
 			self.solana_ibc_program_id,
@@ -406,7 +406,7 @@
 			result,
 			result_1
 		);
-        log::info!("query_client_consensus completed");
+		log::info!("query_client_consensus completed");
 		Ok(QueryConsensusStateResponse {
 			consensus_state: Some(cs_state.into()),
 			proof: borsh::to_vec(&(block_header, &consensus_state_proof)).unwrap(),
@@ -745,7 +745,7 @@
 			_ => {
 				log::error!("invalid key in proof query proof");
 				return Err(Error::Custom("Invalid key".to_owned()))
-			}
+			},
 		};
 		let trie = self.get_trie().await;
 		let (val, proof) = trie
@@ -853,13 +853,10 @@
 			.prove(&packet_ack_trie_key)
 			.map_err(|_| Error::Custom("value is sealed and cannot be fetched".to_owned()))?;
 		let ack = packet_ack.ok_or(Error::Custom("No value at given key".to_owned()))?;
-<<<<<<< HEAD
-        let (packet_ack, packet_ack_proof) = trie
+		let (packet_ack, packet_ack_proof) = trie
 			.prove(&packet_ack_trie_key)
 			.map_err(|_| Error::Custom("value is sealed and cannot be fetched".to_owned()))?;
 		let ack = packet_ack.ok_or(Error::Custom("No value at given key".to_owned()))?;
-=======
->>>>>>> a9ca328a26c64fd6e8147ca90e7d971639a43641
 		let block_header = events::get_header_from_height(
 			self.rpc_client(),
 			self.solana_ibc_program_id,
@@ -870,11 +867,7 @@
 		log::info!("This is packet ack {:?}", ack.0.to_vec());
 		Ok(QueryPacketAcknowledgementResponse {
 			acknowledgement: ack.0.to_vec(),
-<<<<<<< HEAD
-            proof: borsh::to_vec(&(block_header, packet_ack_proof)).unwrap(),
-=======
 			proof: borsh::to_vec(&(block_header, packet_ack_proof)).unwrap(),
->>>>>>> a9ca328a26c64fd6e8147ca90e7d971639a43641
 			proof_height: Some(at.into()),
 		})
 	}
@@ -1011,7 +1004,7 @@
 		port_id: ibc::core::ics24_host::identifier::PortId,
 		seqs: Vec<u64>,
 	) -> Result<Vec<u64>, Self::Error> {
-        log::info!("----------Unreceived packets seqs on solana {:?} ", seqs);
+		log::info!("----------Unreceived packets seqs on solana {:?} ", seqs);
 		let trie = self.get_trie().await;
 		let new_port_id =
 			ibc_core_host_types::identifiers::PortId::from_str(port_id.as_str()).unwrap();
@@ -1450,7 +1443,10 @@
 			return Ok(header.timestamp_ns.into())
 		} else {
 			log::error!("No block header found for height {:?}", block_number);
-			return Err(Error::RpcError(format!("No block header found for height {:?}", block_number)))
+			return Err(Error::RpcError(format!(
+				"No block header found for height {:?}",
+				block_number
+			)))
 		}
 	}
 
@@ -1980,7 +1976,7 @@
 							token: packet_data.token,
 							port_id: e.packet.port_id_on_b,
 							channel_id: e.packet.chan_id_on_b,
-                            receiver: packet_data.receiver.to_string(),
+							receiver: packet_data.receiver.to_string(),
 						},
 						chunk_account,
 						max_tries,
@@ -2094,7 +2090,6 @@
 	}
 }
 
-
 #[test]
 pub fn test_seq() {
 	let program_id = Pubkey::from_str("2HLLVco5HvwWriNbUhmVwA2pCetRkpgrqwnjcsZdyTKT").unwrap();
@@ -2102,7 +2097,7 @@
 	let channel_id = ChannelId::from_str("channel-0").unwrap();
 	let rpc_client = RpcClient::new("https://api.devnet.solana.com".to_string());
 	let trie_seeds = &[TRIE_SEED];
-  let trie_key = Pubkey::find_program_address(trie_seeds, &program_id).0;
+	let trie_key = Pubkey::find_program_address(trie_seeds, &program_id).0;
 	let trie_account = rpc_client
 		.get_account_with_commitment(&trie_key, CommitmentConfig::processed())
 		// .await
@@ -2110,21 +2105,19 @@
 		.value
 		.unwrap();
 	let trie = solana_trie::TrieAccount::new(trie_account.data).unwrap();
-		let new_port_id =
-			ibc_core_host_types::identifiers::PortId::from_str(port_id.as_str()).unwrap();
-		let new_channel_id =
-			ibc_core_host_types::identifiers::ChannelId::new(channel_id.sequence());
-		let trie_comp = PortChannelPK::try_from(new_port_id, new_channel_id).unwrap();
-		let key = TrieKey::new(Tag::Receipt, trie_comp);
-		let packet_receipt_sequences: Vec<u64> = trie
-			.get_subtrie(&key)
-			.unwrap()
-			.iter()
-			.map(|c| {
-				u64::from_be_bytes(
-					Vec::<u8>::try_from(c.sub_key.clone()).unwrap().as_slice().try_into().unwrap(),
-				)
-			})
-			.collect();
-		println!("{:?}", packet_receipt_sequences);
+	let new_port_id = ibc_core_host_types::identifiers::PortId::from_str(port_id.as_str()).unwrap();
+	let new_channel_id = ibc_core_host_types::identifiers::ChannelId::new(channel_id.sequence());
+	let trie_comp = PortChannelPK::try_from(new_port_id, new_channel_id).unwrap();
+	let key = TrieKey::new(Tag::Receipt, trie_comp);
+	let packet_receipt_sequences: Vec<u64> = trie
+		.get_subtrie(&key)
+		.unwrap()
+		.iter()
+		.map(|c| {
+			u64::from_be_bytes(
+				Vec::<u8>::try_from(c.sub_key.clone()).unwrap().as_slice().try_into().unwrap(),
+			)
+		})
+		.collect();
+	println!("{:?}", packet_receipt_sequences);
 }
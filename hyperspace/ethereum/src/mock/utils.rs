#![allow(dead_code)]

use elliptic_curve::pkcs8::der::pem;
use std::{path::PathBuf, sync::Arc, time::Duration};

use crate::{
	config::EthereumClientConfig,
	contract::UnwrapContractError,
	utils::{DeployYuiIbc, ProviderImpl},
};
use ethers::{
	abi::{Detokenize, Tokenize},
	core::utils::Anvil,
	middleware::SignerMiddleware,
	prelude::*,
	providers::{Http, Middleware, Provider},
	signers::{LocalWallet, Signer},
	utils::AnvilInstance,
};
use ethers_solc::Artifact;
use futures::SinkExt;
use ibc::core::ics24_host::identifier::ClientId;

pub const USE_GETH: bool = true;

pub const ETH_NODE_PORT: u16 = 8545;
pub const ETH_NODE_PORT_WS: u16 = 8546;
pub const BEACON_NODE_PORT: u16 = 3500;
pub const PRIVATE_KEY: &str = "keys/0x73db010c3275eb7a92e5c38770316248f4c644ee";

#[track_caller]
pub fn yui_ibc_solidity_path() -> PathBuf {
	let base = env!("CARGO_MANIFEST_DIR");
	let default = PathBuf::from(base).join("yui-ibc-solidity");

	if let Ok(path) = std::env::var("YUI_IBC_SOLIDITY_PATH") {
		path.into()
	} else {
		default
	}
}

#[track_caller]
pub async fn spawn_anvil() -> (AnvilInstance, Arc<SignerMiddleware<Provider<Http>, LocalWallet>>) {
	let anvil = Anvil::new().spawn();
	println!("{:?}", std::env::current_dir().unwrap());
	let wallet: LocalWallet = if USE_GETH {
		LocalWallet::decrypt_keystore(
<<<<<<< HEAD
			"/Users/blasrodriguezgarciairizar/composable/centauri-private/hyperspace/ethereum/keys/0x73db010c3275eb7a92e5c38770316248f4c644ee",
=======
			PRIVATE_KEY,
>>>>>>> 2b984bc6
			std::env::var("KEY_PASS").expect("KEY_PASS not set"),
		)
		.unwrap()
		.into()
	} else {
		anvil.keys()[0].clone().into()
	};

	let endpoint =
		if USE_GETH { format!("http://localhost:{}", ETH_NODE_PORT) } else { anvil.endpoint() };
	let provider = Provider::<Http>::try_from(endpoint)
		.unwrap()
		.interval(Duration::from_millis(10u64));
	let chain_id =
		if USE_GETH { provider.get_chainid().await.unwrap().as_u64() } else { anvil.chain_id() };
	let client = SignerMiddleware::new(provider, wallet.with_chain_id(chain_id));
	let client = Arc::new(client);

	(anvil, client)
}

pub mod mock {
	use ethers::abi::Token;
	use prost::Message;

	#[derive(Clone, PartialEq, ::prost::Message)]
	pub struct ClientState {
		#[prost(message, required, tag = "1")]
		pub height: ibc_proto::ibc::core::client::v1::Height,
	}

	#[derive(Clone, PartialEq, ::prost::Message)]
	pub struct ConsensusState {
		#[prost(uint64, tag = "1")]
		pub timestamp: u64,
	}

	pub fn create_client_msg(kind: &str) -> Token {
		let client_state_bytes = client_state_bytes();

		let consensus_state_bytes = ibc_proto::google::protobuf::Any {
			type_url: "/ibc.lightclients.mock.v1.ConsensusState".into(),
			value: ConsensusState { timestamp: 1 }.encode_to_vec(),
		}
		.encode_to_vec();

		Token::Tuple(vec![
			Token::String(kind.into()),
			Token::Bytes(client_state_bytes),
			Token::Bytes(consensus_state_bytes),
		])
	}

	pub fn client_state_bytes() -> Vec<u8> {
		ibc_proto::google::protobuf::Any {
			type_url: "/ibc.lightclients.mock.v1.ClientState".into(),
			value: ClientState {
				height: ibc_proto::ibc::core::client::v1::Height {
					revision_number: 0,
					revision_height: 1,
				},
			}
			.encode_to_vec(),
		}
		.encode_to_vec()
	}
}

pub async fn hyperspace_ethereum_client_fixture(
	anvil: &AnvilInstance,
	yui_ibc: DeployYuiIbc<Arc<ProviderImpl>, ProviderImpl>,
) -> EthereumClientConfig {
	let endpoint =
		if USE_GETH { format!("http://localhost:{}", ETH_NODE_PORT) } else { anvil.endpoint() };
<<<<<<< HEAD
	let wallet_path = if USE_GETH {
		Some("/Users/blasrodriguezgarciairizar/composable/centauri-private/hyperspace/ethereum/keys/0x73db010c3275eb7a92e5c38770316248f4c644ee".to_string())
	} else {
		None
	};
=======
	let wallet_path = if USE_GETH { Some(PRIVATE_KEY.to_string()) } else { None };
>>>>>>> 2b984bc6

	let wallet = if !USE_GETH {
		Some(
			anvil.keys()[0]
				.clone()
				.to_sec1_pem(pem::LineEnding::CR)
				.unwrap()
				.as_str()
				.to_owned()
				.to_string(),
		)
	} else {
		None
	};

	let jwt_secret_path = if !USE_GETH {
		None
	} else {
		Some(
			"/Users/blasrodriguezgarciairizar/composable/eth-pos-devnet/execution/jwtsecret"
				.to_string(),
		)
	};

	EthereumClientConfig {
		http_rpc_url: endpoint.parse().unwrap(),
		ws_rpc_url: format!("ws://127.0.0.1:{}", ETH_NODE_PORT_WS).parse().unwrap(),
		beacon_rpc_url: format!("http://localhost:{}", BEACON_NODE_PORT).parse().unwrap(),
		mnemonic: None,
		max_block_weight: 1,
		private_key: wallet,
		private_key_path: wallet_path,
		name: "ethereum-client".into(),
		client_id: Some(ClientId::new("07-tendermint", 0).unwrap()),
		connection_id: None,
		channel_whitelist: vec![],
		commitment_prefix: "424242".into(),
		wasm_code_id: None,
		ics20_transfer_bank_address: yui_ibc.ics20_transfer_bank.clone().map(|b| b.address()),
		ics20_bank_address: yui_ibc.ics20_bank.clone().map(|b| b.address()),
		diamond_address: Some(yui_ibc.diamond.address()),
		tendermint_address: yui_ibc.tendermint.clone().map(|x| x.address()),
		diamond_facets: yui_ibc
			.deployed_facets
			.iter()
			.map(|f| (f.abi_name(), f.contract().address()))
			.collect(),
		yui: Some(yui_ibc),
		client_type: "07-tendermint".into(),
		jwt_secret_path,
	}
}<|MERGE_RESOLUTION|>--- conflicted
+++ resolved
@@ -46,11 +46,7 @@
 	println!("{:?}", std::env::current_dir().unwrap());
 	let wallet: LocalWallet = if USE_GETH {
 		LocalWallet::decrypt_keystore(
-<<<<<<< HEAD
-			"/Users/blasrodriguezgarciairizar/composable/centauri-private/hyperspace/ethereum/keys/0x73db010c3275eb7a92e5c38770316248f4c644ee",
-=======
 			PRIVATE_KEY,
->>>>>>> 2b984bc6
 			std::env::var("KEY_PASS").expect("KEY_PASS not set"),
 		)
 		.unwrap()
@@ -125,15 +121,7 @@
 ) -> EthereumClientConfig {
 	let endpoint =
 		if USE_GETH { format!("http://localhost:{}", ETH_NODE_PORT) } else { anvil.endpoint() };
-<<<<<<< HEAD
-	let wallet_path = if USE_GETH {
-		Some("/Users/blasrodriguezgarciairizar/composable/centauri-private/hyperspace/ethereum/keys/0x73db010c3275eb7a92e5c38770316248f4c644ee".to_string())
-	} else {
-		None
-	};
-=======
 	let wallet_path = if USE_GETH { Some(PRIVATE_KEY.to_string()) } else { None };
->>>>>>> 2b984bc6
 
 	let wallet = if !USE_GETH {
 		Some(

--- conflicted
+++ resolved
@@ -67,16 +67,6 @@
 use subxt::config::{
 	extrinsic_params::BaseExtrinsicParamsBuilder, ExtrinsicParams, Header as HeaderT, Header,
 };
-<<<<<<< HEAD
-
-#[cfg(not(feature = "dali"))]
-use subxt::config::polkadot::PlainTip as Tip;
-
-use ibc::core::ics02_client::client_state::ClientState;
-#[cfg(feature = "dali")]
-use subxt::config::substrate::AssetTip as Tip;
-=======
->>>>>>> 695f0d29
 use tokio_stream::wrappers::ReceiverStream;
 
 #[derive(Debug)]
@@ -431,15 +421,6 @@
 		Ok(res)
 	}
 
-	async fn on_undelivered_sequences(&self, seqs: &[u64]) -> Result<(), Self::Error> {
-		*self.maybe_has_undelivered_packets.lock().unwrap() = !seqs.is_empty();
-		Ok(())
-	}
-
-	fn has_undelivered_sequences(&self) -> bool {
-		*self.maybe_has_undelivered_packets.lock().unwrap()
-	}
-
 	async fn query_unreceived_acknowledgements(
 		&self,
 		at: Height,
@@ -763,8 +744,6 @@
 		Ok(client_id)
 	}
 
-<<<<<<< HEAD
-=======
 	async fn query_connection_id_from_tx_hash(
 		&self,
 		tx_id: Self::TransactionId,
@@ -826,7 +805,6 @@
 		*self.connection_id.lock().unwrap() = Some(connection_id);
 	}
 
->>>>>>> 695f0d29
 	async fn upload_wasm(&self, _wasm: Vec<u8>) -> Result<Vec<u8>, Self::Error> {
 		Err(Error::Custom("Uploading WASM to parachain is not supported".to_string()))
 	}

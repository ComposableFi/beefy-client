--- conflicted
+++ resolved
@@ -59,11 +59,7 @@
 # composable
 ibc = { path = "../../ibc/modules", features = [] }
 ibc-proto = { path = "../../ibc/proto" }
-<<<<<<< HEAD
-tendermint-proto = { git = "https://github.com/informalsystems/tendermint-rs", rev = "eac7b5a17f872c3af3b576fe485dc55e0526fa24", default-features = false }
-=======
 tendermint-proto = { git = "https://github.com/informalsystems/tendermint-rs", rev = "47e28b50d20138234f7a8b4254da71469f401714", default-features = false }
->>>>>>> 106fe625
 light-client-common = { path = "../../light-clients/common" }
 ibc-rpc = { path = "../../contracts/pallet-ibc/rpc" }
 pallet-ibc = { path = "../../contracts/pallet-ibc" }

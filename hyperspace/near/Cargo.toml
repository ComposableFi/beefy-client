--- conflicted
+++ resolved
@@ -27,13 +27,8 @@
 openssl-probe = "0.1.2"
 
 # substrate
-<<<<<<< HEAD
-sp-core = { git = "https://github.com/paritytech/substrate", branch = "polkadot-v0.9.38" }
-sp-runtime = { git = "https://github.com/paritytech/substrate", branch = "polkadot-v0.9.38" }
-=======
 sp-core = { git = "https://github.com/paritytech/substrate", branch = "polkadot-v0.9.39" }
 sp-runtime = { git = "https://github.com/paritytech/substrate", branch = "polkadot-v0.9.39" }
->>>>>>> 1687de03
 sp-keystore = "0.12.0"
 
 # ibc

--- conflicted
+++ resolved
@@ -41,16 +41,7 @@
 	tx_msg::Msg,
 	Height,
 };
-<<<<<<< HEAD
-use ibc_proto::{
-	google::protobuf::Any,
-	ibc::core::{
-		client::v1::QueryConsensusStateResponse,
-	},
-};
-=======
-use ibc_proto::google::protobuf::Any;
->>>>>>> 4793f997
+use ibc_proto::{google::protobuf::Any, ibc::core::client::v1::QueryConsensusStateResponse};
 use pallet_ibc::light_clients::AnyClientState;
 use primitives::{error::Error, mock::LocalClientTypes, Chain};
 use tendermint_proto::Protobuf;
@@ -148,11 +139,7 @@
 						host_consensus_state_proof,
 					};
 
-<<<<<<< HEAD
 					let value = msg.encode_vec().expect("could not encode message");
-=======
-					let value = msg.encode_vec()?;
->>>>>>> 4793f997
 					let msg = Any { value, type_url: msg.type_url() };
 					messages.push(msg)
 				}
@@ -199,14 +186,9 @@
 							client_state.latest_height(),
 						)
 						.await?;
-<<<<<<< HEAD
 					let _new_proof_height = consensus_proof.proof_height.clone();
 					let consensus_proof_raw =
 						query_consensus_proof(sink, client_state.clone(), consensus_proof).await?;
-=======
-					let host_consensus_state_proof =
-						query_host_consensus_state_proof(sink, client_state.clone()).await?;
->>>>>>> 4793f997
 					// Construct OpenAck
 					let msg = MsgConnectionOpenAck::<LocalClientTypes> {
 						connection_id: counterparty
@@ -221,11 +203,7 @@
 							connection_proof,
 							client_state_proof,
 							Some(ConsensusProof::new(
-<<<<<<< HEAD
 								CommitmentProofBytes::try_from(consensus_proof_raw)?,
-=======
-								CommitmentProofBytes::try_from(consensus_proof.proof)?,
->>>>>>> 4793f997
 								client_state.latest_height(),
 							)?),
 							None,
@@ -245,11 +223,7 @@
 						signer: sink.account_id(),
 					};
 
-<<<<<<< HEAD
 					let value = msg.encode_vec().expect("could not encode message");
-=======
-					let value = msg.encode_vec()?;
->>>>>>> 4793f997
 					let msg = Any { value, type_url: msg.type_url() };
 					messages.push(msg)
 				}
@@ -292,11 +266,7 @@
 						signer: sink.account_id(),
 					};
 
-<<<<<<< HEAD
 					let value = msg.encode_vec().expect("could not encode message");
-=======
-					let value = msg.encode_vec()?;
->>>>>>> 4793f997
 					let msg = Any { value, type_url: msg.type_url() };
 					messages.push(msg)
 				}
@@ -346,11 +316,7 @@
 						signer: sink.account_id(),
 					};
 
-<<<<<<< HEAD
 					let value = msg.encode_vec().expect("could not encode message");
-=======
-					let value = msg.encode_vec()?;
->>>>>>> 4793f997
 					let msg = Any { value, type_url: msg.type_url() };
 					messages.push(msg)
 				}
@@ -387,11 +353,7 @@
 						signer: sink.account_id(),
 					};
 
-<<<<<<< HEAD
 					let value = msg.encode_vec().expect("could not encode message");
-=======
-					let value = msg.encode_vec()?;
->>>>>>> 4793f997
 					let msg = Any { value, type_url: msg.type_url() };
 					messages.push(msg)
 				},
@@ -423,11 +385,7 @@
 						signer: sink.account_id(),
 					};
 
-<<<<<<< HEAD
 					let value = msg.encode_vec().expect("could not encode message");
-=======
-					let value = msg.encode_vec()?;
->>>>>>> 4793f997
 					let msg = Any { value, type_url: msg.type_url() };
 					messages.push(msg)
 				},
@@ -459,11 +417,7 @@
 					signer: sink.account_id(),
 				};
 
-<<<<<<< HEAD
 				let value = msg.encode_vec().expect("could not encode message");
-=======
-				let value = msg.encode_vec()?;
->>>>>>> 4793f997
 				let msg = Any { value, type_url: msg.type_url() };
 				messages.push(msg)
 			},
@@ -527,11 +481,7 @@
 					signer: sink.account_id(),
 				};
 
-<<<<<<< HEAD
 				let value = msg.encode_vec().expect("could not encode message");
-=======
-				let value = msg.encode_vec()?;
->>>>>>> 4793f997
 				let msg = Any { value, type_url: msg.type_url() };
 				messages.push(msg);
 				log::info!("Sending packet {:?}", packet);
@@ -587,11 +537,7 @@
 					signer: sink.account_id(),
 				};
 
-<<<<<<< HEAD
 				let value = msg.encode_vec().expect("could not encode message");
-=======
-				let value = msg.encode_vec()?;
->>>>>>> 4793f997
 				let msg = Any { value, type_url: msg.type_url() };
 				messages.push(msg)
 			},
